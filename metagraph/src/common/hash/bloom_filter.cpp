--- conflicted
+++ resolved
@@ -1,14 +1,10 @@
 #include "bloom_filter.hpp"
 
-<<<<<<< HEAD
+#ifdef __AVX2__
+#include <immintrin.h>
+#endif
+
 #include "common/serialization.hpp"
-=======
-#ifdef __AVX2__
-#include <immintrin.h>
-#endif
-
-#include "utils/serialization.hpp"
->>>>>>> 0fe79dd5
 
 // used to implement size % 512
 constexpr uint32_t BLOCK_MASK = 0b111111111;
