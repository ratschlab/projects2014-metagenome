#ifndef __THREADING_HPP__
#define __THREADING_HPP__

#include <vector>
#include <queue>
#include <thread>
#include <mutex>
#include <condition_variable>
#include <future>
#include <functional>
#include <atomic>


void set_num_threads(unsigned int num_threads);
unsigned int get_num_threads();


/**
 * A Thread Pool for parallel execution of tasks with arbitrary parameters
 *
 * The implementation is based on:
 * https://github.com/progschj/ThreadPool/blob/master/ThreadPool.h
 */
class ThreadPool {
  public:
    ThreadPool(size_t num_workers, size_t max_num_tasks);
    explicit ThreadPool(size_t num_workers)
        : ThreadPool(num_workers, num_workers * 5) {}

    template <class F, typename... Args>
    auto enqueue(F&& f, Args&&... args) {
        return emplace(false, std::forward<F>(f), std::forward<Args>(args)...);
    }

    template <class F, typename... Args>
    auto force_enqueue(F&& f, Args&&... args) {
        return emplace(true, std::forward<F>(f), std::forward<Args>(args)...);
    }

    void join();

    void remove_waiting_tasks();

    ~ThreadPool();

  private:
    void initialize(size_t num_threads);

    std::vector<std::thread> workers;
    std::queue<std::function<void()>> tasks;
    size_t max_num_tasks_;

    std::mutex queue_mutex;
    std::condition_variable empty_condition;
    std::condition_variable full_condition;

    bool joining_;
    bool stop_;

    template <class F, typename... Args>
    auto emplace(bool force, F&& f, Args&&... args) {
        using return_type = decltype(f(args...));
        auto wrap = std::bind(std::forward<F>(f), std::forward<Args>(args)...);
        auto task_exception = std::make_shared<std::exception_ptr>(nullptr);
        auto task = std::make_shared<std::packaged_task<return_type()>>(
            [f=std::move(wrap),task_exception]() mutable -> return_type {
                try {
                    return f();
                } catch (...) {
                    // catch and store the exception
                    *task_exception = std::current_exception();
                    return return_type();
                }
            }
        );

<<<<<<< HEAD
        auto wrapped_task = [task,task_exception]() {
            (*task)();

            // if an exception was caught, throw it here
            if (*task_exception)
                std::rethrow_exception(*task_exception);
=======
        std::shared_future<return_type> future(task->get_future());

        auto wrapped_task = [task,future]() {
            (*task)();
            future.get(); // re-thrown exceptions (if any) from packaged_task
>>>>>>> 2ec2db8f
        };

        if (!workers.size()) {
            wrapped_task();
<<<<<<< HEAD
            return task->get_future();
=======
            return future;
>>>>>>> 2ec2db8f
        } else {
            std::unique_lock<std::mutex> lock(queue_mutex);
            full_condition.wait(lock, [this,force]() {
                return this->tasks.size() < this->max_num_tasks_ || force;
            });
            tasks.emplace(std::move(wrapped_task));
        }

        empty_condition.notify_one();

        return future;
    }
};


class AsyncActivity {
  public:
    template <class F, typename... Args>
    auto run_async(F&& f, Args&&... args) {
        {
            std::unique_lock<std::mutex> lock(mutex_);
            parallel_jobs_++;
        }
        auto result = f(std::forward<Args>(args)...);
        {
            std::unique_lock<std::mutex> lock(mutex_);
            parallel_jobs_--;
        }
        cond_var_.notify_one();
        return result;
    }

    template <class F, typename... Args>
    auto run_unique(F&& f, Args&&... args) {
        std::unique_lock<std::mutex> lock(mutex_);
        while (parallel_jobs_ > 0) {
            cond_var_.wait(lock);
        }
        return f(std::forward<Args>(args)...);
    }

  private:
    size_t parallel_jobs_ = 0;

    std::mutex mutex_;
    std::condition_variable cond_var_;
};

#endif // __THREADING_HPP__<|MERGE_RESOLUTION|>--- conflicted
+++ resolved
@@ -60,43 +60,20 @@
     template <class F, typename... Args>
     auto emplace(bool force, F&& f, Args&&... args) {
         using return_type = decltype(f(args...));
-        auto wrap = std::bind(std::forward<F>(f), std::forward<Args>(args)...);
-        auto task_exception = std::make_shared<std::exception_ptr>(nullptr);
         auto task = std::make_shared<std::packaged_task<return_type()>>(
-            [f=std::move(wrap),task_exception]() mutable -> return_type {
-                try {
-                    return f();
-                } catch (...) {
-                    // catch and store the exception
-                    *task_exception = std::current_exception();
-                    return return_type();
-                }
-            }
+            std::bind(std::forward<F>(f), std::forward<Args>(args)...)
         );
 
-<<<<<<< HEAD
-        auto wrapped_task = [task,task_exception]() {
-            (*task)();
-
-            // if an exception was caught, throw it here
-            if (*task_exception)
-                std::rethrow_exception(*task_exception);
-=======
         std::shared_future<return_type> future(task->get_future());
 
         auto wrapped_task = [task,future]() {
             (*task)();
             future.get(); // re-thrown exceptions (if any) from packaged_task
->>>>>>> 2ec2db8f
         };
 
         if (!workers.size()) {
             wrapped_task();
-<<<<<<< HEAD
-            return task->get_future();
-=======
             return future;
->>>>>>> 2ec2db8f
         } else {
             std::unique_lock<std::mutex> lock(queue_mutex);
             full_condition.wait(lock, [this,force]() {
