--- conflicted
+++ resolved
@@ -40,11 +40,8 @@
         [&](const auto &str) { return !discard_empty_strings || !str.empty(); }
     );
 
-<<<<<<< HEAD
     std::string result;
-=======
-    std::string result = "";
->>>>>>> f3b215c8
+
     for (; it != strings.end(); ++it) {
         if (it->size() || !discard_empty_strings) {
             result += *it;
