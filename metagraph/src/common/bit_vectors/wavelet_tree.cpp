#include "wavelet_tree.hpp"

#include <cassert>

// TODO: run benchmarks and optimize these parameters
const size_t MAX_ITER_WAVELET_TREE_STAT = 1000;
const size_t MAX_ITER_WAVELET_TREE_DYN = 0;
const size_t MAX_ITER_WAVELET_TREE_SMALL = 10;

<<<<<<< HEAD
=======
namespace utils {
    uint32_t code_length(uint64_t a);
}
>>>>>>> 841f9079


/////////////////////////////////
// wavelet_tree shared methods //
/////////////////////////////////

template <class Vector>
sdsl::int_vector<> pack_vector(const Vector &vector, uint8_t bits_per_number) {
    sdsl::int_vector<> packed(vector.size(), 0, bits_per_number);
    for (uint64_t i = 0; i < vector.size(); ++i) {
        packed[i] = vector[i];
    }
    return packed;
}

template <>
sdsl::int_vector<> pack_vector(const sdsl::int_vector<> &vector,
                               uint8_t bits_per_number) {
    if (bits_per_number == vector.width())
        return vector;

    sdsl::int_vector<> packed(vector.size(), 0, bits_per_number);
    for (uint64_t i = 0; i < vector.size(); ++i) {
        packed[i] = vector[i];
    }
    return packed;
}

template <class WaveletTree>
WaveletTree wavelet_tree::convert_to() {
    if (dynamic_cast<WaveletTree*>(this)) {
        return WaveletTree(dynamic_cast<WaveletTree&&>(*this));
    } else if (dynamic_cast<wavelet_tree_small*>(this)
                && typeid(WaveletTree) == typeid(wavelet_tree_stat)) {
        return WaveletTree(
            logsigma(),
            std::move(dynamic_cast<wavelet_tree_small*>(this)->wwt_)
        );
    } else if (dynamic_cast<wavelet_tree_stat*>(this)
                && !dynamic_cast<wavelet_tree_stat*>(this)->requires_update_
                && typeid(WaveletTree) == typeid(wavelet_tree_small)) {
        return WaveletTree(
            logsigma(),
            std::move(dynamic_cast<wavelet_tree_stat*>(this)->wwt_)
        );
    } else {
        uint8_t bits_per_number = logsigma();

        sdsl::int_vector<> vector;
        if (dynamic_cast<wavelet_tree_stat*>(this)) {
            vector = std::move(dynamic_cast<wavelet_tree_stat*>(this)->int_vector_);
            vector.resize(dynamic_cast<wavelet_tree_stat*>(this)->n_);
        } else {
            vector = to_vector();
        }
        clear();

        return WaveletTree(bits_per_number, std::move(vector));
    }
}

template wavelet_tree_dyn wavelet_tree::convert_to<wavelet_tree_dyn>();
template wavelet_tree_stat wavelet_tree::convert_to<wavelet_tree_stat>();
template wavelet_tree_small wavelet_tree::convert_to<wavelet_tree_small>();


template <typename Vector>
inline uint64_t next(const Vector &v,
                     uint64_t pos,
                     uint64_t value,
                     size_t num_steps) {
    assert(pos < v.size());

    if (v[pos] == value)
        return pos;

    for (size_t t = 1; t < num_steps; ++t) {
        if (pos + t == v.size() || v[pos + t] == value)
            return pos + t;
    }

    uint64_t rk = v.rank(value, pos) + 1;
    return rk <= v.rank(value, v.size() - 1)
            ? v.select(value, rk)
            : v.size();
}

template <typename Vector>
inline uint64_t prev(const Vector &v,
                     uint64_t pos,
                     uint64_t value,
                     size_t num_steps) {
    assert(pos < v.size());

    for (size_t t = 0; t < num_steps; ++t, --pos) {
        if (v[pos] == value)
            return pos;

        if (pos == 0)
            return v.size();
    }

    uint64_t rk = v.rank(value, pos);
    return rk ? v.select(value, rk)
              : v.size();
}

///////////////////////////////////////////////////////////
// wavelet_tree_stat sdsl rank/select, int_vector access //
///////////////////////////////////////////////////////////

wavelet_tree_stat::wavelet_tree_stat(uint8_t logsigma,
                                     uint64_t size, uint64_t value)
      : int_vector_(size, value, logsigma), n_(size) {}

template <class Vector>
wavelet_tree_stat::wavelet_tree_stat(uint8_t logsigma, const Vector &vector)
      : int_vector_(pack_vector(vector, logsigma)), n_(int_vector_.size()) {}

template
wavelet_tree_stat::wavelet_tree_stat(uint8_t logsigma,
                                     const sdsl::int_vector<> &vector);
template
wavelet_tree_stat::wavelet_tree_stat(uint8_t logsigma,
                                     const std::vector<uint8_t> &vector);
template
wavelet_tree_stat::wavelet_tree_stat(uint8_t logsigma,
                                     const std::vector<uint64_t> &vector);
template
wavelet_tree_stat::wavelet_tree_stat(uint8_t logsigma,
                                     const std::vector<int> &vector);

wavelet_tree_stat::wavelet_tree_stat(uint8_t logsigma,
                                     sdsl::int_vector<>&& vector) {
    if (vector.width() == logsigma) {
        int_vector_ = std::move(vector);
    } else {
        int_vector_ = pack_vector(vector, logsigma);
    }
    n_ = int_vector_.size();
}

wavelet_tree_stat::wavelet_tree_stat(uint8_t logsigma, sdsl::wt_huff<>&& wwt)
      : int_vector_(pack_vector(wwt, logsigma)),
        wwt_(std::move(wwt)),
        requires_update_(false),
        n_(wwt_.size()) {}

wavelet_tree_stat::wavelet_tree_stat(const wavelet_tree_stat &other) {
    *this = other;
}

wavelet_tree_stat::wavelet_tree_stat(wavelet_tree_stat&& other) {
    *this = std::move(other);
}

wavelet_tree_stat& wavelet_tree_stat::operator=(const wavelet_tree_stat &other) {
    int_vector_ = other.int_vector_;
    n_ = other.n_;
    if (!other.requires_update_) {
        requires_update_ = false;
        wwt_ = other.wwt_;
    }
    return *this;
}

wavelet_tree_stat& wavelet_tree_stat::operator=(wavelet_tree_stat&& other) {
    int_vector_ = std::move(other.int_vector_);
    n_ = other.n_;
    if (!other.requires_update_) {
        requires_update_ = false;
        wwt_ = std::move(other.wwt_);
    }
    return *this;
}

bool wavelet_tree_stat::load(std::istream &in) {
    if (!in.good())
        return false;

    try {
        int_vector_.load(in);
        wwt_.load(in);
        n_ = int_vector_.size();
        // we assume the wwt_ has been build before serialization
        requires_update_ = false;
        return true;
    } catch (const std::bad_alloc &exception) {
        std::cerr << "ERROR: Not enough memory to load wavelet_tree_stat." << std::endl;
        return false;
    } catch (...) {
        return false;
    }
}

void wavelet_tree_stat::serialize(std::ostream &out) const {
    if (requires_update_)
        const_cast<wavelet_tree_stat*>(this)->init_wt();

    int_vector_.serialize(out);
    wwt_.serialize(out);
}

void wavelet_tree_stat::set(uint64_t id, uint64_t val) {
    if (int_vector_[id] == val)
        return;

    if (!requires_update_) {
        std::unique_lock<std::mutex> lock(mu_);
        wwt_ = decltype(wwt_)();
        requires_update_ = true;
    }
    int_vector_[id] = val;
}

void wavelet_tree_stat::insert(uint64_t id, uint64_t val) {
    assert(id <= size());

    if (!requires_update_) {
        requires_update_ = true;
        wwt_ = decltype(wwt_)();
    }
    if (n_ == size()) {
        int_vector_.resize(2 * n_ + 1);
    }
    n_++;
    if (size() > 1)
        std::copy_backward(int_vector_.begin() + id,
                           int_vector_.begin() + n_ - 1,
                           int_vector_.begin() + n_);
    int_vector_[id] = val;
}

void wavelet_tree_stat::remove(uint64_t id) {
    assert(id < size());

    if (!requires_update_) {
        requires_update_ = true;
        wwt_ = decltype(wwt_)();
    }
    if (this->size() > 1)
        std::copy(int_vector_.begin() + id + 1,
                  int_vector_.begin() + n_,
                  int_vector_.begin() + id);
    n_--;
}

uint64_t wavelet_tree_stat::rank(uint64_t c, uint64_t i) const {
    if (requires_update_)
        const_cast<wavelet_tree_stat*>(this)->init_wt();

    return wwt_.rank(std::min(i + 1, size()), c);
}

uint64_t wavelet_tree_stat::select(uint64_t c, uint64_t i) const {
    assert(i > 0 && size() > 0);

    if (requires_update_)
        const_cast<wavelet_tree_stat*>(this)->init_wt();

    assert(i <= rank(c, size() - 1));
    return wwt_.select(i, c);
}

uint64_t wavelet_tree_stat::operator[](uint64_t id) const {
    assert(id < size());
    return int_vector_[id];
}

uint64_t wavelet_tree_stat::next(uint64_t pos, uint64_t value) const {
    assert(pos < size());

    return ::next(*this, pos, value, MAX_ITER_WAVELET_TREE_STAT);
}

uint64_t wavelet_tree_stat::prev(uint64_t pos, uint64_t value) const {
    assert(pos < size());

    return ::prev(*this, pos, value, MAX_ITER_WAVELET_TREE_STAT);
}

void wavelet_tree_stat::clear() {
    int_vector_ = decltype(int_vector_)(0, 0, int_vector_.width());
    wwt_ = decltype(wwt_)();
    requires_update_ = false;
    n_ = 0;
}

sdsl::int_vector<> wavelet_tree_stat::to_vector() const {
    sdsl::int_vector<> vector = int_vector_;
    vector.resize(n_);
    return vector;
}

void wavelet_tree_stat::init_wt() {
    std::unique_lock<std::mutex> lock(mu_);

    if (!requires_update_)
        return;

    int_vector_.resize(n_);
    wwt_ = decltype(wwt_)(int_vector_);

    requires_update_ = false;
}


<<<<<<< HEAD
///////////////////////////////////////////
// wavelet_tree_dyn libmaus2 rank/select //
///////////////////////////////////////////
=======
////////////////////////////////////////////////
// wavelet_tree_dyn xxsds/DYNAMIC rank/select //
////////////////////////////////////////////////
>>>>>>> 841f9079

wavelet_tree_dyn::wavelet_tree_dyn(uint8_t logsigma)
      : dwt_(1ull << logsigma) {}

<<<<<<< HEAD
=======
template <class Vector>
wavelet_tree_dyn::wavelet_tree_dyn(uint8_t logsigma, const Vector &vector)
      : dwt_(1ull << logsigma) {
    dwt_.push_many(vector);
}

>>>>>>> 841f9079
template
wavelet_tree_dyn::wavelet_tree_dyn(uint8_t, const sdsl::int_vector<> &);

template
wavelet_tree_dyn::wavelet_tree_dyn(uint8_t, const std::vector<uint8_t> &);

template
wavelet_tree_dyn::wavelet_tree_dyn(uint8_t, const std::vector<int> &);

template
wavelet_tree_dyn::wavelet_tree_dyn(uint8_t, const std::vector<uint64_t> &);


uint64_t wavelet_tree_dyn::rank(uint64_t c, uint64_t i) const {
    return size() > 0
            ? dwt_.rank(std::min(i + 1, size()), c)
            : 0;
}

uint64_t wavelet_tree_dyn::select(uint64_t c, uint64_t i) const {
    assert(size() > 0);
    assert((i <= rank(c, size() - 1) || [&](){
        std::cerr << "c=" << c << ",i=" << i << std::endl;
        std::cerr << "rank(c,size()-1)=" << rank(c,size()-1) << std::endl;
        std::cerr << "size()=" << size() << std::endl;
        std::cerr << "content=[";
        for(auto j = 0;j<size();j++) {
            std::cerr << operator[](j) << ",";
        }
        std::cerr << "]" << std::endl;
        return false;}()));
    assert(i > 0 && size() > 0 && i <= rank(c, size() - 1));
    return dwt_.select(i - 1, c);
}

uint64_t wavelet_tree_dyn::operator[](uint64_t id) const {
    assert(id < size());
    return dwt_.at(id);
}

uint64_t wavelet_tree_dyn::next(uint64_t pos, uint64_t value) const {
    assert(pos < size());

    return ::next(*this, pos, value, MAX_ITER_WAVELET_TREE_DYN);
}

uint64_t wavelet_tree_dyn::prev(uint64_t pos, uint64_t value) const {
    assert(pos < size());

    return ::prev(*this, pos, value, MAX_ITER_WAVELET_TREE_DYN);
}

void wavelet_tree_dyn::set(uint64_t id, uint64_t val) {
    remove(id);
    insert(id, val);
}

void wavelet_tree_dyn::insert(uint64_t id, uint64_t val) {
    assert(id <= size());
    dwt_.insert(id, val);
}

void wavelet_tree_dyn::remove(uint64_t id) {
    assert(id < size());
    dwt_.remove(id);
}

uint8_t wavelet_tree_dyn::logsigma() const {
    return utils::code_length(const_cast<dwt_type&>(dwt_).alphabet_size())-1;
}

void wavelet_tree_dyn::serialize(std::ostream &out) const {
    dwt_.serialize(out);
}

bool wavelet_tree_dyn::load(std::istream &in) {
    if (!in.good())
        return false;

    //TODO: catch reading errors
    dwt_.load(in);
    return in.good();
}

void wavelet_tree_dyn::clear() {
    dwt_ = decltype(dwt_)(dwt_.alphabet_size());
}

sdsl::int_vector<> wavelet_tree_dyn::to_vector() const {
    sdsl::int_vector<> vector(dwt_.size(), 0, logsigma());
    for(size_t i = 0; i < vector.size(); ++i) {
        vector[i] = dwt_.at(i);
    }
    return vector;
}


////////////////////////////////////////////////////
// wavelet_tree_small sdsl rank/select, wt access //
////////////////////////////////////////////////////

template <class Vector>
wavelet_tree_small::wavelet_tree_small(uint8_t logsigma, const Vector &vector)
      : wwt_(pack_vector(vector, logsigma)), logsigma_(logsigma) {}

template
wavelet_tree_small::wavelet_tree_small(uint8_t logsigma,
                                       const sdsl::int_vector<> &vector);
template
wavelet_tree_small::wavelet_tree_small(uint8_t logsigma,
                                       const std::vector<uint8_t> &vector);
template
wavelet_tree_small::wavelet_tree_small(uint8_t logsigma,
                                       const std::vector<uint64_t> &vector);
template
wavelet_tree_small::wavelet_tree_small(uint8_t logsigma,
                                       const std::vector<int> &vector);

wavelet_tree_small::wavelet_tree_small(uint8_t logsigma, const sdsl::wt_huff<> &wwt)
      : wwt_(wwt), logsigma_(logsigma) {}

wavelet_tree_small::wavelet_tree_small(uint8_t logsigma, sdsl::wt_huff<>&& wwt)
      : wwt_(std::move(wwt)), logsigma_(logsigma) {}

uint64_t wavelet_tree_small::rank(uint64_t c, uint64_t i) const {
    return wwt_.rank(std::min(i + 1, size()), c);
}

uint64_t wavelet_tree_small::select(uint64_t c, uint64_t i) const {
    assert(i > 0 && size() > 0);
    assert(i <= rank(c, size() - 1));
    return wwt_.select(i, c);
}

uint64_t wavelet_tree_small::operator[](uint64_t id) const {
    assert(id < size());
    return wwt_[id];
}

uint64_t wavelet_tree_small::next(uint64_t pos, uint64_t value) const {
    assert(pos < size());

    return ::next(*this, pos, value, MAX_ITER_WAVELET_TREE_SMALL);
}

uint64_t wavelet_tree_small::prev(uint64_t pos, uint64_t value) const {
    assert(pos < size());

    return ::prev(*this, pos, value, MAX_ITER_WAVELET_TREE_SMALL);
}

void wavelet_tree_small::set(uint64_t, uint64_t) {
    throw std::runtime_error("Not supported");
}

void wavelet_tree_small::insert(uint64_t, uint64_t) {
    throw std::runtime_error("Not supported");
}

void wavelet_tree_small::remove(uint64_t) {
    throw std::runtime_error("Not supported");
}

void wavelet_tree_small::serialize(std::ostream &out) const {
    wwt_.serialize(out);
}

bool wavelet_tree_small::load(std::istream &in) {
    if (!in.good())
        return false;

    try {
        wwt_.load(in);
        return true;
    } catch (const std::bad_alloc &exception) {
        std::cerr << "ERROR: Not enough memory to load wavelet_tree_small" << std::endl;
        return false;
    } catch (...) {
        return false;
    }
}

sdsl::int_vector<> wavelet_tree_small::to_vector() const {
    sdsl::int_vector<> vector(wwt_.size(), 0, logsigma_);
    std::copy(wwt_.begin(), wwt_.end(), vector.begin());
    return vector;
}<|MERGE_RESOLUTION|>--- conflicted
+++ resolved
@@ -7,12 +7,9 @@
 const size_t MAX_ITER_WAVELET_TREE_DYN = 0;
 const size_t MAX_ITER_WAVELET_TREE_SMALL = 10;
 
-<<<<<<< HEAD
-=======
 namespace utils {
     uint32_t code_length(uint64_t a);
 }
->>>>>>> 841f9079
 
 
 /////////////////////////////////
@@ -320,28 +317,19 @@
 }
 
 
-<<<<<<< HEAD
-///////////////////////////////////////////
-// wavelet_tree_dyn libmaus2 rank/select //
-///////////////////////////////////////////
-=======
 ////////////////////////////////////////////////
 // wavelet_tree_dyn xxsds/DYNAMIC rank/select //
 ////////////////////////////////////////////////
->>>>>>> 841f9079
 
 wavelet_tree_dyn::wavelet_tree_dyn(uint8_t logsigma)
       : dwt_(1ull << logsigma) {}
 
-<<<<<<< HEAD
-=======
 template <class Vector>
 wavelet_tree_dyn::wavelet_tree_dyn(uint8_t logsigma, const Vector &vector)
       : dwt_(1ull << logsigma) {
     dwt_.push_many(vector);
 }
 
->>>>>>> 841f9079
 template
 wavelet_tree_dyn::wavelet_tree_dyn(uint8_t, const sdsl::int_vector<> &);
 
