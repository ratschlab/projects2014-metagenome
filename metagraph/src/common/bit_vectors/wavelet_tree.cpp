#include "wavelet_tree.hpp"

<<<<<<< HEAD
#include "common/utils.hpp"
#include "common/serialization.hpp"
=======
#include <cassert>

#include "algorithms.hpp"
#include "serialization.hpp"
>>>>>>> 0ee36611

#include <cassert>

// TODO: run benchmarks and optimize these parameters
const size_t MAX_ITER_WAVELET_TREE_STAT = 1000;
const size_t MAX_ITER_WAVELET_TREE_DYN = 0;
const size_t MAX_ITER_WAVELET_TREE_SMALL = 10;


/////////////////////////////////
// wavelet_tree shared methods //
/////////////////////////////////

template <class Vector>
sdsl::int_vector<> pack_vector(const Vector &vector, uint8_t bits_per_number) {
    sdsl::int_vector<> packed(vector.size(), 0, bits_per_number);
    for (uint64_t i = 0; i < vector.size(); ++i) {
        packed[i] = vector[i];
    }
    return packed;
}

template <>
sdsl::int_vector<> pack_vector(const sdsl::int_vector<> &vector,
                               uint8_t bits_per_number) {
    if (bits_per_number == vector.width())
        return vector;

    sdsl::int_vector<> packed(vector.size(), 0, bits_per_number);
    for (uint64_t i = 0; i < vector.size(); ++i) {
        packed[i] = vector[i];
    }
    return packed;
}

bool wavelet_tree::operator==(const wavelet_tree &other) const {
    if (size() != other.size())
        return false;

    const wavelet_tree *bitmap_p[] = { this, &other };
    const sdsl::int_vector<> *bv_p[] = { nullptr, nullptr };

    for (int i : { 0, 1 }) {
        if (dynamic_cast<const wavelet_tree_stat*>(bitmap_p[i])) {
            bv_p[i] = &dynamic_cast<const wavelet_tree_stat&>(*bitmap_p[i]).data();
        } else if (dynamic_cast<const wavelet_tree_fast*>(bitmap_p[i])) {
            bv_p[i] = &dynamic_cast<const wavelet_tree_fast&>(*bitmap_p[i]).data();
        }
    }

    if (bv_p[0] && bv_p[1])
        return *bv_p[0] == *bv_p[1];

    const uint64_t end = size();
    for (uint64_t i = 0; i < end; ++i) {
        if ((*this)[i] != other[i])
            return false;
    }
    return true;
}

template <class WaveletTree>
WaveletTree wavelet_tree::convert_to() {
    if (dynamic_cast<WaveletTree*>(this)) {
        return WaveletTree(dynamic_cast<WaveletTree&&>(*this));
    } else if (dynamic_cast<wavelet_tree_small*>(this)
                && typeid(WaveletTree) == typeid(wavelet_tree_stat)) {
        return WaveletTree(
            logsigma(),
            std::move(dynamic_cast<wavelet_tree_small*>(this)->wwt_)
        );
    } else if (dynamic_cast<wavelet_tree_stat*>(this)
                && !dynamic_cast<wavelet_tree_stat*>(this)->requires_update_
                && typeid(WaveletTree) == typeid(wavelet_tree_small)) {
        return WaveletTree(
            logsigma(),
            std::move(dynamic_cast<wavelet_tree_stat*>(this)->wwt_)
        );
    } else {
        uint8_t bits_per_number = logsigma();

        sdsl::int_vector<> vector;
        if (dynamic_cast<wavelet_tree_stat*>(this)) {
            vector = std::move(dynamic_cast<wavelet_tree_stat*>(this)->int_vector_);
            vector.resize(dynamic_cast<wavelet_tree_stat*>(this)->n_);
        } else if (dynamic_cast<wavelet_tree_fast*>(this)) {
            vector = std::move(dynamic_cast<wavelet_tree_fast*>(this)->int_vector_);
        } else {
            vector = to_vector();
        }
        clear();

        return WaveletTree(bits_per_number, std::move(vector));
    }
}

template wavelet_tree_dyn wavelet_tree::convert_to<wavelet_tree_dyn>();
template wavelet_tree_stat wavelet_tree::convert_to<wavelet_tree_stat>();
template wavelet_tree_small wavelet_tree::convert_to<wavelet_tree_small>();
template wavelet_tree_fast wavelet_tree::convert_to<wavelet_tree_fast>();


template <typename Vector>
inline uint64_t next(const Vector &v,
                     uint64_t pos,
                     uint64_t value,
                     size_t num_steps) {
    assert(pos < v.size());

    if (v[pos] == value)
        return pos;

    for (size_t t = 1; t < num_steps; ++t) {
        if (pos + t == v.size() || v[pos + t] == value)
            return pos + t;
    }

    uint64_t rk = v.rank(value, pos) + 1;
    return rk <= v.rank(value, v.size() - 1)
            ? v.select(value, rk)
            : v.size();
}

template <typename Vector>
inline uint64_t prev(const Vector &v,
                     uint64_t pos,
                     uint64_t value,
                     size_t num_steps) {
    assert(pos < v.size());

    for (size_t t = 0; t < num_steps; ++t, --pos) {
        if (v[pos] == value)
            return pos;

        if (pos == 0)
            return v.size();
    }

    uint64_t rk = v.rank(value, pos);
    return rk ? v.select(value, rk)
              : v.size();
}

///////////////////////////////////////////////////////////
// wavelet_tree_stat sdsl rank/select, int_vector access //
///////////////////////////////////////////////////////////

wavelet_tree_stat::wavelet_tree_stat(uint8_t logsigma,
                                     uint64_t size, uint64_t value)
      : int_vector_(size, value, logsigma), n_(size) {}

template <class Vector>
wavelet_tree_stat::wavelet_tree_stat(uint8_t logsigma, const Vector &vector)
      : int_vector_(pack_vector(vector, logsigma)), n_(int_vector_.size()) {}

template
wavelet_tree_stat::wavelet_tree_stat(uint8_t logsigma,
                                     const sdsl::int_vector<> &vector);
template
wavelet_tree_stat::wavelet_tree_stat(uint8_t logsigma,
                                     const std::vector<uint8_t> &vector);
template
wavelet_tree_stat::wavelet_tree_stat(uint8_t logsigma,
                                     const std::vector<uint64_t> &vector);
template
wavelet_tree_stat::wavelet_tree_stat(uint8_t logsigma,
                                     const std::vector<int> &vector);

wavelet_tree_stat::wavelet_tree_stat(uint8_t logsigma,
                                     sdsl::int_vector<>&& vector) {
    if (vector.width() == logsigma) {
        int_vector_ = std::move(vector);
    } else {
        int_vector_ = pack_vector(vector, logsigma);
    }
    n_ = int_vector_.size();
}

wavelet_tree_stat::wavelet_tree_stat(uint8_t logsigma, sdsl::wt_huff<>&& wwt)
      : int_vector_(pack_vector(wwt, logsigma)),
        wwt_(std::move(wwt)),
        requires_update_(false),
        n_(wwt_.size()) {}

wavelet_tree_stat::wavelet_tree_stat(const wavelet_tree_stat &other) {
    *this = other;
}

wavelet_tree_stat::wavelet_tree_stat(wavelet_tree_stat&& other) noexcept {
    *this = std::move(other);
}

wavelet_tree_stat& wavelet_tree_stat::operator=(const wavelet_tree_stat &other) {
    int_vector_ = other.int_vector_;
    n_ = other.n_;
    if (!other.requires_update_) {
        requires_update_ = false;
        wwt_ = other.wwt_;
    }
    return *this;
}

wavelet_tree_stat& wavelet_tree_stat::operator=(wavelet_tree_stat&& other) noexcept {
    int_vector_ = std::move(other.int_vector_);
    n_ = other.n_;
    if (!other.requires_update_) {
        requires_update_ = false;
        wwt_ = std::move(other.wwt_);
    }
    return *this;
}

bool wavelet_tree_stat::load(std::istream &in) {
    if (!in.good())
        return false;

    try {
        int_vector_.load(in);
        wwt_.load(in);
        n_ = int_vector_.size();
        // we assume the wwt_ has been build before serialization
        requires_update_ = false;
        return true;
    } catch (const std::bad_alloc &exception) {
        std::cerr << "ERROR: Not enough memory to load wavelet_tree_stat." << std::endl;
        return false;
    } catch (...) {
        return false;
    }
}

void wavelet_tree_stat::serialize(std::ostream &out) const {
    if (requires_update_)
        init_wt();

    int_vector_.serialize(out);
    wwt_.serialize(out);
}

void wavelet_tree_stat::set(uint64_t id, uint64_t val) {
    if (int_vector_[id] == val)
        return;

    if (!requires_update_) {
        wwt_ = decltype(wwt_)();
        requires_update_ = true;
    }
    int_vector_[id] = val;
}

void wavelet_tree_stat::insert(uint64_t id, uint64_t val) {
    assert(id <= size());

    if (!requires_update_) {
        requires_update_ = true;
        wwt_ = decltype(wwt_)();
    }
    if (n_ == size()) {
        int_vector_.resize(2 * n_ + 1);
    }
    n_++;
    if (size() > 1)
        std::copy_backward(int_vector_.begin() + id,
                           int_vector_.begin() + n_ - 1,
                           int_vector_.begin() + n_);
    int_vector_[id] = val;
}

void wavelet_tree_stat::remove(uint64_t id) {
    assert(id < size());

    if (!requires_update_) {
        requires_update_ = true;
        wwt_ = decltype(wwt_)();
    }
    if (this->size() > 1)
        std::copy(int_vector_.begin() + id + 1,
                  int_vector_.begin() + n_,
                  int_vector_.begin() + id);
    n_--;
}

uint64_t wavelet_tree_stat::rank(uint64_t c, uint64_t i) const {
    if (requires_update_)
        init_wt();

    return wwt_.rank(std::min(i + 1, size()), c);
}

uint64_t wavelet_tree_stat::select(uint64_t c, uint64_t i) const {
    assert(i > 0 && size() > 0);

    if (requires_update_)
        init_wt();

    assert(i <= rank(c, size() - 1));
    return wwt_.select(i, c);
}

uint64_t wavelet_tree_stat::operator[](uint64_t id) const {
    assert(id < size());
    return int_vector_[id];
}

uint64_t wavelet_tree_stat::next(uint64_t pos, uint64_t value) const {
    assert(pos < size());

    return ::next(*this, pos, value, MAX_ITER_WAVELET_TREE_STAT);
}

uint64_t wavelet_tree_stat::prev(uint64_t pos, uint64_t value) const {
    assert(pos < size());

    return ::prev(*this, pos, value, MAX_ITER_WAVELET_TREE_STAT);
}

void wavelet_tree_stat::clear() {
    int_vector_ = decltype(int_vector_)(0, 0, int_vector_.width());
    wwt_ = decltype(wwt_)();
    requires_update_ = false;
    n_ = 0;
}

sdsl::int_vector<> wavelet_tree_stat::to_vector() const {
    sdsl::int_vector<> vector = int_vector_;
    vector.resize(n_);
    return vector;
}

void wavelet_tree_stat::init_wt() const {
    std::unique_lock<std::mutex> lock(mu_);

    if (!requires_update_)
        return;

    int_vector_.resize(n_);
    wwt_ = decltype(wwt_)(int_vector_);

    requires_update_ = false;
}


////////////////////////////////////////////////
// wavelet_tree_dyn xxsds/DYNAMIC rank/select //
////////////////////////////////////////////////

wavelet_tree_dyn::wavelet_tree_dyn(uint8_t logsigma)
      : dwt_(1ull << logsigma) {}

template <class Vector>
wavelet_tree_dyn::wavelet_tree_dyn(uint8_t logsigma, const Vector &vector)
      : dwt_(1ull << logsigma) {
    dwt_.push_many(1ull << logsigma, vector);
}

template wavelet_tree_dyn::wavelet_tree_dyn(uint8_t, const sdsl::int_vector<> &);
template wavelet_tree_dyn::wavelet_tree_dyn(uint8_t, const std::vector<uint8_t> &);
template wavelet_tree_dyn::wavelet_tree_dyn(uint8_t, const std::vector<int> &);
template wavelet_tree_dyn::wavelet_tree_dyn(uint8_t, const std::vector<uint64_t> &);

uint64_t wavelet_tree_dyn::rank(uint64_t c, uint64_t i) const {
    return size() > 0
            ? dwt_.rank(std::min(i + 1, size()), c)
            : 0;
}

uint64_t wavelet_tree_dyn::select(uint64_t c, uint64_t i) const {
    assert(i > 0 && size() > 0 && i <= rank(c, size() - 1));
    return dwt_.select(i - 1, c);
}

uint64_t wavelet_tree_dyn::operator[](uint64_t id) const {
    assert(id < size());
    return dwt_.at(id);
}

uint64_t wavelet_tree_dyn::next(uint64_t pos, uint64_t value) const {
    assert(pos < size());

    return ::next(*this, pos, value, MAX_ITER_WAVELET_TREE_DYN);
}

uint64_t wavelet_tree_dyn::prev(uint64_t pos, uint64_t value) const {
    assert(pos < size());

    return ::prev(*this, pos, value, MAX_ITER_WAVELET_TREE_DYN);
}

void wavelet_tree_dyn::set(uint64_t id, uint64_t val) {
    remove(id);
    insert(id, val);
}

void wavelet_tree_dyn::insert(uint64_t id, uint64_t val) {
    assert(id <= size());
    dwt_.insert(id, val);
}

void wavelet_tree_dyn::remove(uint64_t id) {
    assert(id < size());
    dwt_.remove(id);
}

uint8_t wavelet_tree_dyn::logsigma() const {
    return dwt_.alphabet_size() ? utils::code_length(dwt_.alphabet_size() - 1) : 1;
}

void wavelet_tree_dyn::serialize(std::ostream &out) const {
    dwt_.serialize(out);
}

bool wavelet_tree_dyn::load(std::istream &in) {
    if (!in.good())
        return false;

    //TODO: catch reading errors
    dwt_.load(in);
    return in.good();
}

void wavelet_tree_dyn::clear() {
    dwt_ = decltype(dwt_)(dwt_.alphabet_size());
}

sdsl::int_vector<> wavelet_tree_dyn::to_vector() const {
    sdsl::int_vector<> vector(dwt_.size(), 0, logsigma());
    for(size_t i = 0; i < vector.size(); ++i) {
        vector[i] = dwt_.at(i);
    }
    return vector;
}


////////////////////////////////////////////////////
// wavelet_tree_small sdsl rank/select, wt access //
////////////////////////////////////////////////////

template <class Vector>
wavelet_tree_small::wavelet_tree_small(uint8_t logsigma, const Vector &vector)
      : wwt_(pack_vector(vector, logsigma)), logsigma_(logsigma) {}

template
wavelet_tree_small::wavelet_tree_small(uint8_t logsigma,
                                       const sdsl::int_vector<> &vector);
template
wavelet_tree_small::wavelet_tree_small(uint8_t logsigma,
                                       const std::vector<uint8_t> &vector);
template
wavelet_tree_small::wavelet_tree_small(uint8_t logsigma,
                                       const std::vector<uint64_t> &vector);
template
wavelet_tree_small::wavelet_tree_small(uint8_t logsigma,
                                       const std::vector<int> &vector);

wavelet_tree_small::wavelet_tree_small(uint8_t logsigma, const sdsl::wt_huff<> &wwt)
      : wwt_(wwt), logsigma_(logsigma) {}

wavelet_tree_small::wavelet_tree_small(uint8_t logsigma, sdsl::wt_huff<>&& wwt)
      : wwt_(std::move(wwt)), logsigma_(logsigma) {}

uint64_t wavelet_tree_small::rank(uint64_t c, uint64_t i) const {
    return wwt_.rank(std::min(i + 1, size()), c);
}

uint64_t wavelet_tree_small::select(uint64_t c, uint64_t i) const {
    assert(i > 0 && size() > 0);
    assert(i <= rank(c, size() - 1));
    return wwt_.select(i, c);
}

uint64_t wavelet_tree_small::operator[](uint64_t id) const {
    assert(id < size());
    return wwt_[id];
}

uint64_t wavelet_tree_small::next(uint64_t pos, uint64_t value) const {
    assert(pos < size());

    return ::next(*this, pos, value, MAX_ITER_WAVELET_TREE_SMALL);
}

uint64_t wavelet_tree_small::prev(uint64_t pos, uint64_t value) const {
    assert(pos < size());

    return ::prev(*this, pos, value, MAX_ITER_WAVELET_TREE_SMALL);
}

void wavelet_tree_small::set(uint64_t, uint64_t) {
    assert(false);
    throw std::runtime_error("Not supported");
}

void wavelet_tree_small::insert(uint64_t, uint64_t) {
    assert(false);
    throw std::runtime_error("Not supported");
}

void wavelet_tree_small::remove(uint64_t) {
    assert(false);
    throw std::runtime_error("Not supported");
}

void wavelet_tree_small::serialize(std::ostream &out) const {
    wwt_.serialize(out);
}

bool wavelet_tree_small::load(std::istream &in) {
    if (!in.good())
        return false;

    try {
        wwt_.load(in);
        return true;
    } catch (const std::bad_alloc &exception) {
        std::cerr << "ERROR: Not enough memory to load wavelet_tree_small" << std::endl;
        return false;
    } catch (...) {
        return false;
    }
}

sdsl::int_vector<> wavelet_tree_small::to_vector() const {
    sdsl::int_vector<> vector(wwt_.size(), 0, logsigma_);
    std::copy(wwt_.begin(), wwt_.end(), vector.begin());
    return vector;
}


////////////////////////////////////////////////////
// wavelet_tree_fast based on bit_vectors, static //
////////////////////////////////////////////////////

wavelet_tree_fast::wavelet_tree_fast(uint8_t logsigma, uint64_t size, uint64_t value)
      : int_vector_(size, value, logsigma), bitmaps_(1 << logsigma) {
    bitmaps_.at(value) = bit_vector_stat(size, 1);
}

template <class Vector>
wavelet_tree_fast::wavelet_tree_fast(uint8_t logsigma, const Vector &vector)
      : int_vector_(pack_vector(vector, logsigma)), bitmaps_(1 << logsigma) {

    for (size_t i = 0; i < vector.size(); ++i) {

        uint64_t value = vector[i];

        assert(value < static_cast<uint64_t>(bitmaps_.size()));

        if (!bitmaps_[value].size())
            bitmaps_[value] = bit_vector_stat(vector.size(), 0);

        bitmaps_[value].set(i, 1);
    }
}

template wavelet_tree_fast::wavelet_tree_fast(uint8_t logsigma, const sdsl::int_vector<> &vector);
template wavelet_tree_fast::wavelet_tree_fast(uint8_t logsigma, const std::vector<uint8_t> &vector);
template wavelet_tree_fast::wavelet_tree_fast(uint8_t logsigma, const std::vector<uint64_t> &vector);
template wavelet_tree_fast::wavelet_tree_fast(uint8_t logsigma, const std::vector<int> &vector);

uint64_t wavelet_tree_fast::rank(uint64_t c, uint64_t i) const {
    assert(c < bitmaps_.size());
    return bitmaps_[c].size() ? bitmaps_[c].rank1(i) : 0;
}

uint64_t wavelet_tree_fast::select(uint64_t c, uint64_t i) const {
    assert(i > 0 && size() > 0);
    assert(c < bitmaps_.size());
    assert(i <= rank(c, size() - 1));
    return bitmaps_[c].select1(i);
}

uint64_t wavelet_tree_fast::operator[](uint64_t id) const {
    assert(id < size());
    return int_vector_[id];
}

uint64_t wavelet_tree_fast::next(uint64_t pos, uint64_t value) const {
    assert(pos < size());

    return ::next(*this, pos, value, MAX_ITER_WAVELET_TREE_STAT);
}

uint64_t wavelet_tree_fast::prev(uint64_t pos, uint64_t value) const {
    assert(pos < size());

    return ::prev(*this, pos, value, MAX_ITER_WAVELET_TREE_STAT);
}

void wavelet_tree_fast::set(uint64_t id, uint64_t val) {
    assert(id < int_vector_.size());

    if (int_vector_[id] == val)
        return;

    int_vector_[id] = val;

    for (size_t c = 0; c < bitmaps_.size(); ++c) {
        if (c != val && bitmaps_[c].size())
            bitmaps_[c].set(id, 0);
    }

    if (!bitmaps_[val].size())
        bitmaps_[val] = bit_vector_stat(int_vector_.size(), 0);

    bitmaps_[val].set(id, 1);
}

void wavelet_tree_fast::insert(uint64_t id, uint64_t val) {
    assert(id <= int_vector_.size());

    int_vector_.resize(int_vector_.size() + 1);

    std::copy_backward(int_vector_.begin() + id,
                       int_vector_.end() - 1,
                       int_vector_.end());
    int_vector_[id] = val;

    assert(val < bitmaps_.size());

    for (size_t c = 0; c < bitmaps_.size(); ++c) {
        if (c != val && bitmaps_[c].size())
            bitmaps_[c].insert_bit(id, 0);
    }

    if (!bitmaps_[val].size()) {
        bitmaps_[val] = bit_vector_stat(int_vector_.size(), 0);
        bitmaps_[val].set(id, 1);
    } else {
        bitmaps_[val].insert_bit(id, 1);
    }
}

void wavelet_tree_fast::remove(uint64_t id) {
    assert(id < int_vector_.size());

    std::copy(int_vector_.begin() + id + 1,
              int_vector_.end(),
              int_vector_.begin() + id);

    int_vector_.resize(int_vector_.size() - 1);

    for (size_t c = 0; c < bitmaps_.size(); ++c) {
        if (bitmaps_[c].size())
            bitmaps_[c].delete_bit(id);
    }
}

void wavelet_tree_fast::serialize(std::ostream &out) const {
    int_vector_.serialize(out);
    for (const auto &v : bitmaps_) {
        v.serialize(out);
    }
}

bool wavelet_tree_fast::load(std::istream &in) {
    if (!in.good())
        return false;

    try {
        int_vector_.load(in);

        bitmaps_.resize(1 << logsigma());

        for (auto &v : bitmaps_) {
            if (!v.load(in))
                return false;
        }

        return true;

    } catch (const std::bad_alloc &exception) {
        std::cerr << "ERROR: Not enough memory to load wavelet_tree_fast" << std::endl;
        return false;
    } catch (...) {
        return false;
    }
}

void wavelet_tree_fast::clear() {
    int_vector_.resize(0);
    bitmaps_.assign(bitmaps_.size(), bit_vector_stat());
}<|MERGE_RESOLUTION|>--- conflicted
+++ resolved
@@ -1,16 +1,10 @@
 #include "wavelet_tree.hpp"
 
-<<<<<<< HEAD
-#include "common/utils.hpp"
+#include <cassert>
+
+#include "utils/algorithms.hpp"
 #include "common/serialization.hpp"
-=======
-#include <cassert>
-
-#include "algorithms.hpp"
-#include "serialization.hpp"
->>>>>>> 0ee36611
-
-#include <cassert>
+
 
 // TODO: run benchmarks and optimize these parameters
 const size_t MAX_ITER_WAVELET_TREE_STAT = 1000;
