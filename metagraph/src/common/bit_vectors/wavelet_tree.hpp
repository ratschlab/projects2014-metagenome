#ifndef __WAVELET_TREE_HPP__
#define __WAVELET_TREE_HPP__

#include <cstdint>
#include <mutex>
#include <atomic>

#include <sdsl/wavelet_trees.hpp>
#include <dynamic.hpp>

#include "bit_vector.hpp"


class wavelet_tree {
  public:
    virtual ~wavelet_tree() {};

    virtual uint64_t rank(uint64_t c, uint64_t i) const = 0;
    virtual uint64_t select(uint64_t c, uint64_t i) const = 0;
    virtual uint64_t operator[](uint64_t id) const = 0;

    // get the position of the next value |val| in subvector [id, ...]
    virtual uint64_t next(uint64_t id, uint64_t val) const = 0;
    // get the position of the previous value |val| in subvector [..., id]
    // if doesn't exist, return size()
    virtual uint64_t prev(uint64_t id, uint64_t val) const = 0;

    virtual void set(uint64_t id, uint64_t val) = 0;
    virtual void insert(uint64_t id, uint64_t val) = 0;
    virtual void remove(uint64_t id) = 0;
    virtual void clear() = 0;

    virtual uint64_t size() const = 0;
    virtual uint8_t logsigma() const = 0;

    virtual bool load(std::istream &in) = 0;
    virtual void serialize(std::ostream &out) const = 0;

    // FYI: This function invalidates the current object
    template <class WaveletTree>
    WaveletTree convert_to();

    virtual sdsl::int_vector<> to_vector() const = 0;
};


class wavelet_tree_stat : public wavelet_tree {
    friend wavelet_tree;

  public:
    explicit wavelet_tree_stat(uint8_t logsigma,
                               uint64_t size = 0, uint64_t value = 0);
    template <class Vector>
    wavelet_tree_stat(uint8_t logsigma, const Vector &vector);
    wavelet_tree_stat(uint8_t logsigma, sdsl::int_vector<>&& vector);
    wavelet_tree_stat(uint8_t logsigma, sdsl::wt_huff<>&& wwt);

    wavelet_tree_stat(const wavelet_tree_stat &other);
    wavelet_tree_stat(wavelet_tree_stat&& other) noexcept;
    wavelet_tree_stat& operator=(const wavelet_tree_stat &other);
    wavelet_tree_stat& operator=(wavelet_tree_stat&& other) noexcept;

    uint64_t rank(uint64_t c, uint64_t i) const;
    uint64_t select(uint64_t c, uint64_t i) const;
    uint64_t operator[](uint64_t id) const;

    uint64_t next(uint64_t id, uint64_t val) const;
    uint64_t prev(uint64_t id, uint64_t val) const;

    void set(uint64_t id, uint64_t val);
    void insert(uint64_t id, uint64_t val);
    void remove(uint64_t id);

    uint64_t size() const { return n_; }
    uint8_t logsigma() const { return int_vector_.width(); }

    bool load(std::istream &in);
    void serialize(std::ostream &out) const;

    void clear();

    sdsl::int_vector<> to_vector() const;

  private:
    void init_wt();

    sdsl::int_vector<> int_vector_;
    sdsl::wt_huff<> wwt_;
    std::atomic_bool requires_update_ { true };
    std::mutex mu_;
    uint64_t n_;
};


// FYI: this, in fact, isn't a wavelet tree
class wavelet_tree_fast : public wavelet_tree {
    friend wavelet_tree;

  public:
    explicit wavelet_tree_fast(uint8_t logsigma,
                               uint64_t size = 0, uint64_t value = 0);
    template <class Vector>
    wavelet_tree_fast(uint8_t logsigma, const Vector &vector);

    uint64_t rank(uint64_t c, uint64_t i) const;
    uint64_t select(uint64_t c, uint64_t i) const;
    uint64_t operator[](uint64_t id) const;

    uint64_t next(uint64_t id, uint64_t val) const;
    uint64_t prev(uint64_t id, uint64_t val) const;

    void set(uint64_t id, uint64_t val);
    void insert(uint64_t id, uint64_t val);
    void remove(uint64_t id);

    uint64_t size() const { return int_vector_.size(); }
    uint8_t logsigma() const { return int_vector_.width(); }

    bool load(std::istream &in);
    void serialize(std::ostream &out) const;

    void clear();

    sdsl::int_vector<> to_vector() const { return int_vector_; }
    const sdsl::int_vector<>& get_vector() const { return int_vector_; }

  private:
    sdsl::int_vector<> int_vector_;
    std::vector<bit_vector_stat> bitmaps_;
};


class wavelet_tree_dyn : public wavelet_tree {
  public:
    explicit wavelet_tree_dyn(uint8_t logsigma);

    template <class Vector>
    wavelet_tree_dyn(uint8_t logsigma, const Vector &vector);

<<<<<<< HEAD
=======
    wavelet_tree_dyn(const wavelet_tree_dyn &other);
    wavelet_tree_dyn(wavelet_tree_dyn&& other) noexcept;
    wavelet_tree_dyn& operator=(const wavelet_tree_dyn &other);
    wavelet_tree_dyn& operator=(wavelet_tree_dyn&& other) noexcept;

>>>>>>> 48b855c3
    uint64_t rank(uint64_t c, uint64_t i) const;
    uint64_t select(uint64_t c, uint64_t i) const;
    uint64_t operator[](uint64_t id) const;

    uint64_t next(uint64_t id, uint64_t val) const;
    uint64_t prev(uint64_t id, uint64_t val) const;

    void set(uint64_t id, uint64_t val);
    void insert(uint64_t id, uint64_t val);
    void remove(uint64_t id);

    uint64_t size() const { return dwt_.size(); }
    uint8_t logsigma() const;

    bool load(std::istream &in);
    void serialize(std::ostream &out) const;

    void clear();

    sdsl::int_vector<> to_vector() const;

  private:
    using dwt_type = dyn::wt_str;
    dwt_type dwt_;
};


class wavelet_tree_small : public wavelet_tree {
    friend wavelet_tree;

  public:
    explicit wavelet_tree_small(uint8_t logsigma) : logsigma_(logsigma) {}

    template <class Vector>
    wavelet_tree_small(uint8_t logsigma, const Vector &vector);

    wavelet_tree_small(uint8_t logsigma, const sdsl::wt_huff<> &wwt);
    wavelet_tree_small(uint8_t logsigma, sdsl::wt_huff<>&& wwt);

    uint64_t rank(uint64_t c, uint64_t i) const;
    uint64_t select(uint64_t c, uint64_t i) const;
    uint64_t operator[](uint64_t id) const;

    uint64_t next(uint64_t id, uint64_t val) const;
    uint64_t prev(uint64_t id, uint64_t val) const;

    void set(uint64_t id, uint64_t val);
    void insert(uint64_t id, uint64_t val);
    void remove(uint64_t id);

    uint64_t size() const { return wwt_.size(); }
    uint8_t logsigma() const { return logsigma_; }

    bool load(std::istream &in);
    void serialize(std::ostream &out) const;

    void clear() { wwt_ = sdsl::wt_huff<>(); }

    sdsl::int_vector<> to_vector() const;

  private:
    sdsl::wt_huff<> wwt_;
    uint8_t logsigma_;
};

#endif // __WAVELET_TREE_HPP__<|MERGE_RESOLUTION|>--- conflicted
+++ resolved
@@ -137,14 +137,6 @@
     template <class Vector>
     wavelet_tree_dyn(uint8_t logsigma, const Vector &vector);
 
-<<<<<<< HEAD
-=======
-    wavelet_tree_dyn(const wavelet_tree_dyn &other);
-    wavelet_tree_dyn(wavelet_tree_dyn&& other) noexcept;
-    wavelet_tree_dyn& operator=(const wavelet_tree_dyn &other);
-    wavelet_tree_dyn& operator=(wavelet_tree_dyn&& other) noexcept;
-
->>>>>>> 48b855c3
     uint64_t rank(uint64_t c, uint64_t i) const;
     uint64_t select(uint64_t c, uint64_t i) const;
     uint64_t operator[](uint64_t id) const;
