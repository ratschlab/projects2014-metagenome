--- conflicted
+++ resolved
@@ -6,14 +6,10 @@
 #include <filesystem>
 
 #include <sdsl/uint128_t.hpp>
+
 #include <common/utils/template_utils.hpp>
 
-#include <common/utils/template_utils.hpp>
-
-<<<<<<< HEAD
-=======
-
->>>>>>> 69996789
+
 namespace mg {
 namespace common {
 
@@ -31,10 +27,7 @@
     T value;
 } __attribute__((__packed__));
 
-<<<<<<< HEAD
-=======
 /** Template specialization for an unaligned sdsl::uint256_t, which is not a POD */
->>>>>>> 69996789
 template <>
 struct Unaligned<sdsl::uint256_t> {
     Unaligned() = default; // uninitialized
@@ -79,14 +72,6 @@
     static_assert(alignof(Unaligned<sdsl::uint256_t>) == 1, "Invalid alignment");
     return sdsl::uint256_t(static_cast<const Unaligned<sdsl::uint256_t> *>(p)->lo,
                            static_cast<const Unaligned<sdsl::uint256_t> *>(p)->hi);
-}
-
-template <>
-inline sdsl::uint256_t load_unaligned(const void *p) {
-    static_assert(sizeof(Unaligned<sdsl::uint256_t>) == sizeof(sdsl::uint256_t),
-                  "Invalid unaligned size");
-    static_assert(alignof(Unaligned<sdsl::uint256_t>) == 1, "Invalid alignment");
-    return sdsl::uint256_t(static_cast<const Unaligned<sdsl::uint256_t> *>(p)->lo, static_cast<const Unaligned<sdsl::uint256_t> *>(p)->hi);
 }
 
 /**
@@ -126,54 +111,19 @@
 
 /** Returns the rank of the highest non-null bit */
 template <typename T>
-<<<<<<< HEAD
-inline uint32_t log2_floor(T x) {
-=======
 inline uint32_t log2_floor(const T& x) {
->>>>>>> 69996789
     return sdsl::bits::hi(x);
 }
 
 template <>
-<<<<<<< HEAD
-inline uint32_t log2_floor(sdsl::uint128_t x) {
-=======
 inline uint32_t log2_floor(const sdsl::uint128_t &x) {
 #ifdef MODE_TI
->>>>>>> 69996789
     if (x == 0U) {
         return 0;
     }
 
     uint64_t hi = static_cast<uint64_t>(x >> 64);
     if (hi == 0U) {
-<<<<<<< HEAD
-        uint64_t lo = static_cast<uint64_t>(x);
-        return 63 - __builtin_clzll(lo);
-    } else {
-        return 127 - __builtin_clzll(hi);
-    }
-}
-
-template <>
-inline uint32_t log2_floor(sdsl::uint256_t x) {
-    if (x == 0U) {
-        return 0;
-    }
-
-    sdsl::uint128_t hi = static_cast<sdsl::uint128_t>(x >> 128);
-    if (hi == 0U) {
-        return log2_floor(static_cast<sdsl::uint128_t>(x));
-    } else {
-        return 128 + log2_floor(hi);
-    }
-}
-
-template <typename T>
-inline uint32_t count_trailing_zeros(T v) {
-    assert(v != 0U);
-    return __builtin_ctzll(v);
-=======
         return sdsl::bits::hi(static_cast<uint64_t>(x));
     } else {
         return sdsl::bits::hi(hi) + 64;
@@ -193,7 +143,6 @@
 inline uint32_t count_trailing_zeros(T v) {
     assert(v != 0U);
     return sdsl::bits::lo(v);
->>>>>>> 69996789
 }
 
 
@@ -202,17 +151,10 @@
     assert(v != 0U);
     uint64_t lo = static_cast<uint64_t>(v);
     if (lo != 0) {
-<<<<<<< HEAD
-        return __builtin_ctzll(lo);
-    } else {
-        uint64_t hi = static_cast<uint64_t>(v >> 64);
-        return 64 + __builtin_ctzll(hi);
-=======
         return count_trailing_zeros(lo);
     } else {
         uint64_t hi = static_cast<uint64_t>(v >> 64);
         return 64 + count_trailing_zeros(hi);
->>>>>>> 69996789
     }
 }
 
@@ -220,11 +162,7 @@
 inline uint32_t count_trailing_zeros(sdsl::uint256_t v) {
     assert(v != 0U);
     sdsl::uint128_t lo = static_cast<sdsl::uint128_t>(v);
-<<<<<<< HEAD
-    if (lo != 0) {
-=======
     if (lo != 0U) {
->>>>>>> 69996789
         return count_trailing_zeros(lo);
     } else {
         sdsl::uint128_t hi = static_cast<sdsl::uint128_t>(v >> 128);
@@ -292,13 +230,8 @@
     if (num_lower_bits_ != 0) {
         const T lowerBits = value & lower_bits_mask_;
         size_t pos_bits = size_ * num_lower_bits_;
-<<<<<<< HEAD
-        if (pos_bits - cur_pos_lbits_
-            >= 8 * sizeof(T)) { // first sizeof(T)*8 bits are ready to be written
-=======
         if (pos_bits - cur_pos_lbits_ >= 8 * sizeof(T)) {
             // first sizeof(T)*8 bits are ready to be written
->>>>>>> 69996789
             cur_pos_lbits_ += 8 * sizeof(T);
             sink_->write(reinterpret_cast<char *>(lower_), sizeof(T));
             lower_[0] = lower_[1];
@@ -318,14 +251,8 @@
 size_t EliasFanoEncoder<T>::finish() {
     assert(size_ == declared_size_);
     if (size_ == 0U) {
-<<<<<<< HEAD
-        if (sink_internal_.is_open()) {
-            sink_internal_.close();
-        }
-=======
         safe_close(sink_internal_);
         safe_close(sink_internal_upper_);
->>>>>>> 69996789
         return 0;
     }
     // Append the remaining lower bits
@@ -390,23 +317,6 @@
 
 template <typename T>
 void EliasFanoEncoder<T>::write_bits(uint8_t *data, size_t pos, T value) {
-<<<<<<< HEAD
-    if constexpr (sizeof(T) == 32) {
-        assert(sdsl::bits::hi(value) < 248);
-        unsigned char *const ptr = data + (pos / 8);
-        sdsl::uint256_t ptrv = load_unaligned<sdsl::uint256_t>(ptr);
-        ptrv |= value << (pos % 8);
-        store_unaligned<sdsl::uint256_t>(ptr, ptrv);
-    } else if constexpr (sizeof(T) == 16) {
-        assert(sdsl::bits::hi(value) < 120);
-        unsigned char *const ptr = data + (pos / 8);
-        sdsl::uint128_t ptrv = load_unaligned<sdsl::uint128_t>(ptr);
-        ptrv |= value << (pos % 8);
-        store_unaligned<sdsl::uint128_t>(ptr, ptrv);
-    } else {
-        assert(sdsl::bits::hi(value) < 56);
-        unsigned char *const ptr = data + (pos / 8);
-=======
     unsigned char *const ptr = data + (pos / 8);
     if constexpr (sizeof(T) >= 16) {
         assert(log2_floor(value) < 8 * (sizeof(T) - 1));
@@ -415,7 +325,6 @@
         store_unaligned<T>(ptr, ptrv);
     } else { // all types <=64 bits are stored in 64-bit chunks
         assert(log2_floor(value) < 56);
->>>>>>> 69996789
         uint64_t ptrv = load_unaligned<uint64_t>(ptr);
         ptrv |= value << (pos % 8);
         store_unaligned<uint64_t>(ptr, ptrv);
@@ -454,12 +363,8 @@
         upper_block_ = load_unaligned<T>(upper_.data() + upper_pos_);
     }
 
-<<<<<<< HEAD
-    size_t trailing_zeros = count_trailing_zeros(upper_block_); // count trailing zeros
-=======
     size_t trailing_zeros = count_trailing_zeros(upper_block_);
 
->>>>>>> 69996789
     upper_block_ = upper_block_ & (upper_block_ - 1UL); // reset the lowest 1 bit
 
     return static_cast<T>(8 * upper_pos_ + trailing_zeros - position_);
@@ -470,16 +375,6 @@
     assert(position_ < size_);
     const size_t pos_bits = position_ * num_lower_bits_;
     if (pos_bits - cur_pos_bits_ >= 8 * sizeof(T)) {
-<<<<<<< HEAD
-        // +2*sizeof(T) because we read that many bytes in #init()
-        const size_t bytes_read = cur_pos_bits_ / 8 + 2 * sizeof(T);
-        cur_pos_bits_ += 8 * sizeof(T);
-        lower_[0] = lower_[1];
-        lower_[1] = 0;
-        if (num_lower_bytes_ > bytes_read) {
-            source_->read(reinterpret_cast<char *>(&lower_[1]),
-                          std::min(sizeof(T), num_lower_bytes_ - bytes_read));
-=======
         cur_pos_bits_ += 8 * sizeof(T);
         lower_idx_++;
         if (lower_idx_ == READ_BUF_SIZE - 1 && num_lower_bytes_ > 0) {
@@ -488,17 +383,12 @@
             source_->read(reinterpret_cast<char *>(&lower_[1]), to_read);
             num_lower_bytes_ -= to_read;
             lower_idx_ = 0;
->>>>>>> 69996789
         }
     }
     const size_t adjusted_pos = pos_bits - cur_pos_bits_;
 
-<<<<<<< HEAD
-    const uint8_t *ptr = reinterpret_cast<uint8_t *>(lower_) + (adjusted_pos / 8);
-=======
     const uint8_t *ptr
             = reinterpret_cast<uint8_t *>(&lower_[lower_idx_]) + (adjusted_pos / 8);
->>>>>>> 69996789
     const T ptrv = load_unaligned<T>(ptr);
     return T(clear_high_bits(ptrv >> (adjusted_pos % 8), num_lower_bits_));
 }
@@ -517,15 +407,6 @@
 
 // TODO: make this public and avoid reconstruction
 template <typename T>
-<<<<<<< HEAD
-bool EliasFanoDecoder<T>::end_of_chunk() {
-    return position_ == size_;
-}
-
-// TODO: make this public and avoid reconstruction
-template <typename T>
-=======
->>>>>>> 69996789
 bool EliasFanoDecoder<T>::init() {
     position_ = 0;
     cur_pos_bits_ = 0;
@@ -543,13 +424,6 @@
     source_->read(reinterpret_cast<char *>(&num_lower_bits_), 1);
     source_->read(reinterpret_cast<char *>(&num_lower_bytes_), sizeof(size_t));
     source_->read(reinterpret_cast<char *>(&num_upper_bytes_), sizeof(size_t));
-<<<<<<< HEAD
-    size_t low_bytes_read = std::min(2 * sizeof(T), num_lower_bytes_);
-    source_->read(reinterpret_cast<char *>(lower_), low_bytes_read);
-
-    upper_.reserve(num_upper_bytes_ + sizeof(T) - 1);
-#ifndef NDEBUG // silence Valgrind uninitialized warnings, as we read (and ignore) from uninitilized memory
-=======
     size_t low_bytes_read = std::min(sizeof(lower_), num_lower_bytes_);
     source_->read(reinterpret_cast<char *>(lower_), low_bytes_read);
     num_lower_bytes_ -= low_bytes_read;
@@ -558,7 +432,6 @@
 #ifndef NDEBUG
     // silence Valgrind uninitialized warnings. Because our reads are unaligned, we read
     // (and correctly ignore) from uninitilized memory
->>>>>>> 69996789
     memset(upper_.data(), 0, num_upper_bytes_ + sizeof(T) - 1);
 #endif
     upper_.resize(num_upper_bytes_);
@@ -569,11 +442,7 @@
 }
 
 template <typename T>
-<<<<<<< HEAD
-T EliasFanoDecoder<T>::clear_high_bits(T value, uint32_t index) {
-=======
 T EliasFanoDecoder<T>::clear_high_bits(T value, uint8_t index) {
->>>>>>> 69996789
     assert(index < 8 * sizeof(T));
     return value & ((T(1) << index) - 1UL);
 }
