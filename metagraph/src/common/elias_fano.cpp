--- conflicted
+++ resolved
@@ -1,14 +1,11 @@
 #include "elias_fano.hpp"
 
-<<<<<<< HEAD
-=======
 #include <algorithm>
 #include <cassert>
 
 #include <sdsl/uint128_t.hpp>
 
 
->>>>>>> c411e6c2
 namespace mg{
 namespace common {
 template <class T, class Enable = void>
@@ -76,11 +73,7 @@
                                       const std::string &out_filename,
                                       bool is_append)
     : declared_size_(size) {
-<<<<<<< HEAD
-    auto open_flag = is_append ? std::ios::app : std::ios::beg;
-=======
     std::ios_base::openmode open_flag = is_append ? std::ios::app : std::ios::beg;
->>>>>>> c411e6c2
     sink_ = std::ofstream(out_filename, std::ios::binary | open_flag);
     if (!sink_.good()) {
         std::cerr << "Unable to write to " << out_filename << std::endl;
@@ -305,13 +298,8 @@
                                                     bool is_append)
     : ef_encoder(size, last_value.first, sink_name),
       sink_second_name_(sink_name + ".count") {
-<<<<<<< HEAD
-    auto open_flag = is_append ? std::ios::app : std::ios::beg;
-    sink_second_ = std::ofstream(sink_second_name_, open_flag);
-=======
     std::ios_base::openmode open_flag = is_append ? std::ios::app : std::ios::beg;
     sink_second_ = std::ofstream(sink_second_name_, std::ios::binary | open_flag);
->>>>>>> c411e6c2
 }
 
 
@@ -365,20 +353,11 @@
      * Constructs an Elias-Fano encoder of an array with the given size and given max
      * value. The encoded output is written to #sink.
      */
-<<<<<<< HEAD
-    EliasFanoEncoder(size_t size,
-                     __attribute__((unused)) sdsl::uint128_t max_value,
-                     const std::string &sink_name,
-                     bool is_append = false)
-        : declared_size_(size) {
-        auto open_flag = is_append ? std::ios::app : std::ios::beg;
-=======
     EliasFanoEncoder(size_t,
                      sdsl::uint128_t,
                      const std::string &sink_name,
                      bool is_append = false) {
         std::ios_base::openmode open_flag = is_append ? std::ios::app : std::ios::beg;
->>>>>>> c411e6c2
         sink_ = std::ofstream(sink_name, std::ios::binary | open_flag);
         if (!sink_.good()) {
             std::cerr << "Unable to write to " << sink_name << std::endl;
@@ -393,20 +372,11 @@
     }
 
     size_t finish() {
-<<<<<<< HEAD
-        assert(size_ == declared_size_);
-=======
->>>>>>> c411e6c2
         sink_.close();
         return total_size_;
     }
 
   private:
-<<<<<<< HEAD
-    size_t declared_size_;
-
-=======
->>>>>>> c411e6c2
     /**
      * Sink to write the encoded values to.
      */
@@ -426,20 +396,11 @@
      * Constructs an Elias-Fano encoder of an array with the given size and given max
      * value. The encoded output is written to #sink.
      */
-<<<<<<< HEAD
-    EliasFanoEncoder(size_t size,
-                     __attribute__((unused)) sdsl::uint256_t max_value,
-                     const std::string &sink_name,
-                     bool is_append = false)
-        : declared_size_(size) {
-        auto open_flag = is_append ? std::ios::app : std::ios::beg;
-=======
     EliasFanoEncoder(size_t,
                      sdsl::uint256_t,
                      const std::string &sink_name,
                      bool is_append = false) {
         std::ios_base::openmode open_flag = is_append ? std::ios::app : std::ios::beg;
->>>>>>> c411e6c2
         // open file for appending, as we may encode multiple compressed chunks in the same file
         sink_ = std::ofstream(sink_name, std::ios::binary | open_flag);
         if (!sink_.good()) {
@@ -455,20 +416,11 @@
     }
 
     size_t finish() {
-<<<<<<< HEAD
-        assert(size_ == declared_size_);
-=======
->>>>>>> c411e6c2
         sink_.close();
         return total_size_;
     }
 
   private:
-<<<<<<< HEAD
-    size_t declared_size_;
-
-=======
->>>>>>> c411e6c2
     /**
      * Sink to write the encoded values to.
      */
