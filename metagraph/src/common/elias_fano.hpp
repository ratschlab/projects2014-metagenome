#pragma once

#include <cstddef>
#include <cstdint>
#include <fstream>
#include <functional>
#include <optional>

#include <sdsl/uint128_t.hpp>
#include <sdsl/uint256_t.hpp>

#include "common/vector.hpp"


namespace mg {
namespace common {

/**
 * Elias-Fano encoder that streams the encoded result into a file.
 * Loosely inspired  by
 * https://github.com/facebook/folly/blob/master/folly/experimental/EliasFanoCoding.h
 */
template <typename T>
class EliasFanoEncoder {
  public:
    EliasFanoEncoder() {}

    EliasFanoEncoder(const EliasFanoEncoder &other) = delete;
    EliasFanoEncoder(EliasFanoEncoder &&other) = delete;
    EliasFanoEncoder operator=(const EliasFanoEncoder &other) = delete;
    EliasFanoEncoder operator=(EliasFanoEncoder &&other) = delete;

    /**
     * Constructs an Elias-Fano encoder of an array with the given #size and given
     * #max_value. The encoded output is written to #out_filename.
     */
    EliasFanoEncoder(size_t size,
                     T min_value,
                     T max_value,
                     const std::string &out_filename,
                     bool is_append = false);

<<<<<<< HEAD
=======
    /** Constructs an encoder that encodes the #data array */
>>>>>>> 69996789
    EliasFanoEncoder(const Vector<T> &data, std::ofstream *sink, std::ofstream *sink_upper);

    /** Encodes the next number */
    void add(T value);

    /** Dumps any pending data to the stream. Must be called exactly once when done #add-ing */
    size_t finish();

  private:
    /**
     * Returns the number of lower bits used in the Elias-Fano encoding of a sorted array
     * of size #size and maximum value max_value.
     */
    static uint8_t get_num_lower_bits(T max_value, size_t size);

    /** Writes #value (with len up to 56 bits) to #data starting at the #pos-th bit. */
    static void write_bits(uint8_t *data, size_t pos, T value);

    void init(size_t size, T max_value);

  private:
    /**
     * The lower bits of the encoded number, obtained by simply concatenating the
     * binary representation of the lower bits of each number.
     * To save memory, only the last 2*sizeof(T) bytes are kept in memory. As soon as a
     * chunk of 8 bytes is ready to be written, we flush it to #sink_ and shift the data
     * in #lower_ to the left by sizeof(T) bytes.
     */
    T lower_[2] = { 0, 0 };

    /**
     * Upper bits of the encoded numbers. Upper bits are stored using unary delta
     * encoding, with a 1 followed by as many zeros as the value to encode. For example,
     * the  upper bits, (3 5 5 9) will be encoded as the deltas (3 2 0 4). The 3 is
     * encoded as 1000, the 2 as 100, the 0 as 1 and the 4 as 10000,  resulting in
     * 1000011001000 in base 2.
     */
    Vector<char> upper_;

    /** Current number of elements added for encoding */
    size_t size_ = 0;

    /**
     * Number of elements the decoder was initialized with. When all elements are added
     * the #declared_size_ must equal size_.
     */
    size_t declared_size_ = 0;

    /**
     * Each encoded integer is split into a "lower" and an "upper" part. This is the
     * number of bits used for the "lower" part of the Elias-Fano encoding. It is
     * capped at 56, as this is the maximum value supported by #write_bits
     */
    uint8_t num_lower_bits_;

    /** Mask to extract the lower bits from a value T. Equal to 2^#num_lower_bits_-1. */
    T lower_bits_mask_;

    /** The size in bytes of lower_, without the 7 byte padding */
    size_t num_lower_bytes_;
    /** The size in bytes of upper_, without the 7 byte padding */
    size_t num_upper_bytes_;
#ifndef NDEBUG
    /**
     * The last value that was added to the encoder. Only used to assert that the
     * numbers are added in increasing order.
     */
    T last_value_ = T(0);
#endif

    /**
<<<<<<< HEAD
     * Sink to write the encoded values to. Points to either #sink_internal or to an
     * externally provided sink
=======
     * Sink to write the encoded values to (except the upper bytes). Points to either
     * #sink_internal or to an externally provided sink
>>>>>>> 69996789
     * */
    std::ofstream *sink_;
    /**
     * Sink to write the upper bytes to. Points to either #sink_internal_upper_ or to
<<<<<<< HEAD
     * an externally provided sink
=======
     * an externally provided sink. Upper bytes are written to a different sink in order
     * to avoid costly seek operations within the file
>>>>>>> 69996789
     * */
    std::ofstream *sink_upper_;

    /** Internal sink for EF encoding except the upper bytes */
    std::ofstream sink_internal_;

    /**
     * Internal sink for the upper_ bytes, which are saved in a separate file to avoid
     * costly seekg/tellg opreations.
     */
    std::ofstream sink_internal_upper_;

    /** Number of lower bits that were written to disk */
    size_t cur_pos_lbits_ = 0;

<<<<<<< HEAD
    /** Offset to add to each element when decoding. */
=======
    /** Offset to add to each element when decoding (used for minimizing the range). */
>>>>>>> 69996789
    T offset_ = 0;
};

/**
 * Decodes a list of compressed sorted integers stored in a file using #EliasFanoEncoder.
 */
template <typename T>
class EliasFanoDecoder {
    static constexpr uint32_t READ_BUF_SIZE = 1024;
  public:
    EliasFanoDecoder() {}
<<<<<<< HEAD

    /** Creates a decoder that retrieves data from the given source */
    EliasFanoDecoder(const std::string &source_name);

=======

    /** Creates a decoder that retrieves data from the given file */
    EliasFanoDecoder(const std::string &source_name);

    /**
     * Create a decoder that reads the data from the provided streams.
     * @param source the stream containing all encoded data, except the upper bytes
     * @param source_upper the stream containing the upper bytes
     * @param file_end_upper the position where the algorithm should stop reading. Note
     * that this is not necessarily the end of the file, see #EliasFanoEncoderBuffered.
     */
>>>>>>> 69996789
    EliasFanoDecoder(std::ifstream *source,
                     std::ifstream *source_upper,
                     std::streampos file_end_upper);

    /** Returns the next compressed element or empty if all elements were read */
    std::optional<T> next();

    /** Returns true if the current position is at the end of a chunk. */
    bool end_of_chunk();

  private:
    bool init();

    /** Returns the upper part of the next compressed element */
    T next_upper();

    /** Returns the lower part of the next compressed element */
    T next_lower();

    /** Clear the high bits of #value starting at position #index. */
<<<<<<< HEAD
    static T clear_high_bits(T value, uint32_t index);
=======
    static T clear_high_bits(T value, uint8_t index);
>>>>>>> 69996789

  private:
    /** Index of current element */
    size_t position_ = 0;

    /** Current position in the #upper_ vector */
    uint64_t upper_pos_;

    /** The sequence of 8 upper bytes currently being processed */
    T upper_block_;

    /** Number of lower bits that were read from disk. */
    size_t cur_pos_bits_;

    /**
     * The lower bits of the encoded number, obtained by simply concatenating the
     * binary representation of the lower bits of each number. To save memory, only the
     * currently needed window of 16 bytes is read from the file.
     */
<<<<<<< HEAD
    T lower_[2];
=======
    T lower_[READ_BUF_SIZE];

    /** Points to current element in #lower_ */
    uint32_t lower_idx_;
>>>>>>> 69996789

    /**
     * Upper bits of the encoded numbers. Upper bits are stored using unary delta
     * encoding, with a 1 followed by as many zeros as the value to encode.
     */
    Vector<char> upper_;

    /** Total number of elements encoded. */
    size_t size_ = 0;

    /**
     * Each encoded integer is split into a "lower" and an "upper" part. This is the
     * number of bits used for the "lower" part of the Elias-Fano encoding.
     */
    uint8_t num_lower_bits_;

    /** The size in bytes of lower_ */
    size_t num_lower_bytes_;

    /** The size in bytes of upper_ */
    size_t num_upper_bytes_ = 0;

    /**
     * Stream containing the compressed data. Points to either #source_internal_ or to
     * a stream provided in the constructor
     */
    std::ifstream *source_;
    /**
     * Stream containing the upper bytes of the compressed data (saved separately to avoid
     * costly tellg/seekg operations in the file.
     */
    std::ifstream *source_upper_;

    std::ifstream source_internal_;
    std::ifstream source_internal_upper_;

    std::streampos file_end_;

    /** Value to add to each decoded element */
    T offset_;
};

/**
 * Encoder specialization for an std::pair. The first member of the pair is assumed to be
 * in nondecreasing order and is compressed using Elias-Fano encoding, while the second
 * member of the pair is written to disk as is.
 */
template <typename T, typename C>
class EliasFanoEncoder<std::pair<T, C>> {
  public:
    EliasFanoEncoder() {}

    EliasFanoEncoder(size_t size,
                     const T &first_value,
                     const T &last_value,
                     const std::string &sink_name,
                     bool is_append = false);

    void add(const std::pair<T, C> &value);

    size_t finish();

  private:
    EliasFanoEncoder<T> ef_encoder;
    std::string sink_second_name_;
    std::ofstream sink_second_;
};

/** Decoder specialization for an std::pair */
template <typename T, typename C>
class EliasFanoDecoder<std::pair<T, C>> {
  public:
    EliasFanoDecoder(const std::string &source);


    std::optional<std::pair<T, C>> next();

  private:
    EliasFanoDecoder<T> source_first_;
    std::ifstream source_second_;
};

/**
<<<<<<< HEAD
 * Specialization of #EliasFanoEncoder that can encode sequences of unknown size. It uses
=======
 * Specialization of #EliasFanoEncoder that can encode sequences of unknown range. It uses
>>>>>>> 69996789
 * a buffer to accumulate data and then dumps it in chunks to an EliasFanoEncoder.
 */
template <typename T>
class EliasFanoEncoderBuffered {
  public:
    EliasFanoEncoderBuffered(const std::string &file_name, size_t buffer_size);

    void add(const T &value);

    size_t finish();

  private:
    void encode_chunk();
  private:
    Vector<T> buffer_;
    std::string file_name_;
    size_t total_size_ = 0;
};

/**
 * Specialization of #EliasFanoEncoder that can encode sequences of pairs of unknown size.
 * It uses a buffer to accumulate data and then dumps it in chunks to an EliasFanoEncoder.
 */
// TODO: Pack the C count, by passing max count to the constructor and then dump it to
// sdsl::int_vector_buffer with width = hi(max)+1. Add a CompressedInt wrapper that
// encodes T with EliasFano and C (if present) with sdsl packing
template <typename T, typename C>
class EliasFanoEncoderBuffered<std::pair<T, C>> {
  public:
    EliasFanoEncoderBuffered(const std::string &file_name, size_t buffer_size);

    void add(const std::pair<T, C> &value);

    size_t finish();

  private:
    void encode_chunk();

  private:
    Vector<T> buffer_;
    Vector<C> buffer_second_;
    std::ofstream sink_;
    std::ofstream sink_upper_;
    std::ofstream sink_second_;
    std::string file_name_;
    size_t total_size_ = 0;
};

} // namespace common
} // namespace mg<|MERGE_RESOLUTION|>--- conflicted
+++ resolved
@@ -25,11 +25,6 @@
   public:
     EliasFanoEncoder() {}
 
-    EliasFanoEncoder(const EliasFanoEncoder &other) = delete;
-    EliasFanoEncoder(EliasFanoEncoder &&other) = delete;
-    EliasFanoEncoder operator=(const EliasFanoEncoder &other) = delete;
-    EliasFanoEncoder operator=(EliasFanoEncoder &&other) = delete;
-
     /**
      * Constructs an Elias-Fano encoder of an array with the given #size and given
      * #max_value. The encoded output is written to #out_filename.
@@ -40,10 +35,7 @@
                      const std::string &out_filename,
                      bool is_append = false);
 
-<<<<<<< HEAD
-=======
     /** Constructs an encoder that encodes the #data array */
->>>>>>> 69996789
     EliasFanoEncoder(const Vector<T> &data, std::ofstream *sink, std::ofstream *sink_upper);
 
     /** Encodes the next number */
@@ -115,23 +107,14 @@
 #endif
 
     /**
-<<<<<<< HEAD
-     * Sink to write the encoded values to. Points to either #sink_internal or to an
-     * externally provided sink
-=======
      * Sink to write the encoded values to (except the upper bytes). Points to either
      * #sink_internal or to an externally provided sink
->>>>>>> 69996789
      * */
     std::ofstream *sink_;
     /**
      * Sink to write the upper bytes to. Points to either #sink_internal_upper_ or to
-<<<<<<< HEAD
-     * an externally provided sink
-=======
      * an externally provided sink. Upper bytes are written to a different sink in order
      * to avoid costly seek operations within the file
->>>>>>> 69996789
      * */
     std::ofstream *sink_upper_;
 
@@ -147,11 +130,7 @@
     /** Number of lower bits that were written to disk */
     size_t cur_pos_lbits_ = 0;
 
-<<<<<<< HEAD
-    /** Offset to add to each element when decoding. */
-=======
     /** Offset to add to each element when decoding (used for minimizing the range). */
->>>>>>> 69996789
     T offset_ = 0;
 };
 
@@ -163,12 +142,6 @@
     static constexpr uint32_t READ_BUF_SIZE = 1024;
   public:
     EliasFanoDecoder() {}
-<<<<<<< HEAD
-
-    /** Creates a decoder that retrieves data from the given source */
-    EliasFanoDecoder(const std::string &source_name);
-
-=======
 
     /** Creates a decoder that retrieves data from the given file */
     EliasFanoDecoder(const std::string &source_name);
@@ -180,7 +153,6 @@
      * @param file_end_upper the position where the algorithm should stop reading. Note
      * that this is not necessarily the end of the file, see #EliasFanoEncoderBuffered.
      */
->>>>>>> 69996789
     EliasFanoDecoder(std::ifstream *source,
                      std::ifstream *source_upper,
                      std::streampos file_end_upper);
@@ -188,9 +160,6 @@
     /** Returns the next compressed element or empty if all elements were read */
     std::optional<T> next();
 
-    /** Returns true if the current position is at the end of a chunk. */
-    bool end_of_chunk();
-
   private:
     bool init();
 
@@ -201,11 +170,7 @@
     T next_lower();
 
     /** Clear the high bits of #value starting at position #index. */
-<<<<<<< HEAD
-    static T clear_high_bits(T value, uint32_t index);
-=======
     static T clear_high_bits(T value, uint8_t index);
->>>>>>> 69996789
 
   private:
     /** Index of current element */
@@ -225,14 +190,10 @@
      * binary representation of the lower bits of each number. To save memory, only the
      * currently needed window of 16 bytes is read from the file.
      */
-<<<<<<< HEAD
-    T lower_[2];
-=======
     T lower_[READ_BUF_SIZE];
 
     /** Points to current element in #lower_ */
     uint32_t lower_idx_;
->>>>>>> 69996789
 
     /**
      * Upper bits of the encoded numbers. Upper bits are stored using unary delta
@@ -316,11 +277,7 @@
 };
 
 /**
-<<<<<<< HEAD
- * Specialization of #EliasFanoEncoder that can encode sequences of unknown size. It uses
-=======
  * Specialization of #EliasFanoEncoder that can encode sequences of unknown range. It uses
->>>>>>> 69996789
  * a buffer to accumulate data and then dumps it in chunks to an EliasFanoEncoder.
  */
 template <typename T>
@@ -331,7 +288,6 @@
     void add(const T &value);
 
     size_t finish();
-
   private:
     void encode_chunk();
   private:
