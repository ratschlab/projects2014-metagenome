#ifndef __TEMPLATE_UTILS_HPP__
#define __TEMPLATE_UTILS_HPP__

#include <type_traits>
#include <utility>


namespace utils {

template <typename T>
struct is_pair : std::false_type {};

template <typename T1, typename T2>
struct is_pair<std::pair<T1,T2>> : std::true_type {};

static_assert(is_pair<std::pair<int,size_t>>::value);
static_assert(is_pair<std::pair<uint64_t,size_t>>::value);

static_assert(!is_pair<std::tuple<int,size_t>>::value);
static_assert(!is_pair<int>::value);

template <typename, template <typename, typename...> class>
struct is_instance : public std::false_type {};

template <typename... Ts, template <typename, typename...> class U>
struct is_instance<U<Ts...>, U> : public std::true_type {};

// check if two classes have the same template parameters
template <class, class>
struct same_template : public std::false_type {};
template <template <typename, typename...> class A,
          template <typename, typename...> class B,
          typename... Ts>
struct same_template<A<Ts...>, B<Ts...>> : public std::true_type {};

template <class T> struct dependent_false : std::false_type {};

template <typename T, typename... Us>
inline const T& get_first(const std::tuple<T, Us...> &tuple) { return std::get<0>(tuple); }

template <typename T, typename... Us>
inline T& get_first(std::tuple<T, Us...> &tuple) { return std::get<0>(tuple); }

template <typename T, typename U>
inline const T& get_first(const std::pair<T, U> &pair) { return pair.first; }

template <typename T, typename U>
inline T& get_first(std::pair<T, U> &pair) { return pair.first; }

template <typename T>
inline T& get_first(T &value) { return value; }

template <typename T>
inline const T& get_first(const T &value) { return value; }

template <typename T, typename U, typename... Us>
inline const U& get_second(const std::tuple<T, U, Us...> &tuple) { return std::get<1>(tuple); }

template <typename T, typename U, typename... Us>
inline U& get_second(std::tuple<T, U, Us...> &tuple) { return std::get<1>(tuple); }

template <typename T, typename U>
inline const U& get_second(const std::pair<T, U> &pair) { return pair.second; }

template <typename T, typename U>
inline U& get_second(std::pair<T, U> &pair) { return pair.second; }

// return the the type of the first element if T is a pair, or T otherwise
template <typename T, typename = void>
struct get_first_type {
    using type = T;
};

template <typename T>
struct get_first_type<T, std::void_t<typename T::first_type>> {
<<<<<<< HEAD
using type = typename T::first_type;
=======
    using type = typename T::first_type;
>>>>>>> 1d6cbf9d
};

class GreaterFirst {
  public:
    template <typename T>
    bool operator()(const T &p1, const T &p2) const {
        return get_first(p1) > get_first(p2);
    }
};

struct LessFirst {
    template <typename T>
    bool operator()(const T &p1, const T &p2) const {
        return get_first(p1) < get_first(p2);
    }
};

struct EqualFirst {
    template <typename T>
    bool operator()(const T &p1, const T &p2) const {
        return get_first(p1) == get_first(p2);
    }
};

struct LessSecond {
    template <typename T>
    bool operator()(const T &p1, const T &p2) const {
        return get_second(p1) < get_second(p2);
    }
};

} // namespace utils

#endif // __TEMPLATE_UTILS_HPP__<|MERGE_RESOLUTION|>--- conflicted
+++ resolved
@@ -73,11 +73,7 @@
 
 template <typename T>
 struct get_first_type<T, std::void_t<typename T::first_type>> {
-<<<<<<< HEAD
-using type = typename T::first_type;
-=======
     using type = typename T::first_type;
->>>>>>> 1d6cbf9d
 };
 
 class GreaterFirst {
