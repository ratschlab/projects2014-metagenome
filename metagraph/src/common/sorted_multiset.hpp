--- conflicted
+++ resolved
@@ -9,11 +9,7 @@
 #include "common/vector.hpp"
 
 
-<<<<<<< HEAD
-namespace mg {
-=======
 namespace mtg {
->>>>>>> 2c96326b
 namespace common {
 
 // Thread safe data storage for counting
@@ -51,19 +47,12 @@
   private:
     void shrink_data();
 
-<<<<<<< HEAD
-    void sort_and_merge_duplicates();
-=======
     void sort_and_merge_counts();
->>>>>>> 2c96326b
 
     void try_reserve(size_t size, size_t min_size = 0);
 
     storage_type data_;
     size_t num_threads_;
-
-<<<<<<< HEAD
-    std::function<void(storage_type*)> cleanup_;
 
     // indicate the end of the preprocessed distinct and sorted values
     uint64_t sorted_end_ = 0;
@@ -88,31 +77,6 @@
     if (data_.size() + batch_size > data_.capacity()) {
         std::unique_lock<std::shared_timed_mutex> reallocate_lock(mutex_copy_);
 
-=======
-    // indicate the end of the preprocessed distinct and sorted values
-    uint64_t sorted_end_ = 0;
-
-    mutable std::mutex mutex_resize_;
-    mutable std::shared_timed_mutex mutex_copy_;
-};
-
-template <typename T, typename C, class Container>
-template <class Iterator>
-void SortedMultiset<T, C, Container>::insert(Iterator begin, Iterator end) {
-    assert(begin <= end);
-
-    uint64_t batch_size = end - begin;
-
-    if (!batch_size)
-        return;
-
-    // acquire the mutex to restrict the number of writing threads
-    std::unique_lock<std::mutex> resize_lock(mutex_resize_);
-
-    if (data_.size() + batch_size > data_.capacity()) {
-        std::unique_lock<std::shared_timed_mutex> reallocate_lock(mutex_copy_);
-
->>>>>>> 2c96326b
         shrink_data();
 
         try {
