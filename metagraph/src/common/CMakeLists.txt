--- conflicted
+++ resolved
@@ -80,11 +80,7 @@
 set(EXTERNAL_LIB_DIR "${PROJECT_PARENT_DIR}/external-libraries")
 
 # ASIO depends by default on boost/config.hpp, which is not recommended; this works around the issue
-<<<<<<< HEAD
 target_compile_options(metagraph_common PRIVATE -DASIO_STANDALONE -Werror -Wall -Wextra)
-=======
-target_compile_options(metagraph_common PRIVATE -DASIO_STANDALONE)
->>>>>>> eb8759c4
 target_include_directories(metagraph_common
   PUBLIC
     ${Boost_INCLUDE_DIRS}
@@ -97,7 +93,7 @@
     ${EXTERNAL_LIB_DIR}/ordered-map/include
     ${EXTERNAL_LIB_DIR}/rollinghashcpp
     ${EXTERNAL_LIB_DIR}/sdsl-lite/include
-    .. # this ensures that this libs include files are visible to its deps
+    .. # this ensures that this libs include files are visible to its deps as "#include common/*"
 )
 
 find_library(SDSL_LIBRARY sdsl HINTS ${EXTERNAL_LIB_DIR}/sdsl-lite/lib)
