#ifndef __SORTED_SET_HPP__
#define __SORTED_SET_HPP__

#include <cassert>
#include <mutex>
#include <shared_mutex>

#include "common/logger.hpp"
#include "common/vector.hpp"


<<<<<<< HEAD
namespace mg {
=======
namespace mtg {
>>>>>>> 2c96326b
namespace common {

// Thread safe data storage to extract distinct elements
template <typename T, class Container = Vector<T>>
class SortedSet {
  public:
    static_assert(std::is_same_v<T, typename Container::value_type>);

    typedef T key_type;
    typedef T value_type;
    typedef Container storage_type;
    typedef Container result_type;

    SortedSet(size_t num_threads = 1, size_t reserved_num_elements = 0)
          : num_threads_(num_threads) {
        reserve(reserved_num_elements);
    }

    template <class Iterator>
    inline void insert(Iterator begin, Iterator end);

    void reserve(size_t size);
<<<<<<< HEAD

    size_t buffer_size() const { return data_.capacity(); }

    result_type& data();
=======
>>>>>>> 2c96326b

    void clear();

<<<<<<< HEAD
    void sort_and_remove_duplicates(Container *vector, size_t num_threads) const;

  private:
    void shrink_data();

    void try_reserve(size_t size, size_t min_size = 0);

    storage_type data_;
    size_t num_threads_;

    std::function<void(storage_type *)> cleanup_;

    // indicate the end of the preprocessed distinct and sorted values
    uint64_t sorted_end_ = 0;

    mutable std::mutex mutex_resize_;
    mutable std::shared_timed_mutex mutex_copy_;
};

template <typename T, class Container>
template <class Iterator>
void SortedSet<T, Container>::insert(Iterator begin, Iterator end) {
    assert(begin <= end);

    uint64_t batch_size = end - begin;

    // acquire the mutex to restrict the number of writing threads
    std::unique_lock<std::mutex> resize_lock(mutex_resize_);

=======
    result_type& data();

    void clear();

  private:
    void shrink_data();

    void sort_and_remove_duplicates();

    void try_reserve(size_t size, size_t min_size = 0);

    storage_type data_;
    size_t num_threads_;

    // indicate the end of the preprocessed distinct and sorted values
    uint64_t sorted_end_ = 0;

    mutable std::mutex mutex_resize_;
    mutable std::shared_timed_mutex mutex_copy_;
};

template <typename T, class Container>
template <class Iterator>
void SortedSet<T, Container>::insert(Iterator begin, Iterator end) {
    assert(begin <= end);

    uint64_t batch_size = end - begin;

    // acquire the mutex to restrict the number of writing threads
    std::unique_lock<std::mutex> resize_lock(mutex_resize_);

>>>>>>> 2c96326b
    if (data_.size() + batch_size > data_.capacity()) {
        std::unique_lock<std::shared_timed_mutex> reallocate_lock(mutex_copy_);

        shrink_data();

        try {
            try_reserve(data_.size() + data_.size() / 2,
                        data_.size() + batch_size);
        } catch (const std::bad_alloc &exception) {
            logger->error("Can't reallocate. Not enough memory");
            exit(1);
        }
    }

    size_t offset = data_.size();
    data_.resize(data_.size() + batch_size);

    std::shared_lock<std::shared_timed_mutex> copy_lock(mutex_copy_);

    resize_lock.unlock();

    std::copy(begin, end, data_.begin() + offset);
}

} // namespace common
} // namespace mtg

#endif // __SORTED_SET_HPP__<|MERGE_RESOLUTION|>--- conflicted
+++ resolved
@@ -9,11 +9,7 @@
 #include "common/vector.hpp"
 
 
-<<<<<<< HEAD
-namespace mg {
-=======
 namespace mtg {
->>>>>>> 2c96326b
 namespace common {
 
 // Thread safe data storage to extract distinct elements
@@ -36,47 +32,9 @@
     inline void insert(Iterator begin, Iterator end);
 
     void reserve(size_t size);
-<<<<<<< HEAD
 
     size_t buffer_size() const { return data_.capacity(); }
 
-    result_type& data();
-=======
->>>>>>> 2c96326b
-
-    void clear();
-
-<<<<<<< HEAD
-    void sort_and_remove_duplicates(Container *vector, size_t num_threads) const;
-
-  private:
-    void shrink_data();
-
-    void try_reserve(size_t size, size_t min_size = 0);
-
-    storage_type data_;
-    size_t num_threads_;
-
-    std::function<void(storage_type *)> cleanup_;
-
-    // indicate the end of the preprocessed distinct and sorted values
-    uint64_t sorted_end_ = 0;
-
-    mutable std::mutex mutex_resize_;
-    mutable std::shared_timed_mutex mutex_copy_;
-};
-
-template <typename T, class Container>
-template <class Iterator>
-void SortedSet<T, Container>::insert(Iterator begin, Iterator end) {
-    assert(begin <= end);
-
-    uint64_t batch_size = end - begin;
-
-    // acquire the mutex to restrict the number of writing threads
-    std::unique_lock<std::mutex> resize_lock(mutex_resize_);
-
-=======
     result_type& data();
 
     void clear();
@@ -108,7 +66,6 @@
     // acquire the mutex to restrict the number of writing threads
     std::unique_lock<std::mutex> resize_lock(mutex_resize_);
 
->>>>>>> 2c96326b
     if (data_.size() + batch_size > data_.capacity()) {
         std::unique_lock<std::shared_timed_mutex> reallocate_lock(mutex_copy_);
 
