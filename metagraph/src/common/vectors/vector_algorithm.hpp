#ifndef __VECTOR_ALGORITHM_HPP__
#define __VECTOR_ALGORITHM_HPP__

#include <functional>
#include <cassert>
#include <cstdlib>

#include <sdsl/int_vector.hpp>
#include <sdsl/select_support_scan.hpp>

class ThreadPool;
class bit_vector;


sdsl::bit_vector to_sdsl(const std::vector<bool> &vector);
sdsl::bit_vector to_sdsl(const std::vector<uint8_t> &vector);

template <class Vector>
sdsl::int_vector<> pack_vector(const Vector &vector, uint8_t bits_per_number) {
    if constexpr(std::is_same_v<Vector, sdsl::int_vector<>>) {
        if (bits_per_number == vector.width())
            return vector;
    }

    sdsl::int_vector<> packed(vector.size(), 0, bits_per_number);
    for (uint64_t i = 0; i < vector.size(); ++i) {
        packed[i] = vector[i];
    }
    return packed;
}

sdsl::int_vector<> pack_vector(sdsl::int_vector<>&& vector,
                               uint8_t bits_per_number);


/**
 * Atomic bit fetching, setting, and unsetting on packed vectors.
 * fetch_and_* return the old values. The default memorder __ATOMIC_SEQ_CST
 * enforces the ordering of writes and reads across threads. See
 * https://gcc.gnu.org/onlinedocs/gcc/_005f_005fatomic-Builtins.html
 * for more details.
 */

inline bool fetch_and_set_bit(uint64_t *v,
                              uint64_t i,
                              bool atomic = false,
                              int mo = __ATOMIC_SEQ_CST) {
    const uint64_t mask = (1llu << (i & 0x3F));

    if (atomic) {
        return __atomic_fetch_or(&v[i >> 6], mask, mo) & mask;
    } else {
        uint64_t &word = v[i >> 6];
        if (word & mask) {
            return true;
        } else {
            word |= mask;
            return false;
        }
    }
}

inline bool fetch_and_unset_bit(uint64_t *v,
                                uint64_t i,
                                bool atomic = false,
                                int mo = __ATOMIC_SEQ_CST) {
    const uint64_t mask = (1llu << (i & 0x3F));

    if (atomic) {
        return __atomic_fetch_and(&v[i >> 6], ~mask, mo) & mask;
    } else {
        uint64_t &word = v[i >> 6];
        if (word & mask) {
            word &= ~mask;
            return true;
        } else {
            return false;
        }
    }
}

inline bool fetch_bit(const uint64_t *v,
                      uint64_t i,
                      bool atomic = false,
                      int mo = __ATOMIC_SEQ_CST) {
    return atomic
        ? ((__atomic_load_n(&v[i >> 6], mo) >> (i & 0x3F)) & 1)
        : ((v[i >> 6] >> (i & 0x3F)) & 1);
}

inline void set_bit(uint64_t *v,
                    uint64_t i,
                    bool atomic = false,
                    int mo = __ATOMIC_SEQ_CST) {
    if (atomic) {
        __atomic_or_fetch(&v[i >> 6], 1llu << (i & 0x3F), mo);
    } else {
        v[i >> 6] |= (1llu << (i & 0x3F));
    }
}

inline void unset_bit(uint64_t *v,
                      uint64_t i,
                      bool atomic = false,
                      int mo = __ATOMIC_SEQ_CST) {
    if (atomic) {
        __atomic_and_fetch(&v[i >> 6], ~(1llu << (i & 0x3F)), mo);
    } else {
        v[i >> 6] &= ~(1llu << (i & 0x3F));
    }
}

inline uint64_t atomic_fetch(const sdsl::int_vector<> &vector, uint64_t i,
<<<<<<< HEAD
                             int memorder = __ATOMIC_SEQ_CST) {
=======
                             std::mutex &backup_mutex) {
>>>>>>> 8c49512b
#ifdef MODE_TI
    size_t width = vector.width();
    uint64_t bit_pos = i * width;
    uint8_t shift = bit_pos & 0x7F;
<<<<<<< HEAD
    auto *limb = &reinterpret_cast<const __uint128_t*>(vector.data())[bit_pos >> 7];
    __uint128_t mask = ((__uint128_t(1) << width) - 1) << shift;
    return (__atomic_load_16(limb, memorder) & mask) >> shift;
#else
    std::ignore = memorder;
    static std::mutex mu;
    std::lock_guard<std::mutex> lock(mu);
    return vector[i];
#endif
}

inline uint64_t atomic_fetch_and_add(sdsl::int_vector<> &vector, uint64_t i,
                                     int64_t count = 1,
                                     int memorder = __ATOMIC_SEQ_CST) {
    // TODO: GCC doesn't support using the cmpxchg16b instruction with __atomic
    // builtins. For now, __sync_bool_compare_and_swap is used
    std::ignore = memorder;

=======

    if (shift + width <= 128) {
        const __uint128_t *limb = &reinterpret_cast<const __uint128_t*>(vector.data())[bit_pos >> 7];
        uint64_t mask = (1llu << width) - 1;
        return (__atomic_load_16(limb, __ATOMIC_SEQ_CST) >> shift) & mask;
    }

#endif

    std::lock_guard<std::mutex> lock(backup_mutex);
    std::atomic_thread_fence(std::memory_order_acquire);
    return vector[i];
}

inline uint64_t atomic_fetch_and_add(sdsl::int_vector<> &vector, uint64_t i,
                                     uint64_t count,
                                     std::mutex &backup_mutex) {
    // TODO: support adding negatives
>>>>>>> 8c49512b
#ifdef MODE_TI
    size_t width = vector.width();
    uint64_t bit_pos = i * width;
    uint8_t shift = bit_pos & 0x7F;
<<<<<<< HEAD
    __uint128_t *limb = &reinterpret_cast<__uint128_t*>(vector.data())[bit_pos >> 7];
    __uint128_t mask = ((__uint128_t(1) << width) - 1) << shift;
    __uint128_t new_val;
    __uint128_t inc = __uint128_t(count) << shift;
    __uint128_t exp_val = *limb;

    do {
        new_val = ((exp_val + inc) & mask) | (exp_val & (~mask));
#ifdef __CX16__
    } while (!__sync_bool_compare_and_swap(limb, exp_val, new_val));
#else
    } while (!__atomic_compare_exchange_16(limb, &exp_val, new_val,
                                           true /* weak compare and exchange */,
                                           memorder /* order for exchange */,
                                           __ATOMIC_RELAXED /* order for compare */));
#endif

    return (exp_val & mask) >> shift;
#else
    static std::mutex mu;
    std::lock_guard<std::mutex> lock(mu);
=======

    if (shift + width <= 128) {
        __uint128_t *limb = &reinterpret_cast<__uint128_t*>(vector.data())[bit_pos >> 7];
        __uint128_t mask = ((__uint128_t(1) << width) - 1) << shift;
        __uint128_t inc = __uint128_t(count) << shift;
        __uint128_t exp_val;
        __uint128_t new_val;
        do {
            exp_val = *limb;
            new_val = ((exp_val + inc) & mask) | (exp_val & (~mask));
        } while (!__sync_bool_compare_and_swap(limb, exp_val, new_val));

        return (exp_val & mask) >> shift;
    }

#endif

    std::lock_guard<std::mutex> lock(backup_mutex);
    std::atomic_thread_fence(std::memory_order_acquire);
>>>>>>> 8c49512b
    uint64_t old_val = vector[i];
    vector[i] += count;
    std::atomic_thread_fence(std::memory_order_release);
    return old_val;
}

inline uint64_t atomic_exchange(sdsl::int_vector<> &vector, uint64_t i, uint64_t val,
<<<<<<< HEAD
                                int memorder = __ATOMIC_SEQ_CST) {
    // TODO: GCC doesn't support using the cmpxchg16b instruction with __atomic
    // builtins. For now, __sync_bool_compare_and_swap is used
    std::ignore = memorder;

=======
                                std::mutex &backup_mutex) {
>>>>>>> 8c49512b
#ifdef MODE_TI
    size_t width = vector.width();
    uint64_t bit_pos = i * width;
    uint8_t shift = bit_pos & 0x7F;
<<<<<<< HEAD
    __uint128_t *limb = &reinterpret_cast<__uint128_t*>(vector.data())[bit_pos >> 7];
    __uint128_t mask = ((__uint128_t(1) << width) - 1) << shift;
    __uint128_t new_val;
    __uint128_t val_shift = __uint128_t(val) << shift;
    __uint128_t exp_val = *limb;

    do {
        new_val = val_shift | (exp_val & (~mask));
#ifdef __CX16__
    } while (!__sync_bool_compare_and_swap(limb, exp_val, new_val));
#else
    } while (!__atomic_compare_exchange_16(limb, &exp_val, new_val,
                                           true /* weak compare and exchange */,
                                           memorder /* order for exchange */,
                                           __ATOMIC_RELAXED /* order for compare */));
#endif

    return (exp_val & mask) >> shift;
#else
    static std::mutex mu;
    std::lock_guard<std::mutex> lock(mu);
=======

    if (shift + width <= 128) {
        __uint128_t *limb = &reinterpret_cast<__uint128_t*>(vector.data())[bit_pos >> 7];
        __uint128_t mask = ((__uint128_t(1) << width) - 1) << shift;
        __uint128_t val_shift = __uint128_t(val) << shift;
        __uint128_t exp_val;
        __uint128_t new_val;
        do {
            exp_val = *limb;
            new_val = val_shift | (exp_val & (~mask));
        } while (!__sync_bool_compare_and_swap(limb, exp_val, new_val));

        return (exp_val & mask) >> shift;
    }

#endif

    std::lock_guard<std::mutex> lock(backup_mutex);
    std::atomic_thread_fence(std::memory_order_acquire);
>>>>>>> 8c49512b
    uint64_t old_val = vector[i];
    vector[i] = val;
    std::atomic_thread_fence(std::memory_order_release);
    return old_val;
}


template <class Bitmap, class Callback>
void call_ones(const Bitmap &vector,
               uint64_t begin, uint64_t end,
               Callback callback) {
    assert(begin <= end);
    assert(end <= vector.size());

    uint64_t i = begin;
    for ( ; i < end && (i & 0x3F); ++i) {
        if (vector[i])
            callback(i);
    }
    uint64_t word;
    for (uint64_t j = i + 64; j <= end; j += 64) {
        word = vector.get_int(i, 64);
        if (!word) {
            i += 64;
            continue;
        }

        i += sdsl::bits::lo(word);
        callback(i++);

        for ( ; i < j; ++i) {
            if (vector[i])
                callback(i);
        }
    }
    for ( ; i < end; ++i) {
        if (vector[i])
            callback(i);
    }
}

template <class Callback>
void call_ones(const sdsl::bit_vector &vector,
               uint64_t begin, uint64_t end,
               Callback callback,
               bool atomic,
               int mo = __ATOMIC_SEQ_CST) {
    if (!atomic) {
        call_ones(vector, begin, end, callback);
        return;
    }

    assert(begin <= end);
    assert(end <= vector.size());

    uint64_t i = begin;
    for ( ; i < end && (i & 0x3F); ++i) {
        if (fetch_bit(vector.data(), i, true))
            callback(i);
    }
    uint64_t word;
    for (uint64_t j = i + 64; j <= end; j += 64) {
        word = __atomic_load_n(&vector.data()[i >> 6], mo);
        if (!word) {
            i += 64;
            continue;
        }

        i += sdsl::bits::lo(word);
        callback(i++);

        for ( ; i < j; ++i) {
            if (fetch_bit(vector.data(), i, true))
                callback(i);
        }
    }
    for ( ; i < end; ++i) {
        if (fetch_bit(vector.data(), i, true))
            callback(i);
    }
}

template <class Bitmap, class Callback>
void call_ones(const Bitmap &vector, Callback callback) {
    call_ones(vector, 0, vector.size(), callback);
}

template <class Callback>
void call_ones(const sdsl::bit_vector &vector,
               Callback callback,
               bool atomic,
               int mo = __ATOMIC_SEQ_CST) {
    call_ones(vector, 0, vector.size(), callback, atomic, mo);
}

template <class Bitmap, class Callback>
void call_zeros(const Bitmap &vector,
                uint64_t begin, uint64_t end,
                Callback callback) {
    assert(begin <= end);
    assert(end <= vector.size());

    uint64_t i = begin;
    for ( ; i < end && (i & 0x3F); ++i) {
        if (!vector[i])
            callback(i);
    }
    uint64_t word;
    for (uint64_t j = i + 64; j <= end; j += 64) {
        word = ~vector.get_int(i, 64);
        if (!word) {
            i += 64;
            continue;
        }

        i += sdsl::bits::lo(word);
        callback(i++);

        for ( ; i < j; ++i) {
            if (!vector[i])
                callback(i);
        }
    }
    for ( ; i < end; ++i) {
        if (!vector[i])
            callback(i);
    }
}

template <class Callback>
void call_zeros(const sdsl::bit_vector &vector,
                uint64_t begin, uint64_t end,
                Callback callback,
                bool atomic,
                int mo = __ATOMIC_SEQ_CST) {
    if (!atomic) {
        call_zeros(vector, begin, end, callback);
        return;
    }

    assert(begin <= end);
    assert(end <= vector.size());

    uint64_t i = begin;
    for ( ; i < end && (i & 0x3F); ++i) {
        if (!fetch_bit(vector.data(), i, true))
            callback(i);
    }
    uint64_t word;
    for (uint64_t j = i + 64; j <= end; j += 64) {
        word = ~__atomic_load_n(&vector.data()[i >> 6], mo);
        if (!word) {
            i += 64;
            continue;
        }

        i += sdsl::bits::lo(word);
        callback(i++);

        for ( ; i < j; ++i) {
            if (!fetch_bit(vector.data(), i, true))
                callback(i);
        }
    }
    for ( ; i < end; ++i) {
        if (!fetch_bit(vector.data(), i, true))
            callback(i);
    }
}

template <class Bitmap, class Callback>
void call_zeros(const Bitmap &vector, Callback callback) {
    call_zeros(vector, 0, vector.size(), callback);
}

template <class Callback>
void call_zeros(const sdsl::bit_vector &vector,
                Callback callback,
                bool atomic,
                int mo = __ATOMIC_SEQ_CST) {
    call_zeros(vector, 0, vector.size(), callback, atomic, mo);
}

uint64_t count_ones(const sdsl::bit_vector &vector, uint64_t begin, uint64_t end);

uint64_t inner_prod(const sdsl::bit_vector &first, const sdsl::bit_vector &second);

void compute_or(const std::vector<const bit_vector *> &columns,
                sdsl::bit_vector *result,
                ThreadPool &thread_pool);

// Call this version only for sparse vectors (with the density about 1% or less).
// The buffer must have capacity to store 3 x (number of set bits in all columns)
// 64-bit integers.
std::unique_ptr<bit_vector> compute_or(const std::vector<const bit_vector *> &columns,
                                       uint64_t *buffer,
                                       ThreadPool &thread_pool);

// Assumes that all bits that are set in |column| are set in |reference| too
sdsl::bit_vector generate_subindex(const bit_vector &column,
                                   const sdsl::bit_vector &reference,
                                   uint64_t reference_num_set_bits,
                                   ThreadPool &thread_pool);
// Assumes that all bits that are set in |column| are set in |reference| too
sdsl::bit_vector generate_subindex(const bit_vector &column,
                                   const bit_vector &reference,
                                   ThreadPool &thread_pool);

// Apply the bitwise AND of vector with right-shifts of itself. Only works for
// values of offset < 64
sdsl::bit_vector autocorrelate(const sdsl::bit_vector &vector, uint8_t offset);


// Call (uint64_t index, uint64_t value) for each non-zero value in [begin, end)
template <class Callback>
void call_nonzeros(const sdsl::int_vector<> &vector,
                   uint64_t begin, uint64_t end,
                   Callback callback) {
    if (begin >= end)
        return;

    uint64_t i = begin;
    switch (vector.width()) {
        case 64:
            std::for_each(reinterpret_cast<const uint64_t*>(vector.data()) + begin,
                          reinterpret_cast<const uint64_t*>(vector.data()) + end,
                          [&](auto value) { if (value) callback(i, value); ++i; });
            break;

        case 32:
            std::for_each(reinterpret_cast<const uint32_t*>(vector.data()) + begin,
                          reinterpret_cast<const uint32_t*>(vector.data()) + end,
                          [&](auto value) { if (value) callback(i, value); ++i; });
            break;

        case 16:
            std::for_each(reinterpret_cast<const uint16_t*>(vector.data()) + begin,
                          reinterpret_cast<const uint16_t*>(vector.data()) + end,
                          [&](auto value) { if (value) callback(i, value); ++i; });
            break;

        case 8:
            std::for_each(reinterpret_cast<const uint8_t*>(vector.data()) + begin,
                          reinterpret_cast<const uint8_t*>(vector.data()) + end,
                          [&](auto value) { if (value) callback(i, value); ++i; });
            break;

        default:
            // vector.width() is not a power of two
            assert(vector.width() < 64);

            size_t begin_word = begin * vector.width() / 64;
            size_t end_word = (end * vector.width() + 63) / 64;

            for (uint64_t w = begin_word, it = begin; w < end_word; ++w) {
                if (!vector.data()[w])
                    continue;

                it = std::max(it, w * 64 / vector.width());

                auto it_end = std::min(end,
                    ((w + 1) * 64 + vector.width() - 1) / vector.width());

                for (; it < it_end; ++it) {
                    if (vector[it])
                        callback(it, vector[it]);
                }
            }
    }
}

// Call (uint64_t index, uint64_t value) for each non-zero value in |vector|.
template <class Callback>
void call_nonzeros(const sdsl::int_vector<> &vector, Callback callback) {
    return call_nonzeros(vector, 0, vector.size(), callback);
}

template <typename BitVector>
inline uint64_t next1(const BitVector &v,
                      uint64_t pos,
                      size_t num_steps) {
    assert(pos < v.size());

    for (size_t t = 1; t < num_steps; ++t, ++pos) {
        if (pos == v.size() || v[pos])
            return pos;
    }
    if (pos == v.size())
        return pos;

    uint64_t rk;

    if (num_steps >= 1) {
        auto pair = v.inverse_select(pos);
        if (pair.first)
            return pos;

        rk = pair.second + 1;

    } else {
        rk = pos ? v.rank1(pos - 1) + 1 : 1;
    }

    return rk <= v.num_set_bits() ? v.select1(rk) : v.size();
}

template <typename BitVector>
inline uint64_t prev1(const BitVector &v,
                      uint64_t pos,
                      size_t num_steps) {
    assert(pos < v.size());

    for (size_t t = 1; t < num_steps; ++t, --pos) {
        if (v[pos])
            return pos;

        if (pos == 0)
            return v.size();
    }

    uint64_t rk;

    if (num_steps >= 1) {
        auto pair = v.inverse_select(pos);
        if (pair.first)
            return pos;

        rk = pair.second;

    } else {
        rk = v.rank1(pos);
    }

    return rk ? v.select1(rk) : v.size();
}


// taken from https://github.com/xxsds/sdsl-lite/blob/master/include/sdsl/util.hpp
// this function has been modified.
template <class t_int_vec>
typename t_int_vec::size_type
next_bit(const t_int_vec &v,
         uint64_t idx,
         uint64_t max_steps = std::numeric_limits<uint64_t>::max()) {
    assert(idx < v.bit_size());

    uint64_t pos  = idx >> 6;
    uint64_t node = v.data()[pos];
    node >>= (idx & 0x3F);
    if (node)
        return std::min(idx + sdsl::bits::lo(node), v.bit_size());

    uint64_t end = idx + std::min(max_steps, v.bit_size() - idx);
    for (++pos; (pos << 6) < end; ++pos) {
        if (v.data()[pos])
            return std::min((pos << 6) | sdsl::bits::lo(v.data()[pos]), v.bit_size());
    }
    return v.bit_size();
}

// taken from https://github.com/xxsds/sdsl-lite/blob/master/include/sdsl/util.hpp
// this function has been modified.
template <class t_int_vec>
typename t_int_vec::size_type
prev_bit(const t_int_vec &v,
         uint64_t idx,
         uint64_t max_steps = std::numeric_limits<uint64_t>::max()) {
    assert(idx < v.bit_size());

    int64_t pos  = idx >> 6;
    uint64_t node = v.data()[pos];
    node <<= 63 - (idx & 0x3F);
    if (node)
        return idx - (63 - sdsl::bits::hi(node));

    // last position to visit: 0 or (idx + 1 - max_steps)
    int64_t r_end_word = ((idx + 1 - std::min(idx + 1, max_steps)) >> 6) - 1;
    assert(r_end_word >= -1);
    for (--pos; pos > r_end_word; --pos) {
        if (v.data()[pos])
            return (pos << 6) | sdsl::bits::hi(v.data()[pos]);
    }
    return v.bit_size();
}


// Return an int_vector whose limbs are aligned to alignment bytes.
// This is useful for algorithms requiring access to larger words in the underlying
// vector (atomic increment, SIMD, etc.)
template <int width = 0>
inline sdsl::int_vector<width> aligned_int_vector(size_t size = 0, uint64_t val = 0,
                                                  uint8_t var_width = 0,
                                                  size_t alignment = 8) {
    assert(__builtin_popcountll(alignment) == 1);

    // This is a dirty hack to allow for reallocating an int_vector<width>'s
    // underlying storage
    struct int_vector_access {
        typename sdsl::int_vector<width>::size_type m_size;
        uint64_t *m_data;
        typename sdsl::int_vector<width>::int_width_type m_width;
    };
    static_assert(sizeof(sdsl::int_vector<width>) == sizeof(int_vector_access));
    assert(!width || width == var_width);

    sdsl::int_vector<width> v;
    auto &v_cast = reinterpret_cast<int_vector_access&>(v);
    v_cast.m_size = size * var_width;
    v_cast.m_width = var_width;
    free(v_cast.m_data);

    size_t capacity_bytes = (((((v_cast.m_size + 63) >> 6) << 3) + alignment - 1) / alignment) * alignment;
    if (posix_memalign((void**)&v_cast.m_data, alignment, capacity_bytes) || !v_cast.m_data)
        throw std::bad_alloc();

    memset(v_cast.m_data, 0, capacity_bytes);

    if (val)
        sdsl::util::set_to_value(v, val);

    return v;
}

inline sdsl::bit_vector aligned_bit_vector(size_t size = 0, bool val = false,
                                           size_t alignment = 8) {
    return aligned_int_vector<1>(size, val, 1, alignment);
}


namespace sdsl {

// based on sdsl::select_support_scan
template <uint8_t t_b = 1, uint8_t t_pat_len = 1>
class select_support_scan_offset : public select_support_scan<t_b, t_pat_len> {
  public:
    using typename select_support_scan<t_b, t_pat_len>::size_type;

    explicit select_support_scan_offset(const bit_vector *v = nullptr)
          : select_support_scan<t_b, t_pat_len>::select_support_scan(v) {}

    select_support_scan_offset(const select_support_scan<t_b,t_pat_len> &ss)
          : select_support_scan<t_b, t_pat_len>::select_support_scan(ss.m_v) {}

    inline size_type select_offset(size_type i, size_type offset = 0) const {
        using trait = select_support_trait<t_b, t_pat_len>;
        const uint64_t *data = this->m_v->data() + (offset >> 6);
        size_type word_pos = offset >> 6;
        size_type word_off = offset & 0x3F;
        uint64_t carry = trait::init_carry(data, word_pos);
        size_type args = trait::args_in_the_first_word(*data, word_off, carry);
        if (args >= i) {
            return (word_pos << 6)
                + trait::ith_arg_pos_in_the_first_word(*data, i, word_off, carry);
        }
        word_pos++;
        size_type sum_args = args;
        carry = trait::get_carry(*data);
        uint64_t old_carry = carry;
        args = trait::args_in_the_word(*(++data), carry);
        while (sum_args + args < i) {
            sum_args += args;
            assert(data + 1 < this->m_v->data() + (this->m_v->capacity() >> 6));
            old_carry = carry;
            args = trait::args_in_the_word(*(++data), carry);
            word_pos++;
        }
        return (word_pos << 6)
            + trait::ith_arg_pos_in_the_word(*data, i - sum_args, old_carry);
    }
};

} // namespace sdsl

// Predict the memory footprint in bits for sdsl::sd_vector<>
uint64_t footprint_sd_vector(uint64_t size, uint64_t num_set_bits);

// Predict the memory footprint in bits for sdsl::select_support_mcl<>
uint64_t footprint_select_support_mcl(uint64_t size, uint64_t num_set_bits);

// Predict the memory footprint in bits for sdsl::rank_support_v5<>
uint64_t footprint_rank_support_v5(uint64_t size);

#endif // __VECTOR_ALGORITHM_HPP__<|MERGE_RESOLUTION|>--- conflicted
+++ resolved
@@ -111,35 +111,11 @@
 }
 
 inline uint64_t atomic_fetch(const sdsl::int_vector<> &vector, uint64_t i,
-<<<<<<< HEAD
-                             int memorder = __ATOMIC_SEQ_CST) {
-=======
                              std::mutex &backup_mutex) {
->>>>>>> 8c49512b
 #ifdef MODE_TI
     size_t width = vector.width();
     uint64_t bit_pos = i * width;
     uint8_t shift = bit_pos & 0x7F;
-<<<<<<< HEAD
-    auto *limb = &reinterpret_cast<const __uint128_t*>(vector.data())[bit_pos >> 7];
-    __uint128_t mask = ((__uint128_t(1) << width) - 1) << shift;
-    return (__atomic_load_16(limb, memorder) & mask) >> shift;
-#else
-    std::ignore = memorder;
-    static std::mutex mu;
-    std::lock_guard<std::mutex> lock(mu);
-    return vector[i];
-#endif
-}
-
-inline uint64_t atomic_fetch_and_add(sdsl::int_vector<> &vector, uint64_t i,
-                                     int64_t count = 1,
-                                     int memorder = __ATOMIC_SEQ_CST) {
-    // TODO: GCC doesn't support using the cmpxchg16b instruction with __atomic
-    // builtins. For now, __sync_bool_compare_and_swap is used
-    std::ignore = memorder;
-
-=======
 
     if (shift + width <= 128) {
         const __uint128_t *limb = &reinterpret_cast<const __uint128_t*>(vector.data())[bit_pos >> 7];
@@ -158,34 +134,10 @@
                                      uint64_t count,
                                      std::mutex &backup_mutex) {
     // TODO: support adding negatives
->>>>>>> 8c49512b
 #ifdef MODE_TI
     size_t width = vector.width();
     uint64_t bit_pos = i * width;
     uint8_t shift = bit_pos & 0x7F;
-<<<<<<< HEAD
-    __uint128_t *limb = &reinterpret_cast<__uint128_t*>(vector.data())[bit_pos >> 7];
-    __uint128_t mask = ((__uint128_t(1) << width) - 1) << shift;
-    __uint128_t new_val;
-    __uint128_t inc = __uint128_t(count) << shift;
-    __uint128_t exp_val = *limb;
-
-    do {
-        new_val = ((exp_val + inc) & mask) | (exp_val & (~mask));
-#ifdef __CX16__
-    } while (!__sync_bool_compare_and_swap(limb, exp_val, new_val));
-#else
-    } while (!__atomic_compare_exchange_16(limb, &exp_val, new_val,
-                                           true /* weak compare and exchange */,
-                                           memorder /* order for exchange */,
-                                           __ATOMIC_RELAXED /* order for compare */));
-#endif
-
-    return (exp_val & mask) >> shift;
-#else
-    static std::mutex mu;
-    std::lock_guard<std::mutex> lock(mu);
-=======
 
     if (shift + width <= 128) {
         __uint128_t *limb = &reinterpret_cast<__uint128_t*>(vector.data())[bit_pos >> 7];
@@ -205,7 +157,6 @@
 
     std::lock_guard<std::mutex> lock(backup_mutex);
     std::atomic_thread_fence(std::memory_order_acquire);
->>>>>>> 8c49512b
     uint64_t old_val = vector[i];
     vector[i] += count;
     std::atomic_thread_fence(std::memory_order_release);
@@ -213,42 +164,11 @@
 }
 
 inline uint64_t atomic_exchange(sdsl::int_vector<> &vector, uint64_t i, uint64_t val,
-<<<<<<< HEAD
-                                int memorder = __ATOMIC_SEQ_CST) {
-    // TODO: GCC doesn't support using the cmpxchg16b instruction with __atomic
-    // builtins. For now, __sync_bool_compare_and_swap is used
-    std::ignore = memorder;
-
-=======
                                 std::mutex &backup_mutex) {
->>>>>>> 8c49512b
 #ifdef MODE_TI
     size_t width = vector.width();
     uint64_t bit_pos = i * width;
     uint8_t shift = bit_pos & 0x7F;
-<<<<<<< HEAD
-    __uint128_t *limb = &reinterpret_cast<__uint128_t*>(vector.data())[bit_pos >> 7];
-    __uint128_t mask = ((__uint128_t(1) << width) - 1) << shift;
-    __uint128_t new_val;
-    __uint128_t val_shift = __uint128_t(val) << shift;
-    __uint128_t exp_val = *limb;
-
-    do {
-        new_val = val_shift | (exp_val & (~mask));
-#ifdef __CX16__
-    } while (!__sync_bool_compare_and_swap(limb, exp_val, new_val));
-#else
-    } while (!__atomic_compare_exchange_16(limb, &exp_val, new_val,
-                                           true /* weak compare and exchange */,
-                                           memorder /* order for exchange */,
-                                           __ATOMIC_RELAXED /* order for compare */));
-#endif
-
-    return (exp_val & mask) >> shift;
-#else
-    static std::mutex mu;
-    std::lock_guard<std::mutex> lock(mu);
-=======
 
     if (shift + width <= 128) {
         __uint128_t *limb = &reinterpret_cast<__uint128_t*>(vector.data())[bit_pos >> 7];
@@ -268,7 +188,6 @@
 
     std::lock_guard<std::mutex> lock(backup_mutex);
     std::atomic_thread_fence(std::memory_order_acquire);
->>>>>>> 8c49512b
     uint64_t old_val = vector[i];
     vector[i] = val;
     std::atomic_thread_fence(std::memory_order_release);
