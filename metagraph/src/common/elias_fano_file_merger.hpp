#pragma once

#include <algorithm>
#include <filesystem>
#include <fstream>
#include <queue>
#include <string>
#include <vector>

#include "common/elias_fano.hpp"
#include "common/logger.hpp"
#include "common/utils/template_utils.hpp"

namespace mg {
namespace common {

/**
 * Heap implemented as a sorted vector.
 *
 * The heap uses a vector as the underlying data structure, thus making it efficient
 * only for a small (<1000) number of elements.
 * @tparam T the actual heap element type; this is the type tested for equality
 */
// Note: profiling shows that using a sorted vector instead of a std::priority queue is
// faster up to ~1000 elements.  Using an unsorted vector (faster insert,
// slower pop()) is ~40% slower. Preventing duplicates in the heap so that we don't
// need to test for dupes at pop time is ~60% slower.
// Note: Profiling indicates that merging elements within the heap is ~30% slower than
// inserting duplicates and merging them when popping from the heap, as we do now
template <typename T, class Compare = std::greater<T>>
class MergeHeap {
    /** The heap stores pairs <Element, SourceIndex> */
    using value_type = std::pair<T, uint32_t>;

  public:
    void emplace(T el, uint32_t idx) {
        auto it = std::lower_bound(els.begin(), els.end(), el,
                                   [this](const value_type &p, const T &v) {
                                       return compare_(p.first, v);
                                   });
        els.emplace(it, el, idx);
    }

    const value_type& top() const { return els.back(); }

    value_type pop() {
        value_type result = els.back();
        els.pop_back();
        return result;
    }

    bool empty() const { return els.empty(); }

  private:
    // elements stored in decreasing order of the first tuple member
    std::vector<value_type> els;
    Compare compare_ = Compare();
};

template <typename T>
class ConcatDecoder {
  public:
    ConcatDecoder(const std::vector<std::string> &names)
        : names_(names), source_(names[0], false) {
        get_next();
    }

    bool empty() const { return !next_.has_value(); }

    T top() const { return next_.value(); }

    T pop() {
#ifndef NDEBUG
        if (!next_.has_value())
            throw std::runtime_error("Attempt to pop an empty ConcatDecoder");
#endif
        T result = next_.value();
        get_next();
        return result;
    }
  private:
    std::optional<T> next_;
    uint32_t idx_ = 0;
    std::vector<std::string> names_;
    EliasFanoDecoder<T> source_;

    void get_next() {
        next_ = source_.next();
        if (next_.has_value())
            return;

        while (!next_.has_value() && ++idx_ < names_.size()) {
            source_ = EliasFanoDecoder<T>(names_[idx_], false);
            next_ = source_.next();
        }
    }
};

/**
 * Decoder that reads data from several sorted files and merges it into a single sorted
 * stream.
 * @tparam T the type of data being stored
 */
template <typename T>
class MergeDecoder {
  public:
    MergeDecoder(const std::vector<std::string> &source_names, bool remove_sources) {
        sources_.reserve(source_names.size());
        for (uint32_t i = 0; i < source_names.size(); ++i) {
            sources_.emplace_back(source_names[i], remove_sources);
            std::optional<T> data_item = sources_.back().next();
            if (data_item.has_value()) {
                heap_.emplace(data_item.value(), i);
            }
        }
    }

    bool empty() const { return heap_.empty(); }

    T top() const {
#ifndef NDEBUG
        if (heap_.empty())
            throw std::runtime_error("Popping an empty MergeDecoder");
#endif
        return heap_.top().first;
    }

    T pop() {
#ifndef NDEBUG
        if (heap_.empty())
            throw std::runtime_error("Popping an empty MergeDecoder");
#endif
        auto [result, source_index] = heap_.pop();
        std::optional<T> data_item = sources_[source_index].next();
        if (data_item.has_value()) {
            heap_.emplace(data_item.value(), source_index);
        }
        return result;
    }

  private:
    std::vector<EliasFanoDecoder<T>> sources_;
    common::MergeHeap<T> heap_;
};

/**
 * Merges Elias-Fano sorted compressed files into a single stream.
 */
template <typename T>
<<<<<<< HEAD
uint64_t merge_files(const std::vector<std::string> &sources,
                     const std::function<void(const T &)> &on_new_item,
                     bool remove_sources = true) {
    MergeDecoder<T> decoder(sources, remove_sources);
    if (decoder.empty()) {
        return 0;
    }
=======
void merge_files(const std::vector<std::string> &sources,
                 const std::function<void(const T &)> &on_new_item,
                 bool remove_sources = true) {
    MergeDecoder<T> decoder = MergeDecoder<T>(sources, remove_sources);
    if (decoder.empty())
        return;

>>>>>>> 389f76a5
    T last = decoder.pop();
    while (!decoder.empty()) {
        T curr = decoder.pop();
        if (curr != last) {
            on_new_item(last);
            last = curr;
        }
    }
    on_new_item(last);
}

/**
 * Given a list of n source files, containing ordered pairs of  <element, count>,
 * merge the n sources (and the corresponding counts) into a single list, ordered by el.
 * If two pairs have the same first element, the counts are added together.
 * @param sources the files containing sorted lists of pairs of type <T, C>
 * @param on_new_item callback to invoke when a new element was merged
 * @param remove_sources if true, remove source files after merging
 *
 * Note: this method blocks until all the data was successfully merged.
 */
template <typename T, typename C>
void merge_files(const std::vector<std::string> &sources,
                 const std::function<void(const std::pair<T, C> &)> &on_new_item,
                 bool remove_sources = true) {
    MergeDecoder<std::pair<T, C>> decoder(sources, remove_sources);
    if (decoder.empty())
        return;

    // start merging disk chunks by using a heap to store the current element
    // from each chunk
    std::pair<T, C> current = decoder.pop();
    while (!decoder.empty()) {
        const std::pair<T, C> next = decoder.pop();
        if (current.first != next.first) {
            on_new_item(current);
            current = next;
        } else {
            if (current.second < std::numeric_limits<C>::max() - next.second) {
                current.second += next.second;
            } else {
                current.second = std::numeric_limits<C>::max();
            }
        }
    }
    on_new_item(current);
}

/**
 * Merges the <T, C> pairs in #sources with the Ts in #source_no_count. The INTs in
 * source_no_count will be assigned a count of 0.
 * Identical elements are not de-duped.
 */
template <typename T>
void merge_dummy(const std::vector<std::string> &source,
                     std::vector<std::string> source_no_count,
                     const std::function<void(const T &)> &on_new_item,
                     bool remove_sources = true) {
    source_no_count.insert(source_no_count.end(), source.begin(), source.end());
    MergeDecoder<T> decoder(source_no_count, remove_sources);
    while (!decoder.empty()) {
        on_new_item(decoder.pop());
    }
}

/**
 * Merges the <T, C> pairs in #sources with the Ts in #source_no_count. The INTs in
 * source_no_count will be assigned a count of 0.
 * Identical elements are not de-duped.
 */
template <typename T, typename C>
void merge_dummy(const std::vector<std::string> &sources,
                 const std::vector<std::string> &sources_no_count,
                 const std::function<void(const std::pair<T, C> &)> &on_new_item,
                 bool remove_sources = true) {
    MergeDecoder<std::pair<T, C>> decoder(sources, remove_sources);
    // TODO: convert each MergeDecoder<T> to MergeDecoder<std::pair<T, C>>
    // and merge everything together?
    // TODO: Or merge the chunks separately for sources and sources_no_count in the
    // function above, as here.
    MergeDecoder<T> decoder_no_count(sources_no_count, remove_sources);
    while (!decoder.empty()) {
        std::pair<T,C> next = decoder.pop();
        while (!decoder_no_count.empty() && decoder_no_count.top() < next.first) {
            on_new_item({ decoder_no_count.pop(), 0U });
        }
        on_new_item(next);
    }
    while (!decoder_no_count.empty()) {
        on_new_item({ decoder_no_count.pop(), 0U });
    }
}

} // namespace common
} // namespace mg<|MERGE_RESOLUTION|>--- conflicted
+++ resolved
@@ -147,23 +147,13 @@
  * Merges Elias-Fano sorted compressed files into a single stream.
  */
 template <typename T>
-<<<<<<< HEAD
-uint64_t merge_files(const std::vector<std::string> &sources,
-                     const std::function<void(const T &)> &on_new_item,
-                     bool remove_sources = true) {
-    MergeDecoder<T> decoder(sources, remove_sources);
-    if (decoder.empty()) {
-        return 0;
-    }
-=======
 void merge_files(const std::vector<std::string> &sources,
                  const std::function<void(const T &)> &on_new_item,
                  bool remove_sources = true) {
-    MergeDecoder<T> decoder = MergeDecoder<T>(sources, remove_sources);
+    MergeDecoder<T> decoder(sources, remove_sources);
     if (decoder.empty())
         return;
 
->>>>>>> 389f76a5
     T last = decoder.pop();
     while (!decoder.empty()) {
         T curr = decoder.pop();
