#ifndef __SORTED_SET_DISK_BASE_HPP__
#define __SORTED_SET_DISK_BASE_HPP__

#include <atomic>
#include <cassert>
#include <filesystem>
#include <functional>
#include <mutex>
#include <iostream>
#include <optional>
#include <shared_mutex>
#include <vector>

#include <ips4o.hpp>

#include "common/elias_fano.hpp"
<<<<<<< HEAD
#include "common/file_merger.hpp"
=======
#include "common/elias_fano_file_merger.hpp"
>>>>>>> 1d6cbf9d
#include "common/threads/chunked_wait_queue.hpp"
#include "common/vector.hpp"


namespace mg {
namespace common {

/**
 * Abstract thread safe data storage that is able to sort  elements from the
 * underlying Container using external storage to limit the amount of required memory.
 * Data is pushed into the data structure in chunks using the #insert() method.
 * Once the internal buffer is full, the data is processed using
 * #sort_and_remove_duplicates and written to disk, each disk write into a different file.
 * The #data() method returns the globally sorted data.
 *
 * @tparam T the type of the elements that are being stored and sorted,
 * typically #KMerBOSS instances, or <#KmerBOSS, count> pairs.
 * @tparam INT the corresponding integer representation of T, used for compressed storage
 * on disk
 */
template <typename T, typename INT>
class SortedSetDiskBase {
    typedef T value_type;
    typedef INT int_type;
    typedef Vector<value_type> storage_type;
    typedef ChunkedWaitQueue<value_type> result_type;
    typedef typename storage_type::iterator Iterator;

    /**
     * The number of elements in the merge queue. Should be large enough to reduce lock
     * contention, but small enough to not lose time with memory allocation.
     */
    static constexpr size_t QUEUE_EL_COUNT = 30'000;

  public:
    SortedSetDiskBase(std::function<void(storage_type *)> cleanup,
                      size_t num_threads,
                      size_t reserved_num_elements,
                      const std::filesystem::path &tmp_dir,
                      size_t max_disk_space_bytes,
                      std::function<void(const T &)> on_item_pushed,
                      size_t num_last_elements_cached,
                      std::function<int_type(const value_type &v)> to_int)
        : num_threads_(num_threads),
          reserved_num_elements_(reserved_num_elements),
          max_disk_space_bytes_(max_disk_space_bytes),
          on_item_pushed_(on_item_pushed),
          chunk_file_prefix_(tmp_dir / "chunk_"),
          merge_queue_(std::min(reserved_num_elements, QUEUE_EL_COUNT),
                       num_last_elements_cached,
                       on_item_pushed),
          cleanup_(cleanup),
          to_int_(to_int) {
        std::filesystem::create_directory(tmp_dir);
        if (reserved_num_elements == 0) {
            logger->error("SortedSetDisk buffer cannot have size 0");
            std::exit(EXIT_FAILURE);
        }
        try_reserve(reserved_num_elements);
    }

    virtual ~SortedSetDiskBase() {
        merge_queue_.shutdown(); // make sure the data was processed
    }

    size_t buffer_size() const { return data_.capacity(); }

    /**
     * Returns the globally sorted and counted data. Typically called once all the data
     * was inserted via insert().
     */
    ChunkedWaitQueue<T> &data() {
        std::unique_lock<std::mutex> exclusive_lock(mutex_);
        std::unique_lock<std::shared_timed_mutex> multi_insert_lock(multi_insert_mutex_);

        if (!is_merging_) {
            is_merging_ = true;
            // write any residual data left
            if (!data_.empty()) {
                sort_and_remove_duplicates(&data_, num_threads_);
                dump_to_file(true /* is_done */);
            }
            Vector<T>().swap(data_); // free up the (usually very large) buffer
            start_merging();
        }
        return merge_queue_;
    }

    /**
     * Returns the files to be merged - useful if the caller prefers to do the merging.
     */
    std::vector<std::string> files_to_merge() {
        std::unique_lock<std::mutex> exclusive_lock(mutex_);
        std::unique_lock<std::shared_timed_mutex> multi_insert_lock(multi_insert_mutex_);
        // write any residual data left
        if (!data_.empty()) {
            sort_and_remove_duplicates(&data_, num_threads_);
            dump_to_file(true /* is_done */);
        }
        return get_file_names();
    }

    /**
     * Clears the set, preparing it to be re-used for another merge. Creating a new
     * sorted set may be expensive when #data_ is large. In these cases, prefere calling
     * #clear and re-using the sorted.
     */
    void clear(const std::filesystem::path &tmp_path = "/tmp/") {
        std::unique_lock<std::mutex> exclusive_lock(mutex_);
        std::unique_lock<std::shared_timed_mutex> multi_insert_lock(multi_insert_mutex_);
        is_merging_ = false;
        chunk_count_ = 0;
        l1_chunk_count_ = 0;
        total_chunk_size_bytes_ = 0;
        try_reserve(reserved_num_elements_);
        data_.resize(0); // this makes sure the buffer is not reallocated
        chunk_file_prefix_ = tmp_path / "chunk_";
        std::filesystem::create_directory(tmp_path);
        merge_queue_.reset(on_item_pushed_);
    }

  protected: // TODO: move most of these methods to private before submitting
    virtual void sort_and_remove_duplicates(storage_type *vector,
                                            size_t num_threads) const = 0;

    void start_merging() {
        const std::vector<std::string> file_names = this->get_file_names();
        this->async_worker_.enqueue([file_names, this]() {
          std::function<void(const value_type &)> on_new_item
                  = [this](const value_type &v) { this->merge_queue_.push(v); };
          if constexpr (utils::is_pair<T> {}) {
              merge_files<typename T::first_type, typename T::second_type,
                          typename INT::first_type>(file_names, on_new_item);
          } else {
              merge_files<T, INT>(file_names, on_new_item);
          }
          this->merge_queue_.shutdown();
        });
    }

    void shrink_data() {
        logger->trace("Allocated capacity exceeded, erasing duplicate values...");

        size_t old_size = data_.size();
        sort_and_remove_duplicates(&data_, num_threads_);

        logger->trace("...done. Size reduced from {} to {}, {}MiB", old_size,
                      data_.size(), (data_.size() * sizeof(T) >> 20));
    }

    /**
     * Dumps the given data to a file, synchronously. If the maximum allowed disk size
     * is reached, all chunks will be merged into a single chunk in an effort to reduce
     * disk space.
     * @param is_done if this is the last chunk being dumped
     */
    void dump_to_file(bool is_done) {
        assert(!this->data_.empty());

        std::string file_name
                = this->chunk_file_prefix_ + std::to_string(this->chunk_count_);

        EliasFanoEncoder<INT> encoder(this->data_.size(),
                                      utils::get_first(to_int_(this->data_.front())),
                                      utils::get_first(to_int_(this->data_.back())),
                                      file_name);
        for (const auto &v : this->data_) {
            encoder.add(to_int_(v));
        }
        this->total_chunk_size_bytes_ += encoder.finish();
        this->data_.resize(0);
        if (is_done) {
<<<<<<< HEAD
            this->async_merge_l1_.clear();
        } else if (this->total_chunk_size_bytes_ > this->max_disk_space_bytes_) {
            this->async_merge_l1_.clear();
=======
            this->async_merge_l1_.remove_waiting_tasks();
        } else if (this->total_chunk_size_bytes_ > this->max_disk_space_bytes_) {
            this->async_merge_l1_.remove_waiting_tasks();
>>>>>>> 1d6cbf9d
            this->async_merge_l1_.join();
            std::string all_merged_file = this->chunk_file_prefix_ + "_all.tmp";
            this->chunk_count_++; // needs to be incremented, so that get_file_names()
            // returns correct values
            this->merge_all(all_merged_file, this->get_file_names(), to_int_);
            this->merged_all_ = true;
            this->total_chunk_size_bytes_ = std::filesystem::file_size(all_merged_file);
            if (this->total_chunk_size_bytes_ > this->max_disk_space_bytes_ * 0.8) {
                logger->critical("Disk space reduced by < 20%. Giving up.");
                std::exit(EXIT_FAILURE);
            }
            std::filesystem::rename(all_merged_file,
                                    this->merged_all_name(this->chunk_file_prefix_));
            this->chunk_count_ = 0;
            this->l1_chunk_count_ = 0;
            return;
        } else if ((this->chunk_count_ + 1) % MERGE_L1_COUNT == 0) {
            this->async_merge_l1_.enqueue(this->merge_l1, this->chunk_file_prefix_,
                                          this->chunk_count_, &this->l1_chunk_count_,
                                          &this->total_chunk_size_bytes_, to_int_);
        }
        this->chunk_count_++;
    }

    void try_reserve(size_t size, size_t min_size = 0) {
        size = std::max(size, min_size);
        size_t original_size = size;
        while (size > min_size) {
            try {
                data_.reserve(size);
                if (size != original_size) {
                    logger->warn("SortedSetDisk: Requested {}MiB, but only found {}MiB",
                                 (original_size * sizeof(T)) >> 20,
                                 (size * sizeof(T)) >> 20);
                }
                return;
            } catch (const std::bad_alloc &exception) {
                size = min_size + (size - min_size) * 2 / 3;
            }
        }
        data_.reserve(min_size);
    }

    /** Advances #it by step or points to #end, whichever comes first. */
    template <typename Iterator>
    Iterator safe_advance(const Iterator &it, const Iterator &end, size_t step) {
        assert(it <= end);
        return static_cast<size_t>(end - it) < this->buffer_size() ? end : it + step;
    }

    /**
     * Prepare inserting the data between #begin and #end into the buffer. If the
     * buffer is full, the data is processed using #shink_data(), then written to disk,
     * after which the buffer is cleared.
     */
    template <class Iterator>
    size_t prepare_insert(Iterator begin, Iterator end) {
        uint64_t batch_size = end - begin;

        assert(begin <= end && batch_size <= data_.capacity());

        if (data_.size() + batch_size > data_.capacity()) { // time to write to disk
            std::unique_lock<std::shared_timed_mutex> multi_insert_lock(multi_insert_mutex_);
            shrink_data();

            dump_to_file(false /* is_done */);
        }

        size_t offset = data_.size();
        // resize to the future size after insertion (no reallocation will happen)
        data_.resize(data_.size() + batch_size);

        return offset;
    }

    /**
     * Current number of chunks written to disk. We expect this to be at most in
     * the order of thousands, so a 32 bit integer should suffice for storage.
     */
    uint32_t chunk_count_ = 0;

    /**
     * The number of L1 merges that were successfully performed.
     */
    std::atomic<uint32_t> l1_chunk_count_ = 0;

    /**
     * Hold the data filled in via #insert.
     */
    storage_type data_;

    size_t num_threads_;

    size_t reserved_num_elements_;

    size_t max_disk_space_bytes_;

    std::function<void(const T &)> on_item_pushed_;

    std::string chunk_file_prefix_;

    /**
     * True if the data merging thread was started, and data started flowing into the #merge_queue_.
     */
    bool is_merging_ = false;

    /**
     * Ensures mutually exclusive access (and thus thread-safety) to #data.
     */
    mutable std::mutex mutex_;
    /**
     * Mutex that can be acquired by multiple threads that are appending to
     * non-overlapping areas of #data_
     */
    mutable std::shared_timed_mutex multi_insert_mutex_;

    /**
     * Thread for merging data from disk.
     */
    ThreadPool async_worker_ = ThreadPool(1, 1);

    ChunkedWaitQueue<T> merge_queue_;

    /**
     * Thread pool for doing the "level 1" merging, i.e. merging #MERGE_L1_COUNT chunk
     * files at a time, while new files are still being added to the data structure.
     */
    ThreadPool async_merge_l1_ = ThreadPool(1, 100);

    std::function<void(storage_type *)> cleanup_;

    std::atomic<size_t> total_chunk_size_bytes_ = 0;

    bool merged_all_ = false;

    std::function<int_type(const value_type &v)> to_int_;

  private:
    /** Number of chunks for "level 1" intermediary merging. */
    static constexpr uint32_t MERGE_L1_COUNT = 4;

    static inline std::string merged_l1_name(const std::string &prefix, uint32_t count) {
        return prefix + "m" + std::to_string(count);
    }

    static inline std::string merged_all_name(const std::string &prefix) {
        return prefix + "_all";
    }

    static void merge_l1(const std::string &chunk_file_prefix,
                         uint32_t chunk_count,
                         std::atomic<uint32_t> *l1_chunk_count,
                         std::atomic<size_t> *total_size,
                         std::function<int_type(const value_type &v)> to_int) {
        const std::string &merged_l1_file_name
                = SortedSetDiskBase<value_type, INT>::merged_l1_name(
                        chunk_file_prefix, chunk_count / MERGE_L1_COUNT);
        std::vector<std::string> to_merge(MERGE_L1_COUNT);
        for (uint32_t i = 0; i < MERGE_L1_COUNT; ++i) {
            to_merge[i] = chunk_file_prefix + std::to_string(chunk_count - i);
            *total_size -= static_cast<int64_t>(std::filesystem::file_size(to_merge[i]));
        }
        logger->trace("Starting merging last {} chunks into {}", MERGE_L1_COUNT,
                      merged_l1_file_name);
        EliasFanoEncoderBuffered<int_type> encoder(merged_l1_file_name, 1000);
        std::function<void(const value_type &v)> on_new_item
                = [&encoder, to_int](const value_type &v) { encoder.add(to_int(v)); };
        if constexpr (utils::is_pair<T> {}) {
            merge_files<typename T::first_type, typename T::second_type, typename INT::first_type>(
                    to_merge, on_new_item);
        } else {
            merge_files<T, INT>(to_merge, on_new_item);
        }
        encoder.finish();

        (*l1_chunk_count)++;
        logger->trace("Merging last {} chunks into {} done", MERGE_L1_COUNT,
                      merged_l1_file_name);
        *total_size += std::filesystem::file_size(merged_l1_file_name);
    }

    static void merge_all(const std::string &out_file,
                          const std::vector<std::string> &to_merge,
                          std::function<int_type(const value_type &v)> to_int) {
        std::ofstream merged_count_file(out_file + ".count",
                                        std::ios::binary | std::ios::out);
        logger->trace(
                "Max allocated disk capacity exceeded. Starting merging all {} chunks "
                "into {}",
                to_merge.size(), out_file);
        EliasFanoEncoderBuffered<int_type> encoder(out_file, 1000);
        std::function<void(const value_type &v)> on_new_item
                = [&encoder, to_int](const value_type &v) { encoder.add(to_int(v)); };
        if constexpr (utils::is_pair<T> {}) {
            merge_files<typename T::first_type, typename T::second_type, typename INT::first_type>(
                    to_merge, on_new_item);
        } else {
            merge_files<T, INT>(to_merge, on_new_item);
        }
        encoder.finish();
        logger->trace("Merging all {} chunks into {} of size {:.0f}MiB done",
                      to_merge.size(), out_file, std::filesystem::file_size(out_file) / 1e6);
    }

    std::vector<std::string> get_file_names() {
        async_merge_l1_.join(); // make sure all L1 merges are done
        std::vector<std::string> file_names;
        if (merged_all_) {
            file_names.push_back(merged_all_name(chunk_file_prefix_));
        }

        for (size_t i = 0; i < l1_chunk_count_; ++i) {
            file_names.push_back(merged_l1_name(chunk_file_prefix_, i));
        }
        for (size_t i = MERGE_L1_COUNT * l1_chunk_count_; i < chunk_count_; ++i) {
            file_names.push_back(chunk_file_prefix_ + std::to_string(i));
        }
        return file_names;
    }
};

} // namespace common
} // namespace mg

#endif // __SORTED_SET_DISK_BASE_HPP__<|MERGE_RESOLUTION|>--- conflicted
+++ resolved
@@ -14,11 +14,7 @@
 #include <ips4o.hpp>
 
 #include "common/elias_fano.hpp"
-<<<<<<< HEAD
-#include "common/file_merger.hpp"
-=======
 #include "common/elias_fano_file_merger.hpp"
->>>>>>> 1d6cbf9d
 #include "common/threads/chunked_wait_queue.hpp"
 #include "common/vector.hpp"
 
@@ -191,15 +187,9 @@
         this->total_chunk_size_bytes_ += encoder.finish();
         this->data_.resize(0);
         if (is_done) {
-<<<<<<< HEAD
-            this->async_merge_l1_.clear();
-        } else if (this->total_chunk_size_bytes_ > this->max_disk_space_bytes_) {
-            this->async_merge_l1_.clear();
-=======
             this->async_merge_l1_.remove_waiting_tasks();
         } else if (this->total_chunk_size_bytes_ > this->max_disk_space_bytes_) {
             this->async_merge_l1_.remove_waiting_tasks();
->>>>>>> 1d6cbf9d
             this->async_merge_l1_.join();
             std::string all_merged_file = this->chunk_file_prefix_ + "_all.tmp";
             this->chunk_count_++; // needs to be incremented, so that get_file_names()
