#ifndef __SORTED_SET_DISK_HPP__
#define __SORTED_SET_DISK_HPP__

#include "common/chunked_wait_queue.hpp"
#include "common/threading.hpp"
#include "utils/vectors.hpp"

#include <ips4o.hpp>

#include <cassert>
#include <fstream> //TODO(ddanciu) - try boost mmapped instead
#include <future>
#include <iostream>
#include <mutex>
#include <queue>
#include <shared_mutex>

namespace mg {
namespace common {
const std::string output_dir = "/tmp/"; // TODO(ddanciu) - use a flag instead

/**
 * Thread safe data storage that is able to sort and extract distinct elements
 * from the underlying Container using external storage to avoid memory overlow.
 * Data is pushed into the data structure in chunks using the #insert() method.
 * Once the internal buffer is full, the data is sorted and written to disk,
 * each disk write into a different file. The #data() method returns the
 * globally sorted data.
 *
 * @tparam T the type of the elements that are being stored and sorted,
 * typically #KMerBOSS instances
 * */
template <typename T>
class SortedSetDisk {
  public:
    /**
     * Size of the underlying data structure storing the kmers. The class is
     * guaranteed to flush to disk when the newly added data would exceed this
     * size.
     */
    static constexpr size_t CONTAINER_SIZE_BYTES = 1e9; // 1 GB

    /** Size of the merge queue's underlying circular buffer */
    static constexpr size_t MERGE_QUEUE_SIZE = 1e9; // 1GB
    /** Number of elements that can be iterated backwards in the merge queue */
    static constexpr size_t NUM_LAST_ELEMENTS_CACHED = 100;

    typedef T key_type;
    typedef T value_type;
    typedef Vector<T> storage_type;
    typedef ChunkedWaitQueue<T> result_type;

    /**
     * Constructs a SortedSetDisk instance and initializes its buffer to the value
     * specified in CONTAINER_SIZE_BYTES.
     * @param _ unused cleanup, only present for compatibility with SortedSet's interface
     * @param out_file directory and filename to write the merged output to. If
     * empty, the merged output will not be written to a file
     * @param num_threads the number of threads to use by the sorting algorithm
     * @param verbose true if verbose logging is desired
     * @param container_size the size of the in-memory container that is written
     * to disk when full
     */
    SortedSetDisk(
            std::function<void(storage_type *)> = [](storage_type *) {},
            const std::string &out_file = "",
<<<<<<< HEAD
                  size_t num_threads = 1,
                  bool verbose = false,
                  size_t container_size = CONTAINER_SIZE_BYTES,
                  size_t merge_queue_size = MERGE_QUEUE_SIZE,
                  size_t merge_queue_backwards_count = MERGE_QUEUE_BACKWARDS_COUNT)
        : num_threads_(num_threads),
          verbose_(verbose),
          out_file_(out_file),
          merge_queue_(merge_queue_size, merge_queue_backwards_count) {
=======
            size_t num_threads = 1,
            bool verbose = false,
            size_t container_size = CONTAINER_SIZE_BYTES,
            size_t merge_queue_size = MERGE_QUEUE_SIZE,
            size_t num_last_elements_cached = NUM_LAST_ELEMENTS_CACHED)
        : num_threads_(num_threads),
          verbose_(verbose),
          out_file_(out_file),
          merge_queue_(merge_queue_size, num_last_elements_cached) {
>>>>>>> 53d3b75c
        try {
            try_reserve(container_size);
        } catch (const std::bad_alloc &exception) {
            std::cerr << "ERROR: Not enough memory for SortedSetDisk. Requested"
                      << CONTAINER_SIZE_BYTES << " bytes" << std::endl;
            exit(1);
        }
    }

    /**
     * Insert the data between #begin and #end into the buffer. If the buffer is
     * full, the data is sorted, de-duped and written to disk, after which the
     * buffer is cleared.
     */
    template <class Iterator>
    void insert(Iterator begin, Iterator end) {
        assert(begin <= end);

        uint64_t batch_size = end - begin;

        // acquire the mutex to restrict the number of writing threads
        std::unique_lock<std::mutex> exclusive_lock(mutex_);
        if (data_->size() + batch_size > data_->capacity()) { // time to write to disk
            std::unique_lock<std::shared_timed_mutex> multi_insert_lock(multi_insert_mutex_);
            // TODO(ddanciu) - test if it's worth it to keep adding in memory if the
            // shrinking was significant
            shrink_data();

            dump_to_file_async();
        }

        size_t offset = data_->size();
        // resize to the future size after insertion (no reallocation will happen)
        data_->resize(data_->size() + batch_size);
        std::shared_lock<std::shared_timed_mutex> multi_insert_lock(multi_insert_mutex_);
        exclusive_lock.unlock();
        // different threads will insert to different chunks of memory, so it's okay
        // (and desirable) to allow concurrent inserts
        std::copy(begin, end, data_->begin() + offset);
    }

    /**
     * Returns the globally sorted and de-duped data. Typically called once all
     * the data was inserted via insert().
     */
    ChunkedWaitQueue<T> &data() {
        std::unique_lock<std::mutex> exclusive_lock(mutex_);
        std::unique_lock<std::shared_timed_mutex> multi_insert_lock(multi_insert_mutex_);

        if (!is_merging_) {
            is_merging_ = true;
            // write any residual data left
            if (!data_->empty()) {
                sort_and_remove_duplicates(data_, num_threads_);
                dump_to_file_async();
            }
            if (write_to_disk_future_.valid()) {
                write_to_disk_future_.get(); // make sure all pending data was written
            }

            start_merging();
        }
        return merge_queue_;
    }

    static void merge_data(uint32_t chunk_count,
<<<<<<< HEAD
                           ChunkedWaitQueue<T> *merge_queue,
=======
                           threads::ChunkedWaitQueue<T> *merge_queue,
>>>>>>> 53d3b75c
                           const std::string &out_file) {
        // start merging disk chunks by using a heap to store the current element
        // from each chunk
        std::vector<std::fstream> chunk_files(chunk_count);

        auto comp = [](const auto &a, const auto &b) { return a.first > b.first; };

        std::priority_queue<std::pair<T, uint32_t>, std::vector<std::pair<T, uint32_t>>, decltype(comp)>
                merge_heap(comp);
        auto get_chunk_file_name = [](uint32_t i) {
            return output_dir + "chunk_" + std::to_string(i) + ".bin";
        };
        for (uint32_t i = 0; i < chunk_count; ++i) {
            chunk_files[i].open(get_chunk_file_name(i), std::ios::in | std::ios::binary);
            T data_item;
            if (chunk_files[i].good()) {
                chunk_files[i].read(reinterpret_cast<char *>(&data_item), sizeof(data_item));
                merge_heap.push({ data_item, i });
            } else {
                throw std::runtime_error("Unable to open chunk file "
                                         + get_chunk_file_name(i));
            }
        }
        uint64_t totalSize = 0;

        // initialized to suppress maybe-uninitialized warnings in GCC
        T last_written = {};
        std::fstream sorted_file;
        if (out_file != "") {
            sorted_file = std::fstream(out_file, std::ios::binary | std::ios::out);
            if (!sorted_file) {
<<<<<<< HEAD
                std::cerr << "Could not create file " << out_file << std::endl;
=======
                std::cerr << "Error: Could not create file " << out_file << std::endl;
>>>>>>> 53d3b75c
                std::exit(EXIT_FAILURE);
            }
        }
        bool has_written = false;
        while (!merge_heap.empty()) {
            std::pair<T, uint32_t> smallest = merge_heap.top();
            merge_heap.pop();
            if (!has_written || smallest.first != last_written) {
                has_written = true;
                merge_queue->push_front(smallest.first);
                if (out_file != "") {
                    //TODO(ddanciu) - consider writing asynchronously if this proves to
                    // be a bottleneck (a simple produce/consumer queue should work)
                    if (!sorted_file.write(reinterpret_cast<char *>(&smallest.first),
                                           sizeof(T))) {
<<<<<<< HEAD
                        std::cerr << "Writing of merged data to " + out_file + " failed."
=======
                        std::cerr << "Error: Writing of merged data to " + out_file
                                        + " failed."
>>>>>>> 53d3b75c
                                  << std::endl;
                        std::exit(EXIT_FAILURE);
                    }
                }

                last_written = smallest.first;
                totalSize++;
            }
            if (chunk_files[smallest.second].good()) {
                T data_item;
                if (chunk_files[smallest.second].read(reinterpret_cast<char *>(&data_item),
                                                      sizeof(data_item))) {
                    merge_heap.push({ data_item, smallest.second });
                }
            }
        }
        merge_queue->shutdown();
        sorted_file.close();
<<<<<<< HEAD
        if (out_file != "") {
            for (uint32_t i = 0; i < chunk_count; ++i) {
                const std::string file_name
                        = output_dir + "chunk_" + std::to_string(i) + ".bin";
                std::filesystem::remove(file_name);
            }
=======
        for (uint32_t i = 0; i < chunk_count; ++i) {
            std::filesystem::remove(get_chunk_file_name(i));
>>>>>>> 53d3b75c
        }
    }

    std::future<void> start_merging() {
        return thread_pool_.enqueue(merge_data, chunk_count_, &merge_queue_, out_file_);
    }

    void clear() {
        std::unique_lock<std::mutex> exclusive_lock(mutex_);
        std::unique_lock<std::shared_timed_mutex> multi_insert_lock(multi_insert_mutex_);
        data_->resize(0); // this makes sure the buffer is not reallocated
    }

    template <class Array>
    void sort_and_remove_duplicates(Array *vector, size_t num_threads) const {
        assert(vector);

        ips4o::parallel::sort(vector->begin(), vector->end(),
                              std::less<typename Array::value_type>(), num_threads);
        // remove duplicates
        auto unique_end = std::unique(vector->begin(), vector->end());
        vector->erase(unique_end, vector->end());

    }

    void reserve(size_t size) {
        std::cerr << "SortedSetDisk: Ignoring reserving size " << size << std::endl;
    }

    size_t capacity() {
        return data_->capacity();
    }

    /**
     * Changes the name of the output file - useful after #reset()-ing if we don't want
     * to overwrite data.
     */
    void set_out_file(const std::string &out_file) {
        out_file_ = out_file;
    }

  private:
    void shrink_data() {
        if (verbose_) {
            std::cout << "Allocated capacity exceeded, erasing duplicate values..."
                      << std::flush;
        }

        size_t old_size = data_->size();
        sort_and_remove_duplicates(data_, num_threads_);

        if (verbose_) {
            std::cout << " done. Size reduced from " << old_size << " to " << data_->size()
                      << ", " << (data_->size() * sizeof(T) >> 20) << "Mb" << std::endl;
        }
    }

    /**
     * Dumps the given data to a file, synchronously.
     * @tparam storage_type the container type for the data being dumped (typically
     * std::vector of folly::Vector)
     * @param[in] chunk_count the current chunk number
     * @param[in,out] data the data to be dumped. At the end of the call, the data will be
     * empty, but its allocated memory will remain unaffected
     */
    template <class storage_type>
    static void dump_to_file(uint32_t chunk_count, storage_type *data) {
        std::fstream binary_file
                = std::fstream(output_dir + "chunk_" + std::to_string(chunk_count)
                                       + ".bin",
                               std::ios::out | std::ios::binary);
        if (!binary_file.write((char *)&((*data)[0]), sizeof((*data)[0]) * data->size())) {
            throw std::runtime_error("Writing of chunk no " + std::to_string(chunk_count)
                                     + " failed.");
        }
        binary_file.close();
        data->resize(0);
    }

    /**
     * Write the current chunk to disk, asynchronously.
     * While the current chunk is being written to disk, the class may accept new
     * insertions which will be written into the other #data_ buffer.
     */
    void dump_to_file_async() {
        if (write_to_disk_future_.valid()) {
            write_to_disk_future_.wait(); // wait for other thread to finish writing
        }
        if (data_->data() == data_first_.data()) {
            write_to_disk_future_ = thread_pool_.enqueue(dump_to_file<storage_type>,
                                                         chunk_count_, &data_first_);
            data_ = &data_second_;
        } else {
            write_to_disk_future_ = thread_pool_.enqueue(dump_to_file<storage_type>,
                                                         chunk_count_, &data_second_);
            data_ = &data_first_;
        }
        chunk_count_++;
    }

    void try_reserve(size_t size, size_t min_size = 0) {
        size = std::max(size, min_size);

        while (size > min_size) {
            try {
                data_first_.reserve(size);
                data_second_.reserve(size);
                return;
            } catch (const std::bad_alloc &exception) {
                size = min_size + (size - min_size) * 2 / 3;
            }
        }
        data_first_.reserve(min_size);
        data_second_.reserve(min_size);
    }

    /**
     * Current number of chunks written to disk. We expect this to be at most in
     * the order of thousands, so a 32 bit integer should suffice for storage.
     */
    uint32_t chunk_count_ = 0;
    /**
     * Alternating buffers into which data is inserted using #insert(). While
     * one buffer is being written to disk using #dump_to_file() the other one
     * is inserted into using #insert(). Once the insert buffer is full, we
     * wait for the disk write operation to finish (if needed) and then swap
     * buffers.
     */
    storage_type data_first_;
    storage_type data_second_;
    /**
     * Reference to the buffer data is currently written into (either #data1_
     * or #data2_)
     */
    storage_type *data_ = &data_first_;
    size_t num_threads_;
    /**
     * True if the data merging thread was started, and data started flowing into the #merge_queue_.
     */
    bool is_merging_ = false;
    bool verbose_;
    std::string out_file_;

    /**
     * Ensures mutually exclusive access (and thus thread-safety) to #data.
     */
    mutable std::mutex mutex_;
    /**
     * Mutex that can be acquired by multiple threads that are appending to
     * non-overlapping areas of #data_
     */
    mutable std::shared_timed_mutex multi_insert_mutex_;

    /**
     * Thread pool with two threads: one for writing to disk and one for merging data from disk.
     * Each thread has a single task (write to disk and merge from disk, respectively).
     */
    ThreadPool thread_pool_ = ThreadPool(2, 1);
    /**
     * Future that signals whether the current writing to disk job was done.
     */
    std::future<void> write_to_disk_future_;

    ChunkedWaitQueue<T> merge_queue_;
};

} // namespace common
} // namespace mg

#endif // __SORTED_SET_DISK_HPP__<|MERGE_RESOLUTION|>--- conflicted
+++ resolved
@@ -64,17 +64,7 @@
     SortedSetDisk(
             std::function<void(storage_type *)> = [](storage_type *) {},
             const std::string &out_file = "",
-<<<<<<< HEAD
-                  size_t num_threads = 1,
-                  bool verbose = false,
-                  size_t container_size = CONTAINER_SIZE_BYTES,
-                  size_t merge_queue_size = MERGE_QUEUE_SIZE,
-                  size_t merge_queue_backwards_count = MERGE_QUEUE_BACKWARDS_COUNT)
-        : num_threads_(num_threads),
-          verbose_(verbose),
-          out_file_(out_file),
-          merge_queue_(merge_queue_size, merge_queue_backwards_count) {
-=======
+
             size_t num_threads = 1,
             bool verbose = false,
             size_t container_size = CONTAINER_SIZE_BYTES,
@@ -84,7 +74,6 @@
           verbose_(verbose),
           out_file_(out_file),
           merge_queue_(merge_queue_size, num_last_elements_cached) {
->>>>>>> 53d3b75c
         try {
             try_reserve(container_size);
         } catch (const std::bad_alloc &exception) {
@@ -151,11 +140,7 @@
     }
 
     static void merge_data(uint32_t chunk_count,
-<<<<<<< HEAD
                            ChunkedWaitQueue<T> *merge_queue,
-=======
-                           threads::ChunkedWaitQueue<T> *merge_queue,
->>>>>>> 53d3b75c
                            const std::string &out_file) {
         // start merging disk chunks by using a heap to store the current element
         // from each chunk
@@ -187,11 +172,7 @@
         if (out_file != "") {
             sorted_file = std::fstream(out_file, std::ios::binary | std::ios::out);
             if (!sorted_file) {
-<<<<<<< HEAD
-                std::cerr << "Could not create file " << out_file << std::endl;
-=======
                 std::cerr << "Error: Could not create file " << out_file << std::endl;
->>>>>>> 53d3b75c
                 std::exit(EXIT_FAILURE);
             }
         }
@@ -207,12 +188,8 @@
                     // be a bottleneck (a simple produce/consumer queue should work)
                     if (!sorted_file.write(reinterpret_cast<char *>(&smallest.first),
                                            sizeof(T))) {
-<<<<<<< HEAD
-                        std::cerr << "Writing of merged data to " + out_file + " failed."
-=======
                         std::cerr << "Error: Writing of merged data to " + out_file
                                         + " failed."
->>>>>>> 53d3b75c
                                   << std::endl;
                         std::exit(EXIT_FAILURE);
                     }
@@ -231,17 +208,9 @@
         }
         merge_queue->shutdown();
         sorted_file.close();
-<<<<<<< HEAD
-        if (out_file != "") {
-            for (uint32_t i = 0; i < chunk_count; ++i) {
-                const std::string file_name
-                        = output_dir + "chunk_" + std::to_string(i) + ".bin";
-                std::filesystem::remove(file_name);
-            }
-=======
+
         for (uint32_t i = 0; i < chunk_count; ++i) {
             std::filesystem::remove(get_chunk_file_name(i));
->>>>>>> 53d3b75c
         }
     }
 
