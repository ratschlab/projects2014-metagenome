--- conflicted
+++ resolved
@@ -2,11 +2,8 @@
 
 #include "annotation/binary_matrix/row_diff/row_diff.hpp"
 #include "graph/annotated_graph_algorithm.hpp"
-<<<<<<< HEAD
+#include "graph/representation/canonical_dbg.hpp"
 #include "common/algorithms.hpp"
-=======
-#include "graph/representation/canonical_dbg.hpp"
->>>>>>> a57ec1f9
 #include "common/logger.hpp"
 #include "common/utils/string_utils.hpp"
 #include "common/threads/threading.hpp"
@@ -25,7 +22,7 @@
 std::unique_ptr<AnnotatedDBG> initialize_annotated_dbg(std::shared_ptr<DeBruijnGraph> graph,
                                                        const Config &config) {
     // TODO: check and wrap into canonical only if the graph is primary
-    if (config.canonical && !graph->is_canonical_mode())
+    if (config.canonical && !graph->is_canonical_mode() && config.identity != Config::ASSEMBLE)
         graph = std::make_shared<CanonicalDBG>(graph, true);
 
     uint64_t max_index = graph->max_index();
