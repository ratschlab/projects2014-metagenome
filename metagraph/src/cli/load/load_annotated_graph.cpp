#include "load_annotated_graph.hpp"

#include "annotation/binary_matrix/multi_brwt/brwt.hpp"
#include "annotation/binary_matrix/column_sparse/column_major.hpp"
#include "annotation/binary_matrix/row_diff/row_diff.hpp"
#include "annotation/binary_matrix/row_sparse/row_sparse.hpp"
#include "graph/representation/canonical_dbg.hpp"
#include "graph/annotated_dbg.hpp"
#include "common/logger.hpp"
#include "cli/config/config.hpp"
#include "load_graph.hpp"
#include "load_annotation.hpp"


namespace mtg {
namespace cli {

using namespace mtg::graph;

using mtg::common::logger;


std::unique_ptr<AnnotatedDBG> initialize_annotated_dbg(std::shared_ptr<DeBruijnGraph> graph,
                                                       const Config &config) {
<<<<<<< HEAD
    uint64_t max_index = graph->max_index();

    // TODO: check and wrap into canonical only if the graph is primary
    if (config.canonical && !graph->is_canonical_mode())
        graph = std::make_shared<CanonicalDBG>(graph, true);
=======
    if (graph->get_mode() == DeBruijnGraph::PRIMARY) {
        graph = std::make_shared<CanonicalDBG>(graph);
        logger->trace("Primary graph was wrapped into canonical");
    }

    uint64_t max_index = graph->max_index();
    if (const auto *canonical = dynamic_cast<const CanonicalDBG*>(graph.get()))
        max_index = canonical->get_graph().max_index();
>>>>>>> ef9804fc

    std::shared_ptr<AnnotatedDBG::Annotator> annotation_temp{
        (config.infbase_annotators.size()
            ? initialize_annotation(config.infbase_annotators.at(0), config, 0)
            : initialize_annotation(config.anno_type, config, max_index)).release()
    };

    if (config.infbase_annotators.size()) {
        if (!annotation_temp->load(config.infbase_annotators.at(0))) {
            logger->error("Cannot load annotations for graph {}, file corrupted",
                          config.infbase);
            exit(1);
        }
        const Config::AnnotationType input_anno_type
                = parse_annotation_type(config.infbase_annotators.at(0));
        // row_diff annotation is special, as it must know the graph structure
        if (input_anno_type == Config::AnnotationType::RowDiff
            || input_anno_type == Config::AnnotationType::RowDiffBRWT
            || input_anno_type == Config::AnnotationType::RowDiffRowSparse) {
            auto dbg_graph = dynamic_cast<const DBGSuccinct *>(graph.get());

            if (!dbg_graph) {
                if (auto *canonical = dynamic_cast<CanonicalDBG *>(graph.get()))
                    dbg_graph = dynamic_cast<const DBGSuccinct *>(&canonical->get_graph());
            }

            if (!dbg_graph) {
                logger->error(
                        "Only succinct de Bruijn graph representations are "
                        "supported for row-diff annotations");
                std::exit(1);
            }
            // this is really ugly, but the alternative is to add a set_graph method to
            // all annotations
            using namespace annot::binmat;
            BinaryMatrix &matrix = const_cast<BinaryMatrix &>(annotation_temp->get_matrix());
            if (input_anno_type == Config::AnnotationType::RowDiff) {
                dynamic_cast<RowDiff<ColumnMajor> &>(matrix).set_graph(dbg_graph);
                std::string anchor_fname = config.infbase + kRowDiffAnchorExt;
                dynamic_cast<RowDiff<ColumnMajor> &>(matrix).load_anchor(anchor_fname);
            } else if (input_anno_type == Config::AnnotationType::RowDiffRowSparse) {
                dynamic_cast<RowDiff<RowSparse> &>(matrix).set_graph(dbg_graph);
            } else {
                dynamic_cast<RowDiff<BRWT> &>(matrix).set_graph(dbg_graph);
            }
        }
    }

    // load graph
    auto anno_graph = std::make_unique<AnnotatedDBG>(std::move(graph), annotation_temp);

    if (!anno_graph->check_compatibility()) {
        logger->error("Graph and annotation are not compatible");
        exit(1);
    }

    return anno_graph;
}

std::unique_ptr<AnnotatedDBG> initialize_annotated_dbg(const Config &config) {
    return initialize_annotated_dbg(load_critical_dbg(config.infbase), config);
}


} // namespace cli
} // namespace mtg<|MERGE_RESOLUTION|>--- conflicted
+++ resolved
@@ -22,22 +22,12 @@
 
 std::unique_ptr<AnnotatedDBG> initialize_annotated_dbg(std::shared_ptr<DeBruijnGraph> graph,
                                                        const Config &config) {
-<<<<<<< HEAD
     uint64_t max_index = graph->max_index();
 
-    // TODO: check and wrap into canonical only if the graph is primary
-    if (config.canonical && !graph->is_canonical_mode())
-        graph = std::make_shared<CanonicalDBG>(graph, true);
-=======
     if (graph->get_mode() == DeBruijnGraph::PRIMARY) {
         graph = std::make_shared<CanonicalDBG>(graph);
         logger->trace("Primary graph was wrapped into canonical");
     }
-
-    uint64_t max_index = graph->max_index();
-    if (const auto *canonical = dynamic_cast<const CanonicalDBG*>(graph.get()))
-        max_index = canonical->get_graph().max_index();
->>>>>>> ef9804fc
 
     std::shared_ptr<AnnotatedDBG::Annotator> annotation_temp{
         (config.infbase_annotators.size()
