#include "config.hpp"

#include <cstring>
#include <iostream>
#include <unordered_set>
#include <filesystem>

#include "common/algorithms.hpp"
#include "common/threads/threading.hpp"
#include "common/utils/string_utils.hpp"
#include "common/utils/file_utils.hpp"
#include "seq_io/formats.hpp"

using namespace mg;


void print_welcome_message() {
    fprintf(stderr, "#############################\n");
    fprintf(stderr, "### Welcome to MetaGraph! ###\n");
    fprintf(stderr, "#############################\n\n");
    fprintf(stderr, "Metagraph: comprehensive metagenome graph representation -- Version 0.1\n\n");
}

Config::Config(int argc, char *argv[]) {
    // provide help overview if no identity was given
    if (argc == 1) {
        print_usage(argv[0]);
        exit(-1);
    }

    // parse identity from first command line argument
    if (!strcmp(argv[1], "build")) {
        identity = BUILD;
    } else if (!strcmp(argv[1], "clean")) {
        identity = CLEAN;
    } else if (!strcmp(argv[1], "merge")) {
        identity = MERGE;
    } else if (!strcmp(argv[1], "extend")) {
        identity = EXTEND;
    } else if (!strcmp(argv[1], "concatenate")) {
        identity = CONCATENATE;
        clear_dummy = true;
    } else if (!strcmp(argv[1], "compare")) {
        identity = COMPARE;
    } else if (!strcmp(argv[1], "align")) {
        identity = ALIGN;
    } else if (!strcmp(argv[1], "stats")) {
        identity = STATS;
    } else if (!strcmp(argv[1], "annotate")) {
        identity = ANNOTATE;
    } else if (!strcmp(argv[1], "coordinate")) {
        identity = ANNOTATE_COORDINATES;
    } else if (!strcmp(argv[1], "merge_anno")) {
        identity = MERGE_ANNOTATIONS;
    } else if (!strcmp(argv[1], "query")) {
        identity = QUERY;
    } else if (!strcmp(argv[1], "server_query")) {
        identity = SERVER_QUERY;
    } else if (!strcmp(argv[1], "transform")) {
        identity = TRANSFORM;
    } else if (!strcmp(argv[1], "transform_anno")) {
        identity = TRANSFORM_ANNOTATION;
    } else if (!strcmp(argv[1], "assemble")) {
        identity = ASSEMBLE;
    } else if (!strcmp(argv[1], "relax_brwt")) {
        identity = RELAX_BRWT;
    } else if (!strcmp(argv[1], "-h") || !strcmp(argv[1], "--help")) {
        print_welcome_message();
        print_usage(argv[0]);
        exit(0);
    } else {
        print_usage(argv[0]);
        exit(-1);
    }

    // provide help screen for chosen identity
    if (argc == 2) {
        print_usage(argv[0], identity);
        exit(-1);
    }

    const auto get_value = [&](int i) {
        assert(i > 0);
        assert(i < argc);

        if (i + 1 == argc) {
            std::cerr << "Error: no value provided for option "
                      << argv[i] << std::endl;
            print_usage(argv[0], identity);
            exit(-1);
        }
        return argv[i + 1];
    };

    bool print_usage_and_exit = false;

    // parse remaining command line items
    for (int i = 2; i < argc; ++i) {
        if (!strcmp(argv[i], "-v") || !strcmp(argv[i], "--verbose")) {
            utils::set_verbose(true);
        } else if (!strcmp(argv[i], "--print")) {
            print_graph = true;
        } else if (!strcmp(argv[i], "--print-col-names")) {
            print_column_names = true;
        } else if (!strcmp(argv[i], "--print-internal")) {
            print_graph_internal_repr = true;
        } else if (!strcmp(argv[i], "--count-kmers")) {
            count_kmers = true;
        } else if (!strcmp(argv[i], "--count-width")) {
            count_width = atoi(get_value(i++));
        } else if (!strcmp(argv[i], "--fwd-and-reverse")) {
            forward_and_reverse = true;
        } else if (!strcmp(argv[i], "-c") || !strcmp(argv[i], "--canonical")) {
            canonical = true;
        } else if (!strcmp(argv[i], "--complete")) {
            complete = true;
        } else if (!strcmp(argv[i], "--dynamic")) {
            dynamic = true;
        } else if (!strcmp(argv[i], "--no-shrink")) {
            mark_dummy_kmers = false;
        } else if (!strcmp(argv[i], "--anno-filename")) {
            filename_anno = true;
        } else if (!strcmp(argv[i], "--anno-header")) {
            annotate_sequence_headers = true;
        } else if (!strcmp(argv[i], "--header-comment-delim")) {
            fasta_anno_comment_delim = std::string(get_value(i++));
        } else if (!strcmp(argv[i], "--anno-label")) {
            anno_labels.emplace_back(get_value(i++));
        } else if (!strcmp(argv[i], "--coord-binsize")) {
            genome_binsize_anno = atoi(get_value(i++));
        } else if (!strcmp(argv[i], "--suppress-unlabeled")) {
            suppress_unlabeled = true;
        } else if (!strcmp(argv[i], "--sparse")) {
            sparse = true;
        } else if (!strcmp(argv[i], "--cache")) {
            num_columns_cached = atoi(get_value(i++));
        } else if (!strcmp(argv[i], "--fast")) {
            fast = true;
        } else if (!strcmp(argv[i], "--batch-size")) {
            query_batch_size_in_bytes = atoll(get_value(i++));
        } else if (!strcmp(argv[i], "-p") || !strcmp(argv[i], "--parallel")) {
            set_num_threads(atoi(get_value(i++)));
        } else if (!strcmp(argv[i], "--parallel-nodes")) {
            parallel_nodes = atoi(get_value(i++));
        } else if (!strcmp(argv[i], "--parts-total")) {
            parts_total = atoi(get_value(i++));
        } else if (!strcmp(argv[i], "--part-idx")) {
            part_idx = atoi(get_value(i++));
        } else if (!strcmp(argv[i], "-b") || !strcmp(argv[i], "--bins-per-thread")) {
            num_bins_per_thread = atoi(get_value(i++));
        } else if (!strcmp(argv[i], "-k") || !strcmp(argv[i], "--kmer-length")) {
            k = atoi(get_value(i++));
        } else if (!strcmp(argv[i], "--min-count")) {
            min_count = std::max(atoi(get_value(i++)), 1);
        } else if (!strcmp(argv[i], "--max-count")) {
            max_count = atoi(get_value(i++));
        } else if (!strcmp(argv[i], "--min-count-q")) {
            min_count_quantile = std::max(std::stod(get_value(i++)), 0.);
        } else if (!strcmp(argv[i], "--max-count-q")) {
            max_count_quantile = std::min(std::stod(get_value(i++)), 1.);
        } else if (!strcmp(argv[i], "--count-bins-q")) {
            for (const auto &border : utils::split_string(get_value(i++), " ")) {
                count_slice_quantiles.push_back(std::stod(border));
            }
        } else if (!strcmp(argv[i], "--mem-cap-gb")) {
            memory_available = atoi(get_value(i++));
        } else if (!strcmp(argv[i], "--dump-text-anno")) {
            dump_text_anno = true;
        } else if (!strcmp(argv[i], "--discovery-fraction")) {
            discovery_fraction = std::stof(get_value(i++));
        } else if (!strcmp(argv[i], "--query-presence")) {
            query_presence = true;
        } else if (!strcmp(argv[i], "--filter-present")) {
            filter_present = true;
        } else if (!strcmp(argv[i], "--count-labels")) {
            count_labels = true;
        } else if (!strcmp(argv[i], "--print-signature")) {
            print_signature = true;
        } else if (!strcmp(argv[i], "--map")) {
            map_sequences = true;
        } else if (!strcmp(argv[i], "--align")) {
            align_sequences = true;
        } else if (!strcmp(argv[i], "--align-both-strands")) {
            align_both_strands = true;
        } else if (!strcmp(argv[i], "--align-edit-distance")) {
            alignment_edit_distance = true;
        } else if (!strcmp(argv[i], "--align-length")) {
            alignment_length = atoi(get_value(i++));
        } else if (!strcmp(argv[i], "--align-queue-size")) {
            alignment_queue_size = atoi(get_value(i++));
        } else if (!strcmp(argv[i], "--align-vertical-bandwidth")) {
            alignment_vertical_bandwidth = atoi(get_value(i++));
        } else if (!strcmp(argv[i], "--align-match-score")) {
            alignment_match_score = atoi(get_value(i++));
        } else if (!strcmp(argv[i], "--align-mm-transition-penalty")) {
            alignment_mm_transition_score = atoi(get_value(i++));
        } else if (!strcmp(argv[i], "--align-mm-transversion-penalty")) {
            alignment_mm_transversion_score = atoi(get_value(i++));
        } else if (!strcmp(argv[i], "--align-gap-open-penalty")) {
            alignment_gap_opening_penalty = atoi(get_value(i++));
        } else if (!strcmp(argv[i], "--align-gap-extension-penalty")) {
            alignment_gap_extension_penalty = atoi(get_value(i++));
        } else if (!strcmp(argv[i], "--align-alternative-alignments")) {
            alignment_num_alternative_paths = atoi(get_value(i++));
        } else if (!strcmp(argv[i], "--align-min-cell-score")) {
            alignment_min_cell_score = atol(get_value(i++));
        } else if (!strcmp(argv[i], "--align-min-path-score")) {
            alignment_min_path_score = atoi(get_value(i++));
        } else if (!strcmp(argv[i], "--align-xdrop")) {
            alignment_xdrop = atol(get_value(i++));
        } else if (!strcmp(argv[i], "--align-min-seed-length")) {
            alignment_min_seed_length = atoi(get_value(i++));
        } else if (!strcmp(argv[i], "--align-max-seed-length")) {
            alignment_max_seed_length = atoi(get_value(i++));
        } else if (!strcmp(argv[i], "--align-max-num-seeds-per-locus")) {
            alignment_max_num_seeds_per_locus = atoi(get_value(i++));
        } else if (!strcmp(argv[i], "-f") || !strcmp(argv[i], "--frequency")) {
            frequency = atoi(get_value(i++));
        } else if (!strcmp(argv[i], "-d") || !strcmp(argv[i], "--distance")) {
            distance = atoi(get_value(i++));
        } else if (!strcmp(argv[i], "-o") || !strcmp(argv[i], "--outfile-base")) {
            outfbase = std::string(get_value(i++));
        } else if (!strcmp(argv[i], "--reference")) {
            refpath = std::string(get_value(i++));
        } else if (!strcmp(argv[i], "--header-delimiter")) {
            fasta_header_delimiter = std::string(get_value(i++));
        } else if (!strcmp(argv[i], "--labels-delimiter")) {
            anno_labels_delimiter = std::string(get_value(i++));
        } else if (!strcmp(argv[i], "--separately")) {
            separately = true;
        } else if (!strcmp(argv[i], "--sequentially")) {
            files_sequentially = true;
        } else if (!strcmp(argv[i], "--num-top-labels")) {
            num_top_labels = atoi(get_value(i++));
        } else if (!strcmp(argv[i], "--port")) {
            port = atoi(get_value(i++));
        } else if (!strcmp(argv[i], "--suffix")) {
            suffix = get_value(i++);
        } else if (!strcmp(argv[i], "--initialize-bloom")) {
            initialize_bloom = true;
        } else if (!strcmp(argv[i], "--bloom-fpp")) {
            bloom_fpp = std::stof(get_value(i++));
        } else if (!strcmp(argv[i], "--bloom-bpk")) {
            bloom_bpk = std::stof(get_value(i++));
        } else if (!strcmp(argv[i], "--bloom-max-num-hash-functions")) {
            bloom_max_num_hash_functions = atoi(get_value(i++));
        } else if (!strcmp(argv[i], "--state")) {
            state = string_to_state(get_value(i++));

        } else if (!strcmp(argv[i], "--anno-type")) {
            anno_type = string_to_annotype(get_value(i++));
        } else if (!strcmp(argv[i], "--graph")) {
            graph_type = string_to_graphtype(get_value(i++));
        } else if (!strcmp(argv[i], "--rename-cols")) {
            rename_instructions_file = std::string(get_value(i++));
        //} else if (!strcmp(argv[i], "--db-path")) {
        //    dbpath = std::string(get_value(i++));
        } else if (!strcmp(argv[i], "-a") || !strcmp(argv[i], "--annotator")) {
            infbase_annotators.emplace_back(get_value(i++));
        } else if (!strcmp(argv[i], "-i") || !strcmp(argv[i], "--infile-base")) {
            infbase = std::string(get_value(i++));
        } else if (!strcmp(argv[i], "--to-adj-list")) {
            to_adj_list = true;
        } else if (!strcmp(argv[i], "--to-fasta")) {
            to_fasta = true;
        } else if (!strcmp(argv[i], "--enumerate")) {
            enumerate_out_sequences = true;
        } else if (!strcmp(argv[i], "--to-gfa")) {
            to_gfa = true;
        } else if (!strcmp(argv[i], "--json")) {
            output_json = true;
        } else if (!strcmp(argv[i], "--unitigs")) {
            to_fasta = true;
            unitigs = true;
        } else if (!strcmp(argv[i], "--primary-kmers")) {
            kmers_in_single_form = true;
        } else if (!strcmp(argv[i], "--header")) {
            header = std::string(get_value(i++));
        } else if (!strcmp(argv[i], "--prune-tips")) {
            min_tip_size = atoi(get_value(i++));
        } else if (!strcmp(argv[i], "--prune-unitigs")) {
            min_unitig_median_kmer_abundance = atoi(get_value(i++));
        } else if (!strcmp(argv[i], "--fallback")) {
            fallback_abundance_cutoff = atoi(get_value(i++));
        } else if (!strcmp(argv[i], "--num-singletons")) {
            num_singleton_kmers = atoll(get_value(i++));
        } else if (!strcmp(argv[i], "--count-dummy")) {
            count_dummy = true;
        } else if (!strcmp(argv[i], "--clear-dummy")) {
            clear_dummy = true;
        } else if (!strcmp(argv[i], "--no-postprocessing")) {
            clear_dummy = false;
        } else if (!strcmp(argv[i], "-l") || !strcmp(argv[i], "--len-suffix")) {
            suffix_len = atoi(get_value(i++));
        //} else if (!strcmp(argv[i], "-t") || !strcmp(argv[i], "--threads")) {
        //    num_threads = atoi(get_value(i++));
        //} else if (!strcmp(argv[i], "--debug")) {
        //    debug = true;
        } else if (!strcmp(argv[i], "--greedy")) {
            greedy_brwt = true;
        } else if (!strcmp(argv[i], "--subsample")) {
            num_rows_subsampled = atoll(get_value(i++));
        } else if (!strcmp(argv[i], "--arity")) {
            arity_brwt = atoi(get_value(i++));
        } else if (!strcmp(argv[i], "--relax-arity")) {
            relax_arity_brwt = atoi(get_value(i++));
        // } else if (!strcmp(argv[i], "--cache-size")) {
        //     row_cache_size = atoi(get_value(i++));
        } else if (!strcmp(argv[i], "-h") || !strcmp(argv[i], "--help")) {
            print_welcome_message();
            print_usage(argv[0], identity);
            exit(0);
        } else if (!strcmp(argv[i], "--label-mask-in")) {
            label_mask_in.emplace_back(get_value(i++));
        } else if (!strcmp(argv[i], "--label-mask-out")) {
            label_mask_out.emplace_back(get_value(i++));
        } else if (!strcmp(argv[i], "--label-mask-in-fraction")) {
            label_mask_in_fraction = std::stof(get_value(i++));
        } else if (!strcmp(argv[i], "--label-mask-out-fraction")) {
            label_mask_out_fraction = std::stof(get_value(i++));
        } else if (!strcmp(argv[i], "--label-other-fraction")) {
            label_other_fraction = std::stof(get_value(i++));
        } else if (!strcmp(argv[i], "--filter-by-kmer")) {
            filter_by_kmer = true;
        } else if (!strcmp(argv[i], "--container")) {
            container = string_to_container(get_value(i++));
        } else if (!strcmp(argv[i], "--tmp-dir")) {
            tmp_dir = get_value(i++);
        } else if (!strcmp(argv[i], "--disk-cap-gb")) {
            disk_cap_bytes = atoi(get_value(i++)) * 1e9;
        } else if (argv[i][0] == '-') {
            fprintf(stderr, "\nERROR: Unknown option %s\n\n", argv[i]);
            print_usage(argv[0], identity);
            exit(-1);
        } else {
            fnames.push_back(argv[i]);
        }
    }

    if (parallel_nodes == static_cast<unsigned int>(-1))
        parallel_nodes = get_num_threads();

    if (identity == TRANSFORM && to_fasta)
        identity = ASSEMBLE;

    // given kmc_pre and kmc_suf pair, only include one
    // this still allows for the same file to be included multiple times
    std::unordered_set<std::string> kmc_file_set;

    for (auto it = fnames.begin(); it != fnames.end(); ++it) {
        if (file_format(*it) == "KMC"
                && !kmc_file_set.insert(utils::remove_suffix(*it, ".kmc_pre", ".kmc_suf")).second)
            fnames.erase(it--);
    }

    if (!fnames.size() && identity != STATS
                      && identity != SERVER_QUERY
                      && !(identity == BUILD && complete)
                      && !(identity == CONCATENATE && !infbase.empty())) {
        std::string line;
        while (std::getline(std::cin, line)) {
            if (line.size())
                fnames.push_back(line);
        }
    }

    if (!count_slice_quantiles.size()) {
        count_slice_quantiles.push_back(0);
        count_slice_quantiles.push_back(1);
    }

    if (count_width <= 1) {
        std::cerr << "Error: bad value for count-width, need at least 2 bits"
                     " to represent k-mer abundance" << std::endl;
        print_usage_and_exit = true;
    }
    if (!count_kmers)
        count_width = 0;

    if (count_width > 32) {
        std::cerr << "Error: bad value for count-width, can use maximum 32 bits"
                     " to represent k-mer abundance" << std::endl;
        print_usage_and_exit = true;
    }

    for (size_t i = 1; i < count_slice_quantiles.size(); ++i) {
        if (count_slice_quantiles[i - 1] >= count_slice_quantiles[i]) {
            std::cerr << "Error: bin count quantiles must be provided in strictly increasing order"
                      << std::endl;
            print_usage_and_exit = true;
        }
    }
    if (count_slice_quantiles.front() < 0 || count_slice_quantiles.back() > 1) {
        std::cerr << "Error: bin count quantiles must be in range [0, 1]"
                  << std::endl;
        print_usage_and_exit = true;
    }
    if (count_slice_quantiles.size() == 1) {
        std::cerr << "Error: provide at least two bin count borders"
                  << std::endl;
        print_usage_and_exit = true;
    }

    #if _PROTEIN_GRAPH
    if (canonical || forward_and_reverse) {
        std::cerr << "Error: reverse complement not defined for protein alphabets"
                  << std::endl;
        print_usage_and_exit = true;
    }
    #endif

    if (identity != CONCATENATE
            && identity != STATS
            && identity != SERVER_QUERY
            && !(identity == BUILD && complete)
            && !fnames.size())
        print_usage_and_exit = true;

    if (identity == CONCATENATE && !(fnames.empty() ^ infbase.empty())) {
        std::cerr << "Error: Either set all chunk filenames"
                  << " or use the -i and -l options" << std::endl;
        print_usage_and_exit = true;
    }

    // No need to align in the both strands mode if we align
    // both forward and reverse complement sequences anyway.
    if (forward_and_reverse)
        align_both_strands = false;

    if (alignment_min_seed_length > alignment_max_seed_length) {
        std::cerr << "Error: min_seed_length must be <= max_seed_length" << std::endl;
        print_usage_and_exit = true;
    }

    // only the best alignment is used in query
    // |alignment_num_alternative_paths| must be set to 1
    if (identity == QUERY && align_sequences
                          && alignment_num_alternative_paths != 1)
        print_usage_and_exit = true;

    if (identity == ALIGN && infbase.empty())
        print_usage_and_exit = true;

    if (identity == ALIGN &&
            (alignment_mm_transition_score < 0
            || alignment_mm_transversion_score < 0
            || alignment_gap_opening_penalty < 0
            || alignment_gap_extension_penalty < 0)) {
        std::cerr << "Error: alignment penalties should be given as positive integers"
                  << std::endl;
        print_usage_and_exit = true;
    }

    if (count_kmers || query_presence)
        map_sequences = true;

    if ((identity == QUERY || identity == SERVER_QUERY) && infbase.empty())
        print_usage_and_exit = true;

    if (identity == ANNOTATE && infbase.empty())
        print_usage_and_exit = true;

    if (identity == ANNOTATE_COORDINATES && infbase.empty())
        print_usage_and_exit = true;

    if ((identity == ANNOTATE_COORDINATES
            || identity == ANNOTATE
            || identity == EXTEND) && infbase_annotators.size() > 1) {
        std::cerr << "Error: one annotator at most is allowed for extension." << std::endl;
        print_usage_and_exit = true;
    }

    if (identity == ANNOTATE
            && !filename_anno && !annotate_sequence_headers && !anno_labels.size()) {
        std::cerr << "Error: No annotation to add" << std::endl;
        print_usage_and_exit = true;
    }

    if ((identity == ANNOTATE || identity == ANNOTATE_COORDINATES)
            && outfbase.empty())
        outfbase = utils::remove_suffix(infbase, ".dbg",
                                                 ".orhashdbg",
                                                 ".hashstrdbg",
                                                 ".hashfastdbg",
                                                 ".bitmapdbg");
    if (identity == EXTEND && infbase.empty())
        print_usage_and_exit = true;

    if ((identity == QUERY || identity == SERVER_QUERY) && infbase_annotators.size() != 1)
        print_usage_and_exit = true;

    if ((identity == TRANSFORM
            || identity == CLEAN
            || identity == ASSEMBLE
            || identity == RELAX_BRWT)
                    && fnames.size() != 1)
        print_usage_and_exit = true;

    if ((identity == TRANSFORM
            || identity == CONCATENATE
            || identity == EXTEND
            || identity == MERGE
            || identity == CLEAN
            || identity == TRANSFORM_ANNOTATION
            || identity == MERGE_ANNOTATIONS
            || identity == ASSEMBLE
            || identity == RELAX_BRWT)
                    && outfbase.empty())
        print_usage_and_exit = true;

    if (identity == MERGE && fnames.size() < 2)
        print_usage_and_exit = true;

    if (identity == COMPARE && fnames.size() != 2)
        print_usage_and_exit = true;

    if (discovery_fraction < 0 || discovery_fraction > 1)
        print_usage_and_exit = true;

    if (min_count >= max_count) {
        std::cerr << "Error: max-count must be greater than min-count" << std::endl;
        print_usage(argv[0], identity);
    }

    if (alignment_max_seed_length < alignment_min_seed_length) {
        std::cerr << "Error: align-max-seed-length has to be at least align-min-seed-length" << std::endl;
        print_usage_and_exit = true;
    }

    if (bloom_fpp <= 0.0 || bloom_fpp > 1.0) {
        std::cerr << "Error: bloom-fpp must be > 0.0 and < 1.0" << std::endl;
        print_usage_and_exit = true;
    }

    if (bloom_bpk <= 0.0) {
        std::cerr << "Error: bloom-bpk must > 0.0" << std::endl;
        print_usage_and_exit = true;
    }

    if (initialize_bloom && bloom_bpk == 0.0 && bloom_fpp == 1.0) {
        std::cerr << "Error: at least one of 0.0 < bloom_fpp < 1.0 or 0.0 < bloom_bpk must be true" << std::endl;
        print_usage_and_exit = true;
    }

    if (outfbase.size()
            && !(utils::check_if_writable(outfbase)
                    || (separately
                        && std::filesystem::is_directory(std::filesystem::status(outfbase))))) {
        std::cerr << "Error: Can't write to " << outfbase << std::endl
                  << "Check if the path is correct" << std::endl;
        exit(1);
    }

    // if misused, provide help screen for chosen identity and exit
    if (print_usage_and_exit) {
        print_usage(argv[0], identity);
        exit(-1);
    }
}

std::string Config::state_to_string(BOSS::State state) {
    switch (state) {
        case BOSS::State::STAT:
            return "fast";
        case BOSS::State::DYN:
            return "dynamic";
        case BOSS::State::SMALL:
            return "small";
        case BOSS::State::FAST:
            return "faster";
        default:
            assert(false);
            return "Never happens";
    }
}

BOSS::State Config::string_to_state(const std::string &string) {
    if (string == "fast") {
        return BOSS::State::STAT;
    } else if (string == "dynamic") {
        return BOSS::State::DYN;
    } else if (string == "small") {
        return BOSS::State::SMALL;
    } else if (string == "faster") {
        return BOSS::State::FAST;
    } else {
        throw std::runtime_error("Error: unknown graph state");
    }
}

kmer::ContainerType Config::string_to_container(const std::string &string) {
    if (string == "vector") {
        return kmer::ContainerType::VECTOR;
    } else if (string == "vector_disk") {
        return kmer::ContainerType::VECTOR_DISK;
    } else {
        throw std::runtime_error("Error: unknown k-mer container: " + string);
    }
}

std::string Config::annotype_to_string(AnnotationType state) {
    switch (state) {
        case ColumnCompressed:
            return "column";
        case RowCompressed:
            return "row";
        case BRWT:
            return "brwt";
        case BinRelWT_sdsl:
            return "bin_rel_wt_sdsl";
        case BinRelWT:
            return "bin_rel_wt";
        case RowFlat:
            return "flat";
        case RBFish:
            return "rbfish";
        default:
            assert(false);
            return "Never happens";
    }
}

Config::AnnotationType Config::string_to_annotype(const std::string &string) {
    if (string == "column") {
        return AnnotationType::ColumnCompressed;
    } else if (string == "row") {
        return AnnotationType::RowCompressed;
    } else if (string == "brwt") {
        return AnnotationType::BRWT;
    } else if (string == "bin_rel_wt_sdsl") {
        return AnnotationType::BinRelWT_sdsl;
    } else if (string == "bin_rel_wt") {
        return AnnotationType::BinRelWT;
    } else if (string == "flat") {
        return AnnotationType::RowFlat;
    } else if (string == "rbfish") {
        return AnnotationType::RBFish;
    } else {
        std::cerr << "Error: unknown annotation representation" << std::endl;
        exit(1);
    }
}

Config::GraphType Config::string_to_graphtype(const std::string &string) {
    if (string == "succinct") {
        return GraphType::SUCCINCT;

    } else if (string == "hash") {
        return GraphType::HASH;

    } else if (string == "hashpacked") {
        return GraphType::HASH_PACKED;

    } else if (string == "hashstr") {
        return GraphType::HASH_STR;

    } else if (string == "hashfast") {
        return GraphType::HASH_FAST;

    } else if (string == "bitmap") {
        return GraphType::BITMAP;

    } else {
        std::cerr << "Error: unknown graph representation" << std::endl;
        exit(1);
    }
}

void Config::print_usage(const std::string &prog_name, IdentityType identity) {
    const char annotation_list[] = "('column', 'row', 'bin_rel_wt_sdsl', 'bin_rel_wt', 'flat', 'rbfish', 'brwt')";

    switch (identity) {
        case NO_IDENTITY: {
            fprintf(stderr, "Usage: %s <command> [command specific options]\n\n", prog_name.c_str());

            fprintf(stderr, "Available commands:\n");

            fprintf(stderr, "\tbuild\t\tconstruct a graph object from input sequence\n");
            fprintf(stderr, "\t\t\tfiles in fast[a|q] formats into a given graph\n\n");

            fprintf(stderr, "\tclean\t\tclean an existing graph and extract sequences from it\n");
            fprintf(stderr, "\t\t\tin fast[a|q] formats\n\n");

            fprintf(stderr, "\textend\t\textend an existing graph with new sequences from\n");
            fprintf(stderr, "\t\t\tfiles in fast[a|q] formats\n\n");

            fprintf(stderr, "\tmerge\t\tintegrate a given set of graph structures\n");
            fprintf(stderr, "\t\t\tand output a new graph structure\n\n");

            fprintf(stderr, "\tconcatenate\tcombine the results of the external merge or\n");
            fprintf(stderr, "\t\t\tconstruction and output the resulting graph structure\n\n");

            fprintf(stderr, "\tcompare\t\tcheck whether two given graphs are identical\n\n");

            fprintf(stderr, "\talign\t\talign sequences provided in fast[a|q] files to graph\n\n");

            fprintf(stderr, "\tstats\t\tprint graph statistics for given graph(s)\n\n");

            fprintf(stderr, "\tannotate\tgiven a graph and a fast[a|q] file, annotate\n");
            fprintf(stderr, "\t\t\tthe respective kmers\n\n");

            fprintf(stderr, "\tcoordinate\tgiven a graph and a fast[a|q] file, annotate\n");
            fprintf(stderr, "\t\t\tkmers with their respective coordinates in genomes\n\n");

            fprintf(stderr, "\tmerge_anno\tmerge annotation columns\n\n");

            fprintf(stderr, "\ttransform\tgiven a graph, transform it to other formats\n\n");

            fprintf(stderr, "\ttransform_anno\tchange representation of the graph annotation\n\n");

            fprintf(stderr, "\tassemble\tgiven a graph, extract sequences from it\n\n");

            fprintf(stderr, "\trelax_brwt\toptimize the tree structure in brwt annotator\n\n");

            fprintf(stderr, "\tquery\t\tannotate sequences from fast[a|q] files\n\n");
            fprintf(stderr, "\tserver_query\tannotate received sequences and send annotations back\n\n");

            return;
        }
        case BUILD: {
            fprintf(stderr, "Usage: %s build [options] FILE1 [[FILE2] ...]\n"
                            "\tEach input file is given in FASTA, FASTQ, VCF, or KMC format.\n"
                            "\tNote that VCF files must be in plain text or bgzip format.\n\n", prog_name.c_str());

            fprintf(stderr, "Available options for build:\n");
            fprintf(stderr, "\t   --min-count [INT] \tmin k-mer abundance, including [1]\n");
            fprintf(stderr, "\t   --max-count [INT] \tmax k-mer abundance, excluding [inf]\n");
            fprintf(stderr, "\t   --min-count-q [INT] \tmin k-mer abundance quantile (min-count is used by default) [0.0]\n");
            fprintf(stderr, "\t   --max-count-q [INT] \tmax k-mer abundance quantile (max-count is used by default) [1.0]\n");
            fprintf(stderr, "\t   --reference [STR] \tbasename of reference sequence (for parsing VCF files) []\n");
            fprintf(stderr, "\t   --fwd-and-reverse \tadd both forward and reverse complement sequences [off]\n");
            fprintf(stderr, "\n");
            fprintf(stderr, "\t   --graph [STR] \tgraph representation: succinct / bitmap / hash / hashstr / hashfast [succinct]\n");
            fprintf(stderr, "\t   --count-kmers \tcount k-mers and build weighted graph [off]\n");
            fprintf(stderr, "\t   --count-width \tnumber of bits used to represent k-mer abundance [8]\n");
            fprintf(stderr, "\t-k --kmer-length [INT] \tlength of the k-mer to use [3]\n");
            fprintf(stderr, "\t-c --canonical \t\tindex only canonical k-mers (e.g. for read sets) [off]\n");
            fprintf(stderr, "\t   --complete \t\tconstruct a complete graph (only for Bitmap graph) [off]\n");
            fprintf(stderr, "\t   --mem-cap-gb [INT] \tpreallocated buffer size in Gb [1]\n");
            fprintf(stderr, "\t   --dynamic \t\tuse dynamic build method [off]\n");
            fprintf(stderr, "\t-l --len-suffix [INT] \tk-mer suffix length for building graph from chunks [0]\n");
            fprintf(stderr, "\t   --suffix \t\tbuild graph chunk only for k-mers with the suffix given [off]\n");
            fprintf(stderr, "\t-o --outfile-base [STR]\tbasename of output file []\n");
            fprintf(stderr, "\t   --no-shrink \t\tdo not build mask for dummy k-mers (only for Succinct graph) [off]\n");
            fprintf(stderr, "\t-p --parallel [INT] \tuse multiple threads for computation [1]\n");
            fprintf(stderr, "\t   --container [STR] \tcontainer to use for storing k-mers: vector / vector_disk [vector]\n");
            fprintf(stderr, "\t   --tmp-dir [STR] \tdirectory to use for temporary files [/tmp/]\n");
<<<<<<< HEAD
            fprintf(stderr, "\t   --disk-cap-gb [INT] \tmax temp disk space to use before forcing a merge, in GB [1]\n");
=======
            fprintf(stderr, "\t   --disk-cap-gb [INT] \tmax temp disk space to use before forcing a merge, in GB [20]\n");
>>>>>>> 1d6cbf9d
        } break;
        case CLEAN: {
            fprintf(stderr, "Usage: %s clean -o <outfile-base> [options] GRAPH\n\n", prog_name.c_str());
            fprintf(stderr, "Available options for clean:\n");
            fprintf(stderr, "\t   --min-count [INT] \t\tmin k-mer abundance, including [1]\n");
            fprintf(stderr, "\t   --max-count [INT] \t\tmax k-mer abundance, excluding [inf]\n");
            fprintf(stderr, "\t   --num-singletons [INT] \treset the number of count 1 k-mers in histogram (0: off) [0]\n");
            fprintf(stderr, "\n");
            fprintf(stderr, "\t   --prune-tips [INT] \t\tprune all dead ends shorter than this value [1]\n");
            fprintf(stderr, "\t   --prune-unitigs [INT] \tprune all unitigs with median k-mer counts smaller\n"
                            "\t                         \t\tthan this value (0: auto) [1]\n");
            fprintf(stderr, "\t   --fallback [INT] \t\tfallback threshold if the automatic one cannot be determined [1]\n");
            fprintf(stderr, "\n");
            fprintf(stderr, "\t   --count-bins-q [FLOAT ...] \tbinning quantiles for partitioning k-mers with\n"
                            "\t                              \t\tdifferent abundance levels ['0 1']\n"
                            "\t                              \t\tExample: --count-bins-q '0 0.33 0.66 1'\n");
            // fprintf(stderr, "\n");
            // fprintf(stderr, "\t-o --outfile-base [STR]\tbasename of output file []\n");
            fprintf(stderr, "\t   --unitigs \t\t\textract unitigs instead of contigs [off]\n");
            fprintf(stderr, "\t   --to-fasta \t\t\tdump clean sequences to compressed FASTA file [off]\n");
            fprintf(stderr, "\t   --enumerate \t\t\tenumerate sequences in FASTA [off]\n");
            // fprintf(stderr, "\t-p --parallel [INT] \tuse multiple threads for computation [1]\n");
        } break;
        case EXTEND: {
            fprintf(stderr, "Usage: %s extend -i <GRAPH> -o <extended_graph_basename> [options] FILE1 [[FILE2] ...]\n"
                            "\tEach input file is given in FASTA, FASTQ, VCF, or KMC format.\n"
                            "\tNote that VCF files must be in plain text or bgzip format.\n\n", prog_name.c_str());

            fprintf(stderr, "Available options for extend:\n");
            fprintf(stderr, "\t   --min-count [INT] \tmin k-mer abundance, including [1]\n");
            fprintf(stderr, "\t   --max-count [INT] \tmax k-mer abundance, excluding [inf]\n");
            fprintf(stderr, "\t   --reference [STR] \tbasename of reference sequence (for parsing VCF files) []\n");
            fprintf(stderr, "\t   --fwd-and-reverse \tadd both forward and reverse complement sequences [off]\n");
            fprintf(stderr, "\n");
            fprintf(stderr, "\t-a --annotator [STR] \tannotator to extend []\n");
            fprintf(stderr, "\t-o --outfile-base [STR]\tbasename of output file []\n");
            // fprintf(stderr, "\t-p --parallel [INT] \tuse multiple threads for computation [1]\n");
        } break;
        case ALIGN: {
            fprintf(stderr, "Usage: %s align -i <GRAPH> [options] FASTQ1 [[FASTQ2] ...]\n\n", prog_name.c_str());

            fprintf(stderr, "\t   --fwd-and-reverse \t\tfor each input sequence, align its reverse complement as well [off]\n");
            fprintf(stderr, "\t   --header-comment-delim [STR]\tdelimiter for joining fasta header with comment [off]\n");
            fprintf(stderr, "\t-p --parallel [INT] \tuse multiple threads for computation [1]\n");
            fprintf(stderr, "\n");
            fprintf(stderr, "\t   --map \t\t\tmap k-mers to graph exactly instead of aligning.\n");
            fprintf(stderr, "\t         \t\t\t\tTurned on if --count-kmers or --query-presence are set [off]\n");
            fprintf(stderr, "\t-k --kmer-length [INT]\t\tlength of mapped k-mers (at most graph's k) [k]\n");
            fprintf(stderr, "\n");
            fprintf(stderr, "\t   --count-kmers \t\tfor each sequence, report the number of k-mers discovered in graph [off]\n");
            fprintf(stderr, "\n");
            fprintf(stderr, "\t   --query-presence \t\ttest sequences for presence, report as 0 or 1 [off]\n");
            fprintf(stderr, "\t   --discovery-fraction [FLOAT] fraction of k-mers required to count sequence [1.0]\n");
            fprintf(stderr, "\t   --filter-present \t\treport only present input sequences as FASTA [off]\n");
            fprintf(stderr, "\n");
            fprintf(stderr, "Available options for alignment:\n");
            fprintf(stderr, "\t-o --outfile-base [STR]\t\t\tbasename of output file []\n");
            fprintf(stderr, "\t   --json \t\t\t\toutput alignment in JSON format [off]\n");
            fprintf(stderr, "\t   --align-both-strands \t\treturn best alignments for either input sequence or its reverse complement [off]\n");
            fprintf(stderr, "\t   --align-alternative-alignments \tthe number of alternative paths to report per seed [1]\n");
            fprintf(stderr, "\t   --align-min-path-score [INT]\t\tthe minimum score that a reported path can have [0]\n");
            fprintf(stderr, "\t   --align-edit-distance \t\tuse unit costs for scoring matrix [off]\n");
            fprintf(stderr, "\t   --align-queue-size [INT]\t\tmaximum size of the priority queue for alignment [20]\n");
            fprintf(stderr, "\t   --align-vertical-bandwidth [INT]\tmaximum width of a window to consider in alignment step [16]\n");
            fprintf(stderr, "\n");
            fprintf(stderr, "Advanced options for scoring:\n");
            fprintf(stderr, "\t   --align-match-score [INT]\t\t\tpositive match score [2]\n");
            fprintf(stderr, "\t   --align-mm-transition-penalty [INT]\t\tpositive transition penalty (DNA only) [3]\n");
            fprintf(stderr, "\t   --align-mm-transversion-penalty [INT]\tpositive transversion penalty (DNA only) [3]\n");
            fprintf(stderr, "\t   --align-gap-open-penalty [INT]\t\tpositive gap opening penalty [5]\n");
            fprintf(stderr, "\t   --align-gap-extension-penalty [INT]\t\tpositive gap extension penalty [2]\n");
            fprintf(stderr, "\t   --align-min-cell-score [INT]\t\t\tthe minimum value that a cell in the alignment table can hold [0]\n");
            fprintf(stderr, "\t   --align-xdrop [INT]\t\t\tthe maximum difference between the current and the best alignment [30]\n");
            fprintf(stderr, "\n");
            fprintf(stderr, "Advanced options for seeding:\n");
            fprintf(stderr, "\t   --align-min-seed-length [INT]\t\tthe minimum length of a seed [graph k]\n");
            fprintf(stderr, "\t   --align-max-seed-length [INT]\t\tthe maximum length of a seed [graph k]\n");
            fprintf(stderr, "\t   --align-max-num-seeds-per-locus [INT]\tthe maximum number of allowed inexact seeds per locus [1]\n");
        } break;
        case COMPARE: {
            fprintf(stderr, "Usage: %s compare [options] GRAPH1 GRAPH2\n\n", prog_name.c_str());

            // fprintf(stderr, "Available options for compare:\n");
            // fprintf(stderr, "\t   --internal \t\tcompare internal graph representations\n");
        } break;
        case MERGE: {
            fprintf(stderr, "Usage: %s merge -o <graph_basename> [options] GRAPH1 GRAPH2 [[GRAPH3] ...]\n\n", prog_name.c_str());

            fprintf(stderr, "Available options for merge:\n");
            fprintf(stderr, "\t-b --bins-per-thread [INT] \tnumber of bins each thread computes on average [1]\n");
            fprintf(stderr, "\t   --dynamic \t\t\tdynamic merge by adding traversed paths [off]\n");
            fprintf(stderr, "\t   --part-idx [INT] \t\tidx to use when doing external merge []\n");
            fprintf(stderr, "\t   --parts-total [INT] \t\ttotal number of parts in external merge[]\n");
            fprintf(stderr, "\t-p --parallel [INT] \t\tuse multiple threads for computation [1]\n");
        } break;
        case CONCATENATE: {
            fprintf(stderr, "Usage: %s concatenate -o <graph_basename> [options] [[CHUNK] ...]\n\n", prog_name.c_str());

            fprintf(stderr, "Available options for merge:\n");
            fprintf(stderr, "\t   --graph [STR] \tgraph representation: succinct / bitmap [succinct]\n");
            fprintf(stderr, "\t-i --infile-base [STR] \tload graph chunks from files '<infile-base>.<suffix>.<type>.chunk' []\n");
            fprintf(stderr, "\t-l --len-suffix [INT] \titerate all possible suffixes of the length given [0]\n");
            fprintf(stderr, "\t-c --canonical \t\tcanonical graph mode (e.g. for read sets) [off]\n");
            fprintf(stderr, "\t   --no-postprocessing \tdo not erase redundant dummy edges after concatenation [off]\n");
            fprintf(stderr, "\t-p --parallel [INT] \tuse multiple threads for computation [1]\n");
        } break;
        case TRANSFORM: {
            fprintf(stderr, "Usage: %s transform -o <outfile-base> [options] GRAPH\n\n", prog_name.c_str());

            // fprintf(stderr, "\t-o --outfile-base [STR] basename of output file []\n");
            fprintf(stderr, "\t   --clear-dummy \terase all redundant dummy edges [off]\n");
            fprintf(stderr, "\t   --prune-tips [INT] \tprune all dead ends of this length and shorter [0]\n");
            fprintf(stderr, "\t   --state [STR] \tchange state of succinct graph: fast / faster / dynamic / small [fast]\n");
            fprintf(stderr, "\t   --to-adj-list \twrite adjacency list to file [off]\n");
            fprintf(stderr, "\t   --to-fasta \t\textract sequences from graph and dump to compressed FASTA file [off]\n");
            fprintf(stderr, "\t   --enumerate \t\tenumerate sequences in FASTA [off]\n");
            fprintf(stderr, "\t   --initialize-bloom \tconstruct a Bloom filter for faster detection of non-existing k-mers [off]\n");
            fprintf(stderr, "\t   --unitigs \t\textract all unitigs from graph and dump to compressed FASTA file [off]\n");
            fprintf(stderr, "\t   --primary-kmers \toutput each k-mer only in one if its forms (canonical/non-canonical) [off]\n");
            fprintf(stderr, "\t   --to-gfa \t\tdump graph layout to GFA [off]\n");
            fprintf(stderr, "\t   --header [STR] \theader for sequences in FASTA output []\n");
            fprintf(stderr, "\t-p --parallel [INT] \tuse multiple threads for computation [1]\n");
            fprintf(stderr, "\n");
            fprintf(stderr, "Advanced options for --initialize-bloom. bloom-fpp, when < 1, overrides bloom-bpk.\n");
            fprintf(stderr, "\t   --bloom-fpp [FLOAT] \t\t\t\texpected false positive rate [1.0]\n");
            fprintf(stderr, "\t   --bloom-bpk [FLOAT] \t\t\t\tnumber of bits per kmer [4.0]\n");
            fprintf(stderr, "\t   --bloom-max-num-hash-functions [INT] \tmaximum number of hash functions [10]\n");
        } break;
        case ASSEMBLE: {
            fprintf(stderr, "Usage: %s assemble -o <outfile-base> [options] GRAPH\n"
                            "\tAssemble contigs from de Bruijn graph and dump to compressed FASTA file.\n\n", prog_name.c_str());

            // fprintf(stderr, "\t-o --outfile-base [STR] \t\tbasename of output file []\n");
            fprintf(stderr, "\t   --prune-tips [INT] \tprune all dead ends of this length and shorter [0]\n");
            fprintf(stderr, "\t   --unitigs \t\textract unitigs [off]\n");
            fprintf(stderr, "\t   --enumerate \t\tenumerate sequences assembled and dumped to FASTA [off]\n");
            fprintf(stderr, "\t   --primary-kmers \toutput each k-mer only in one if its forms (canonical/non-canonical) [off]\n");
            fprintf(stderr, "\t   --to-gfa \t\tdump graph layout to GFA [off]\n");
            fprintf(stderr, "\t   --header [STR] \theader for sequences in FASTA output []\n");
            fprintf(stderr, "\t-p --parallel [INT] \tuse multiple threads for computation [1]\n");
            fprintf(stderr, "\n");
            fprintf(stderr, "\t-a --annotator [STR] \t\t\tannotator to load []\n");
            fprintf(stderr, "\t   --label-mask-in [STR] \t\tlabel to include in masked graph\n");
            fprintf(stderr, "\t   --label-mask-out [STR] \t\tlabel to exclude from masked graph\n");
            fprintf(stderr, "\t   --label-mask-in-fraction [FLOAT] \tminimum fraction of mask-in labels among the set of masked labels [1.0]\n");
            fprintf(stderr, "\t   --label-mask-out-fraction [FLOAT] \tmaximum fraction of mask-out labels among the set of masked labels [0.0]\n");
            fprintf(stderr, "\t   --label-other-fraction [FLOAT] \tmaximum fraction of other labels allowed [1.0]\n");
            fprintf(stderr, "\t   --filter-by-kmer \t\t\tmask out graph k-mers individually [off]\n");
        } break;
        case STATS: {
            fprintf(stderr, "Usage: %s stats [options] GRAPH1 [[GRAPH2] ...]\n\n", prog_name.c_str());

            fprintf(stderr, "Available options for stats:\n");
            fprintf(stderr, "\t   --print \t\tprint graph table to the screen [off]\n");
            fprintf(stderr, "\t   --print-internal \tprint internal graph representation to screen [off]\n");
            fprintf(stderr, "\t   --count-dummy \tshow number of dummy source and sink edges [off]\n");
            fprintf(stderr, "\t-a --annotator [STR] \tannotation []\n");
            fprintf(stderr, "\t   --print-col-names \tprint names of the columns in annotation to screen [off]\n");
            fprintf(stderr, "\t-p --parallel [INT] \tuse multiple threads for computation [1]\n");
        } break;
        case ANNOTATE: {
            fprintf(stderr, "Usage: %s annotate -i <GRAPH> [options] FILE1 [[FILE2] ...]\n"
                            "\tEach file is given in FASTA, FASTQ, VCF, or KMC format.\n"
                            "\tNote that VCF files must be in plain text or bgzip format.\n\n", prog_name.c_str());

            fprintf(stderr, "Available options for annotate:\n");
            fprintf(stderr, "\t   --min-count [INT] \tmin k-mer abundance, including [1]\n");
            fprintf(stderr, "\t   --max-count [INT] \tmax k-mer abundance, excluding [inf]\n");
            fprintf(stderr, "\t   --reference [STR] \tbasename of reference sequence (for parsing VCF files) []\n");
            fprintf(stderr, "\t   --fwd-and-reverse \tprocess both forward and reverse complement sequences [off]\n");
            fprintf(stderr, "\n");
            fprintf(stderr, "\t   --anno-type [STR] \ttarget annotation representation: column / row [column]\n");
            fprintf(stderr, "\t-a --annotator [STR] \tannotator to update []\n");
            fprintf(stderr, "\t   --sparse \t\tuse the row-major sparse matrix to annotate graph [off]\n");
            fprintf(stderr, "\t   --cache \t\tnumber of columns in cache (for column representation only) [10]\n");
            fprintf(stderr, "\t-o --outfile-base [STR] basename of output file [<GRAPH>]\n");
            fprintf(stderr, "\t   --separately \tannotate each file independently and dump to the same directory [off]\n");
            fprintf(stderr, "\t   --sequentially \tannotate files sequentially (each may use multiple threads) [off]\n");
            fprintf(stderr, "\n");
            fprintf(stderr, "\t   --anno-filename \t\tinclude filenames as annotation labels [off]\n");
            fprintf(stderr, "\t   --anno-header \t\textract annotation labels from headers of sequences in files [off]\n");
            fprintf(stderr, "\t   --header-comment-delim [STR]\tdelimiter for joining fasta header with comment [off]\n");
            fprintf(stderr, "\t   --header-delimiter [STR]\tdelimiter for splitting annotation header into multiple labels [off]\n");
            fprintf(stderr, "\t   --anno-label [STR]\t\tadd label to annotation for all sequences from the files passed []\n");
            fprintf(stderr, "\n");
            fprintf(stderr, "\t-p --parallel [INT] \tuse multiple threads for computation [1]\n");
            // fprintf(stderr, "\t   --fast \t\t\tannotate in fast regime (leads to repeated labels and bigger annotation) [off]\n");
        } break;
        case ANNOTATE_COORDINATES: {
            fprintf(stderr, "Usage: %s coordinate -i <GRAPH> [options] FASTA1 [[FASTA2] ...]\n\n", prog_name.c_str());

            fprintf(stderr, "Available options for annotate:\n");
            fprintf(stderr, "\t   --fwd-and-reverse \t\tprocess both forward and reverse complement sequences [off]\n");
            fprintf(stderr, "\t-a --annotator [STR] \t\tannotator to update []\n");
            fprintf(stderr, "\t-o --outfile-base [STR] \tbasename of output file [<GRAPH>]\n");
            fprintf(stderr, "\t   --coord-binsize [INT]\tstepsize for k-mer coordinates in input sequences from the fasta files [1000]\n");
            fprintf(stderr, "\t   --fast \t\t\tannotate in fast regime [off]\n");
            fprintf(stderr, "\t-p --parallel [INT] \t\tuse multiple threads for computation [1]\n");
        } break;
        case MERGE_ANNOTATIONS: {
            fprintf(stderr, "Usage: %s merge_anno -o <annotator_basename> [options] ANNOT1 [[ANNOT2] ...]\n\n", prog_name.c_str());

            fprintf(stderr, "Available options for annotate:\n");
            fprintf(stderr, "\t   --anno-type [STR] \ttarget annotation representation [column]\n");
            fprintf(stderr, "\t\t"); fprintf(stderr, annotation_list); fprintf(stderr, "\n");
            // fprintf(stderr, "\t   --sparse \t\tuse the row-major sparse matrix to annotate graph [off]\n");
            fprintf(stderr, "\t-p --parallel [INT] \tuse multiple threads for computation [1]\n");
        } break;
        case TRANSFORM_ANNOTATION: {
            fprintf(stderr, "Usage: %s transform_anno -o <annotator_basename> [options] ANNOTATOR\n\n", prog_name.c_str());

            // fprintf(stderr, "\t-o --outfile-base [STR] basename of output file []\n");
            fprintf(stderr, "\t   --rename-cols [STR] \tfile with rules for renaming annotation labels []\n");
            fprintf(stderr, "\t                       \texample: 'L_1 L_1_renamed\n");
            fprintf(stderr, "\t                       \t          L_2 L_2_renamed\n");
            fprintf(stderr, "\t                       \t          L_2 L_2_renamed\n");
            fprintf(stderr, "\t                       \t          ... ...........'\n");
            fprintf(stderr, "\t   --anno-type [STR] \ttarget annotation format [column]\n");
            fprintf(stderr, "\t\t"); fprintf(stderr, annotation_list); fprintf(stderr, "\n");
            fprintf(stderr, "\t   --arity \t\tarity in the brwt tree [2]\n");
            fprintf(stderr, "\t   --greedy \t\tuse greedy column partitioning in brwt construction [off]\n");
            fprintf(stderr, "\t   --subsample [INT] \tnumber of rows subsampled for distance estimation in column clustering [1000000]\n");
            fprintf(stderr, "\t   --fast \t\ttransform annotation in memory without streaming [off]\n");
            fprintf(stderr, "\t   --dump-text-anno \tdump the columns of the annotator as separate text files [off]\n");
            fprintf(stderr, "\t-p --parallel [INT] \tuse multiple threads for computation [1]\n");
            fprintf(stderr, "\n");
            fprintf(stderr, "\t   --parallel-nodes [INT] \tnumber of nodes processed in parallel in brwt tree [n_threads]\n");
        } break;
        case RELAX_BRWT: {
            fprintf(stderr, "Usage: %s relax_brwt -o <annotator_basename> [options] ANNOTATOR\n\n", prog_name.c_str());

            fprintf(stderr, "\t-o --outfile-base [STR] basename of output file []\n");
            fprintf(stderr, "\t   --relax-arity [INT] \trelax brwt tree to optimize arity limited to this number [10]\n");
            fprintf(stderr, "\t-p --parallel [INT] \tuse multiple threads for computation [1]\n");
        } break;
        case QUERY: {
            fprintf(stderr, "Usage: %s query -i <GRAPH> -a <ANNOTATION> [options] FILE1 [[FILE2] ...]\n"
                            "\tEach input file is given in FASTA or FASTQ format.\n\n", prog_name.c_str());

            fprintf(stderr, "Available options for query:\n");
            fprintf(stderr, "\t   --fwd-and-reverse \tfor each input sequence, query its reverse complement as well [off]\n");
            fprintf(stderr, "\t   --align \t\talign sequences instead of mapping k-mers [off]\n");
            fprintf(stderr, "\t   --sparse \t\tuse row-major sparse matrix for row annotation [off]\n");
            fprintf(stderr, "\n");
            fprintf(stderr, "\t   --count-labels \t\tcount labels for k-mers from querying sequences [off]\n");
            fprintf(stderr, "\t   --print-signature \t\tprint vectors indicating present/absent k-mers [off]\n");
            fprintf(stderr, "\t   --num-top-labels \t\tmaximum number of frequent labels to print [off]\n");
            fprintf(stderr, "\t   --discovery-fraction [FLOAT] fraction of labeled k-mers required for annotation [1.0]\n");
            fprintf(stderr, "\t   --labels-delimiter [STR]\tdelimiter for annotation labels [\":\"]\n");
            fprintf(stderr, "\t   --suppress-unlabeled \tdo not show results for sequences missing in graph [off]\n");
            // fprintf(stderr, "\t-d --distance [INT] \tmax allowed alignment distance [0]\n");
            fprintf(stderr, "\n");
            fprintf(stderr, "\t-p --parallel [INT] \tuse multiple threads for computation [1]\n");
            // fprintf(stderr, "\t   --cache-size [INT] \tnumber of uncompressed rows to store in the cache [0]\n");
            fprintf(stderr, "\t   --fast \t\tquery in batches [off]\n");
            fprintf(stderr, "\t   --batch-size \tquery batch size (number of base pairs) [100000000]\n");
            fprintf(stderr, "\n");
            fprintf(stderr, "Available options for --align:\n");
            fprintf(stderr, "\t   --align-both-strands \t\treturn best alignments for either input sequence or its reverse complement [off]\n");
            // fprintf(stderr, "\t   --align-alternative-alignments \tthe number of alternative paths to report per seed [1]\n");
            fprintf(stderr, "\t   --align-min-path-score [INT]\t\tthe minimum score that a reported path can have [0]\n");
            fprintf(stderr, "\t   --align-edit-distance \t\tuse unit costs for scoring matrix [off]\n");
            fprintf(stderr, "\t   --align-queue-size [INT]\t\tmaximum size of the priority queue for alignment [20]\n");
            fprintf(stderr, "\t   --align-vertical-bandwidth [INT]\tmaximum width of a window to consider in alignment step [16]\n");
            fprintf(stderr, "\n");
            fprintf(stderr, "Advanced options for scoring:\n");
            fprintf(stderr, "\t   --align-match-score [INT]\t\t\tpositive match score [2]\n");
            fprintf(stderr, "\t   --align-mm-transition-penalty [INT]\t\tpositive transition penalty (DNA only) [3]\n");
            fprintf(stderr, "\t   --align-mm-transversion-penalty [INT]\tpositive transversion penalty (DNA only) [3]\n");
            fprintf(stderr, "\t   --align-gap-open-penalty [INT]\t\tpositive gap opening penalty [5]\n");
            fprintf(stderr, "\t   --align-gap-extension-penalty [INT]\t\tpositive gap extension penalty [2]\n");
            fprintf(stderr, "\t   --align-min-cell-score [INT]\t\t\tthe minimum value that a cell in the alignment table can hold [0]\n");
            fprintf(stderr, "\t   --align-xdrop [INT]\t\t\tthe maximum difference between the current and the best alignment [30]\n");
            fprintf(stderr, "\n");
            fprintf(stderr, "Advanced options for seeding:\n");
            fprintf(stderr, "\t   --align-min-seed-length [INT]\t\tthe minimum length of a seed [graph k]\n");
            fprintf(stderr, "\t   --align-max-seed-length [INT]\t\tthe maximum length of a seed [graph k]\n");
            fprintf(stderr, "\t   --align-max-num-seeds-per-locus [INT]\tthe maximum number of allowed inexact seeds per locus [1]\n");
        } break;
        case SERVER_QUERY: {
            fprintf(stderr, "Usage: %s server_query -i <GRAPH> -a <ANNOTATION> [options]\n\n", prog_name.c_str());

            fprintf(stderr, "Available options for server_query:\n");
            fprintf(stderr, "\t   --port [INT] \tTCP port for incoming connections [5555]\n");
            fprintf(stderr, "\t   --sparse \t\tuse the row-major sparse matrix to annotate graph [off]\n");
            // fprintf(stderr, "\t-o --outfile-base [STR] \tbasename of output file []\n");
            // fprintf(stderr, "\t-d --distance [INT] \tmax allowed alignment distance [0]\n");
            fprintf(stderr, "\t-p --parallel [INT] \tmaximum number of parallel connections [1]\n");
            // fprintf(stderr, "\t   --cache-size [INT] \tnumber of uncompressed rows to store in the cache [0]\n");
        } break;
    }

    fprintf(stderr, "\n\tGeneral options:\n");
    fprintf(stderr, "\t-v --verbose \t\tswitch on verbose output [off]\n");
    fprintf(stderr, "\t-h --help \t\tprint usage info\n");
    fprintf(stderr, "\n");
}<|MERGE_RESOLUTION|>--- conflicted
+++ resolved
@@ -745,11 +745,7 @@
             fprintf(stderr, "\t-p --parallel [INT] \tuse multiple threads for computation [1]\n");
             fprintf(stderr, "\t   --container [STR] \tcontainer to use for storing k-mers: vector / vector_disk [vector]\n");
             fprintf(stderr, "\t   --tmp-dir [STR] \tdirectory to use for temporary files [/tmp/]\n");
-<<<<<<< HEAD
-            fprintf(stderr, "\t   --disk-cap-gb [INT] \tmax temp disk space to use before forcing a merge, in GB [1]\n");
-=======
             fprintf(stderr, "\t   --disk-cap-gb [INT] \tmax temp disk space to use before forcing a merge, in GB [20]\n");
->>>>>>> 1d6cbf9d
         } break;
         case CLEAN: {
             fprintf(stderr, "Usage: %s clean -o <outfile-base> [options] GRAPH\n\n", prog_name.c_str());
