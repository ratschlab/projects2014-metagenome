--- conflicted
+++ resolved
@@ -187,11 +187,7 @@
 
     std::filesystem::path tmp_dir = "/tmp/";
 
-<<<<<<< HEAD
-    size_t disk_cap_bytes = 1e9;
-=======
     size_t disk_cap_bytes = 20e9; // 20GB default
->>>>>>> 1d6cbf9d
 
     static mg::kmer::ContainerType string_to_container(const std::string &string);
 
