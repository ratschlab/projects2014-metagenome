#include "transform_annotation.hpp"

#include <fmt/format.h>

#include "common/logger.hpp"
#include "common/unix_tools.hpp"
#include "common/threads/threading.hpp"
#include "annotation/representation/row_compressed/annotate_row_compressed.hpp"
#include "annotation/representation/column_compressed/annotate_column_compressed.hpp"
#include "annotation/representation/annotation_matrix/static_annotators_def.hpp"
#include "annotation/binary_matrix/multi_brwt/clustering.hpp"
#include "annotation/annotation_converters.hpp"
#include "config/config.hpp"
#include "load/load_annotation.hpp"

<<<<<<< HEAD
=======

namespace mtg {
namespace cli {

>>>>>>> 1088573e
using mtg::common::logger;
using mtg::common::get_verbose;
using namespace annotate;

typedef MultiLabelEncoded<std::string> Annotator;

static const Eigen::IOFormat CSVFormat(Eigen::StreamPrecision,
                                       Eigen::DontAlignCols, " ", "\n");


template <class AnnotatorTo, class AnnotatorFrom>
void convert(std::unique_ptr<AnnotatorFrom> annotator,
             const Config &config,
             const Timer &timer) {
    logger->trace("Converting annotation to {}...",
                  Config::annotype_to_string(config.anno_type));

    auto target_annotator = convert<AnnotatorTo>(std::move(*annotator));
    annotator.reset();
    logger->trace("Conversion done in {} sec", timer.elapsed());

    logger->trace("Serializing annotation to '{}'...", config.outfbase);
    target_annotator->serialize(config.outfbase);
}


int transform_annotation(Config *config) {
    assert(config);

    const auto &files = config->fnames;

    const Config::AnnotationType input_anno_type
        = parse_annotation_type(files.at(0));

    if (input_anno_type != Config::ColumnCompressed && files.size() > 1) {
        logger->error("Conversion of multiple annotators is only "
                      "supported for ColumnCompressed");
        exit(1);
    }

    Timer timer;

    /********************************************************/
    /***************** dump labels to text ******************/
    /********************************************************/

    if (config->dump_text_anno) {
        auto annotation = initialize_annotation(files.at(0), *config);

        logger->trace("Loading annotation...");

        if (config->anno_type == Config::ColumnCompressed) {
            if (!annotation->merge_load(files)) {
                logger->error("Cannot load annotations");
                exit(1);
            }
        } else {
            // Load annotation from disk
            if (!annotation->load(files.at(0))) {
                logger->error("Cannot load annotations from file '{}'", files.at(0));
                exit(1);
            }
        }

        logger->trace("Annotation loaded in {} sec", timer.elapsed());
        logger->trace("Dumping annotators...\t");

        if (input_anno_type == Config::ColumnCompressed) {
            assert(dynamic_cast<ColumnCompressed<>*>(annotation.get()));
            dynamic_cast<ColumnCompressed<>*>(
                annotation.get()
            )->dump_columns(config->outfbase, get_num_threads());
        } else if (input_anno_type == Config::BRWT) {
            assert(dynamic_cast<MultiBRWTAnnotator*>(annotation.get()));
            dynamic_cast<MultiBRWTAnnotator*>(
                annotation.get()
            )->dump_columns(config->outfbase, get_num_threads());
        } else {
            throw std::runtime_error("Dumping columns for this type not implemented");
        }

        logger->trace("Dumping done in {} sec", timer.elapsed());

        return 0;
    }

    /********************************************************/
    /***************** rename column labels *****************/
    /********************************************************/

    if (config->rename_instructions_file.size()) {
        tsl::hopscotch_map<std::string, std::string> dict;
        std::ifstream instream(config->rename_instructions_file);
        if (!instream.is_open()) {
            logger->error("Cannot open file '{}'", config->rename_instructions_file);
            exit(1);
        }
        std::string old_name;
        std::string new_name;
        while (instream.good() && !(instream >> old_name).eof()) {
            instream >> new_name;
            if (instream.fail() || instream.eof()) {
                logger->error("Wrong format of the rules for renaming"
                              " annotation columns passed in file '{}'",
                              config->rename_instructions_file);
                exit(1);
            }
            dict[old_name] = new_name;
        }

        auto annotation = initialize_annotation(files.at(0), *config);

        logger->trace("Loading annotation...");

        // TODO: rename columns without loading the full annotation
        if (config->anno_type == Config::ColumnCompressed) {
            if (!annotation->merge_load(files)) {
                logger->error("Cannot load annotations");
                exit(1);
            } else {
                logger->info("Annotation #objects: {}\t#labels: {}",
                             annotation->num_objects(), annotation->num_labels());
            }
        } else {
            // Load annotation from disk
            if (!annotation->load(files.at(0))) {
                logger->error("Cannot load annotations from file '{}'", files.at(0));
                exit(1);
            }
        }

        logger->trace("Annotation loaded in {} sec", timer.elapsed());
        logger->trace("Renaming...");

        //TODO: could be made to work with streaming
        annotation->rename_labels(dict);

        annotation->serialize(config->outfbase);
        logger->trace("Renaming done in {} sec", timer.elapsed());

        return 0;
    }

    /********************************************************/
    /****************** convert annotation ******************/
    /********************************************************/

    if (config->cluster_linkage) {
        if (input_anno_type != Config::ColumnCompressed) {
            logger->error("Column clustering is only supported for ColumnCompressed");
            exit(1);
        }

        logger->trace("Loading annotation and sampling subcolumns of size {}",
                      config->num_rows_subsampled);

        std::vector<uint64_t> row_indexes;
        std::vector<std::unique_ptr<sdsl::bit_vector>> subcolumn_ptrs;
        std::vector<uint64_t> column_ids;
        uint64_t num_rows = 0;
        std::mutex mu;

        ThreadPool subsampling_pool(get_num_threads(), 1);

        // Load columns from disk
        bool success = ColumnCompressed<>::merge_load(files,
            [&](uint64_t i, const std::string &label, auto&& column) {
                subsampling_pool.enqueue([&,i,label,column{std::move(column)}]() {
                    sdsl::bit_vector *subvector;
                    {
                        std::lock_guard<std::mutex> lock(mu);
                        if (row_indexes.empty()) {
                            num_rows = column->size();
                            row_indexes
                                = sample_row_indexes(num_rows,
                                                     config->num_rows_subsampled);
                        } else if (column->size() != num_rows) {
                            logger->error("Size of column {} is {} != {}",
                                          label, column->size(), num_rows);
                            exit(1);
                        }
                        subcolumn_ptrs.emplace_back(new sdsl::bit_vector());
                        subvector = subcolumn_ptrs.back().get();
                        column_ids.push_back(i);
                        logger->trace("Column {}: {}", i, label);
                    }

                    *subvector = sdsl::bit_vector(row_indexes.size(), false);
                    for (size_t j = 0; j < row_indexes.size(); ++j) {
                        if ((*column)[row_indexes[j]])
                            (*subvector)[j] = true;
                    }
                });
            },
            get_num_threads()
        );

        if (!success) {
            logger->error("Cannot load annotations");
            exit(1);
        }

        subsampling_pool.join();

        // arrange the columns in their original order
        std::vector<std::unique_ptr<sdsl::bit_vector>> permuted(subcolumn_ptrs.size());
        permuted.swap(subcolumn_ptrs);
        for (size_t i = 0; i < column_ids.size(); ++i) {
            subcolumn_ptrs[column_ids[i]] = std::move(permuted[i]);
        }

        std::vector<sdsl::bit_vector> subcolumns;
        for (auto &col_ptr : subcolumn_ptrs) {
            subcolumns.push_back(std::move(*col_ptr));
        }

        LinkageMatrix linkage_matrix
                = agglomerative_greedy_linkage(std::move(subcolumns),
                                               get_num_threads());

        std::ofstream out(config->outfbase);
        out << linkage_matrix.format(CSVFormat) << std::endl;

        logger->trace("Linkage matrix is written to {}", config->outfbase);
        return 0;
    }

    if (config->anno_type == input_anno_type) {
        logger->info("Skipping conversion: same input and target type: {}",
                      Config::annotype_to_string(config->anno_type));
        return 0;
    }

    logger->trace("Converting to {} annotator...",
                  Config::annotype_to_string(config->anno_type));

    if (input_anno_type == Config::RowCompressed) {

        std::unique_ptr<const Annotator> target_annotator;

        switch (config->anno_type) {
            case Config::RowFlat: {
                auto annotator = annotate::convert<RowFlatAnnotator>(files.at(0));
                target_annotator = std::move(annotator);
                break;
            }
            case Config::RBFish: {
                auto annotator = annotate::convert<RainbowfishAnnotator>(files.at(0));
                target_annotator = std::move(annotator);
                break;
            }
            case Config::BinRelWT_sdsl: {
                auto annotator = annotate::convert<BinRelWT_sdslAnnotator>(files.at(0));
                target_annotator = std::move(annotator);
                break;
            }
            case Config::BinRelWT: {
                auto annotator = annotate::convert<BinRelWTAnnotator>(files.at(0));
                target_annotator = std::move(annotator);
                break;
            }
            default:
                logger->error("Streaming conversion from RowCompressed "
                              "annotation is not implemented for the requested "
                              "target type: {}",
                              Config::annotype_to_string(config->anno_type));
                exit(1);
        }

        logger->trace("Annotation converted in {} sec", timer.elapsed());

        logger->trace("Serializing to '{}'...", config->outfbase);

        target_annotator->serialize(config->outfbase);

        logger->trace("Serialization done in {} sec", timer.elapsed());

    } else if (input_anno_type == Config::ColumnCompressed) {
        auto annotation = initialize_annotation(files.at(0), *config);

        if (config->anno_type != Config::BRWT || !config->infbase.size()) {
            logger->trace("Loading annotation from disk...");
            if (!annotation->merge_load(files)) {
                logger->error("Cannot load annotations");
                exit(1);
            }
            logger->trace("Annotation loaded in {} sec", timer.elapsed());
        }

        std::unique_ptr<ColumnCompressed<>> annotator {
            dynamic_cast<ColumnCompressed<> *>(annotation.release())
        };
        assert(annotator);

        switch (config->anno_type) {
            case Config::ColumnCompressed: {
                assert(false);
                break;
            }
            case Config::RowCompressed: {
                if (config->fast) {
                    RowCompressed<> row_annotator(annotator->num_objects());
                    convert_to_row_annotator(*annotator,
                                             &row_annotator,
                                             get_num_threads());
                    annotator.reset();

                    logger->trace("Annotation converted in {} sec", timer.elapsed());
                    logger->trace("Serializing to '{}'...", config->outfbase);

                    row_annotator.serialize(config->outfbase);

                    logger->trace("Serialization done in {} sec", timer.elapsed());

                } else {
                    convert_to_row_annotator(*annotator,
                                             config->outfbase,
                                             get_num_threads());
                    logger->trace("Annotation converted and serialized in {} sec",
                                  timer.elapsed());
                }
                break;
            }
            case Config::BRWT: {
                auto brwt_annotator = config->infbase.size()
                    ? convert_to_BRWT<MultiBRWTAnnotator>(
                        files, config->infbase,
                        config->parallel_nodes,
                        get_num_threads(),
                        config->tmp_dir.empty()
                            ? std::filesystem::path(config->outfbase).remove_filename()
                            : config->tmp_dir)
                    : (config->greedy_brwt
                        ? convert_to_greedy_BRWT<MultiBRWTAnnotator>(
                            std::move(*annotator),
                            config->parallel_nodes,
                            get_num_threads(),
                            config->num_rows_subsampled)
                        : convert_to_simple_BRWT<MultiBRWTAnnotator>(
                            std::move(*annotator),
                            config->arity_brwt,
                            config->parallel_nodes,
                            get_num_threads()));

                annotator.reset();
                logger->trace("Annotation converted in {} sec", timer.elapsed());

                logger->trace("Serializing to '{}'", config->outfbase);

                brwt_annotator->serialize(config->outfbase);

                break;
            }
            case Config::BinRelWT_sdsl: {
                convert<BinRelWT_sdslAnnotator>(std::move(annotator), *config, timer);
                break;
            }
            case Config::BinRelWT: {
                convert<BinRelWTAnnotator>(std::move(annotator), *config, timer);
                break;
            }
            case Config::RowFlat: {
                convert<RowFlatAnnotator>(std::move(annotator), *config, timer);
                break;
            }
            case Config::RBFish: {
                convert<RainbowfishAnnotator>(std::move(annotator), *config, timer);
                break;
            }
        }

    } else {
        logger->error("Conversion to other representations"
                      " is not implemented for {} annotator",
                      Config::annotype_to_string(input_anno_type));
        exit(1);
    }

    logger->trace("Done");

    return 0;
}

int merge_annotation(Config *config) {
    assert(config);

    const auto &files = config->fnames;

    if (config->anno_type == Config::ColumnCompressed) {
        ColumnCompressed<> annotation(0, config->num_columns_cached);
        if (!annotation.merge_load(files)) {
            logger->error("Cannot load annotations");
            exit(1);
        }
        annotation.serialize(config->outfbase);
        return 0;
    }

    std::vector<std::unique_ptr<Annotator>> annotators;
    std::vector<std::string> stream_files;

    for (const auto &filename : files) {
        auto anno_file_type = parse_annotation_type(filename);
        if (anno_file_type == Config::AnnotationType::RowCompressed) {
            stream_files.push_back(filename);
        } else {
            auto annotator = initialize_annotation(filename, *config);
            if (!annotator->load(filename)) {
                logger->error("Cannot load annotations from file '{}'", filename);
                exit(1);
            }
            annotators.push_back(std::move(annotator));
        }
    }

    if (config->anno_type == Config::RowCompressed) {
        merge<RowCompressed<>>(std::move(annotators), stream_files, config->outfbase);
    } else if (config->anno_type == Config::RowFlat) {
        merge<RowFlatAnnotator>(std::move(annotators), stream_files, config->outfbase);
    } else if (config->anno_type == Config::RBFish) {
        merge<RainbowfishAnnotator>(std::move(annotators), stream_files, config->outfbase);
    } else if (config->anno_type == Config::BinRelWT_sdsl) {
        merge<BinRelWT_sdslAnnotator>(std::move(annotators), stream_files, config->outfbase);
    } else if (config->anno_type == Config::BinRelWT) {
        merge<BinRelWTAnnotator>(std::move(annotators), stream_files, config->outfbase);
    } else if (config->anno_type == Config::BRWT) {
        merge<MultiBRWTAnnotator>(std::move(annotators), stream_files, config->outfbase);
    } else {
        logger->error("Merging of annotations to '{}' representation is not implemented",
                      config->annotype_to_string(config->anno_type));
        exit(1);
    }

    return 0;
}

int relax_multi_brwt(Config *config) {
    assert(config);

    const auto &files = config->fnames;

    assert(files.size() == 1);
    assert(config->outfbase.size());

    Timer timer;

    auto annotator = std::make_unique<annotate::MultiBRWTAnnotator>();

    logger->trace("Loading annotator...");

    if (!annotator->load(files.at(0))) {
        logger->error("Cannot load annotations from file '{}'", files.at(0));
        exit(1);
    }
    logger->trace("Annotator loaded in {} sec", timer.elapsed());

    logger->trace("Relaxing BRWT tree...");

    annotate::relax_BRWT<annotate::MultiBRWTAnnotator>(annotator.get(),
                                                       config->relax_arity_brwt,
                                                       get_num_threads());

    annotator->serialize(config->outfbase);
    logger->trace("BRWT relaxation done in {} sec", timer.elapsed());

    return 0;
}

} // namespace cli
} // namespace mtg<|MERGE_RESOLUTION|>--- conflicted
+++ resolved
@@ -13,13 +13,10 @@
 #include "config/config.hpp"
 #include "load/load_annotation.hpp"
 
-<<<<<<< HEAD
-=======
 
 namespace mtg {
 namespace cli {
 
->>>>>>> 1088573e
 using mtg::common::logger;
 using mtg::common::get_verbose;
 using namespace annotate;
