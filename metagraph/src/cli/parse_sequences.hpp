#ifndef __SEQUENCE_READER_HPP__
#define __SEQUENCE_READER_HPP__

#include <string>
#include <vector>
#include <filesystem>

#include <ips4o.hpp>
#include <tsl/hopscotch_map.h>

#include "common/logger.hpp"
#include "common/algorithms.hpp"
#include "common/unix_tools.hpp"
#include "common/utils/template_utils.hpp"
#include "common/utils/string_utils.hpp"
#include "common/threads/threading.hpp"
#include "common/seq_tools/reverse_complement.hpp"
#include "seq_io/formats.hpp"
#include "seq_io/kmc_parser.hpp"
#include "seq_io/sequence_io.hpp"
#include "config/config.hpp"


namespace mtg {
namespace cli {

using namespace mtg::seq_io;


template <class Callback, class CallWeighted>
void parse_sequences(const std::string &file,
                     const Config &config,
                     Callback call_sequence,
                     CallWeighted call_weighted_sequence) {
    mtg::common::logger->trace("Parsing '{}'", file);

    if (file_format(file) == "VCF") {
        read_vcf_file_critical(file,
                               config.refpath,
                               config.k,
                               call_sequence,
                               config.forward_and_reverse);

    } else if (file_format(file) == "KMC") {
        bool warning_different_k = false;

        auto min_count = config.min_count;
        auto max_count = config.max_count;

        if (config.min_count_quantile > 0 || config.max_count_quantile < 1) {
            tsl::hopscotch_map<uint64_t, uint64_t> count_hist;
            read_kmers(
                file,
                [&](std::string_view, uint32_t count) {
                    count_hist[count] += (1 + config.forward_and_reverse);
                },
                !config.canonical && !config.forward_and_reverse
            );

            if (count_hist.size()) {
                std::vector<std::pair<uint64_t, uint64_t>> count_hist_v(count_hist.begin(),
                                                                        count_hist.end());

                ips4o::parallel::sort(count_hist_v.begin(), count_hist_v.end(),
                                      utils::LessFirst(), get_num_threads());

                if (config.min_count_quantile > 0)
                    min_count = utils::get_quantile(count_hist_v, config.min_count_quantile);
                if (config.max_count_quantile < 1)
                    max_count = utils::get_quantile(count_hist_v, config.max_count_quantile);

                mtg::common::logger->info("Used k-mer count thresholds:\n"
                                         "min (including): {}\n"
                                         "max (excluding): {}", min_count, max_count);
            }
        }

        read_kmers(
            file,
            [&](std::string_view sequence, uint32_t count) {
                if (!warning_different_k && sequence.size() != config.k) {
                    mtg::common::logger->warn("k-mers parsed from KMC database '{}' have "
                                             "length {} but graph is constructed for k={}",
                                             file, sequence.size(), config.k);
                    warning_different_k = true;
                }
                if (config.forward_and_reverse) {
                    std::string reverse(sequence);
                    reverse_complement(reverse.begin(), reverse.end());
                    call_weighted_sequence(sequence, count);
                    call_weighted_sequence(reverse, count);
                } else {
                    call_weighted_sequence(sequence, count);
                }
            },
            !config.canonical && !config.forward_and_reverse, min_count, max_count
        );

    } else if (file_format(file) == "FASTA"
                || file_format(file) == "FASTQ") {

<<<<<<< HEAD
        if (false && std::filesystem::exists(utils::remove_suffix(file, ".gz", ".fasta") + ".kmer_counts.gz")) {
=======
        if (config.count_kmers
            && std::filesystem::exists(utils::remove_suffix(file, ".gz", ".fasta") + ".kmer_counts.gz")) {
>>>>>>> 49cbabde

            mtg::common::logger->trace("Parsing k-mer counts from '{}'",
                utils::remove_suffix(file, ".gz", ".fasta") + ".kmer_counts.gz"
            );
            read_extended_fasta_file_critical<uint32_t>(file, "kmer_counts",
                [&](size_t k, const kseq_t *read_stream, const uint32_t *kmer_counts) {
                    if (k != config.k) {
                        mtg::common::logger->error("File '{}' contains counts for k-mers of "
                                                  "length {} but graph is constructed with k={}",
                                                  file, k, config.k);
                        exit(1);
                    }
                    assert(read_stream->seq.l >= k && "sequences can't be shorter than k-mers");

                    const uint32_t *kmer_counts_end = kmer_counts + read_stream->seq.l - k + 1;
                    const uint32_t *same_counts_end;

                    const char *seq = read_stream->seq.s;

                    do {
                        same_counts_end = std::find_if(kmer_counts, kmer_counts_end,
                            [&](auto count) { return count != *kmer_counts; }
                        );
                        size_t segment_size = same_counts_end - kmer_counts;

                        call_weighted_sequence(std::string_view(seq, segment_size + k - 1), *kmer_counts);

                        kmer_counts += segment_size;
                        seq += segment_size;

                    } while (kmer_counts < kmer_counts_end);

                    assert(seq + k - 1 == read_stream->seq.s + read_stream->seq.l);
                },
                config.forward_and_reverse
            );

        } else {
            read_fasta_file_critical(file, [&](kseq_t *read_stream) {
                // add read to the graph constructor as a callback
                call_sequence(std::string_view(read_stream->seq.s,
                                               read_stream->seq.l));
            }, config.forward_and_reverse);
        }
    } else {
        mtg::common::logger->error("File type unknown for '{}'", file);
        exit(1);
    }
}

} // namespace cli
} // namespace mtg

#endif // __SEQUENCE_READER_HPP__<|MERGE_RESOLUTION|>--- conflicted
+++ resolved
@@ -99,12 +99,8 @@
     } else if (file_format(file) == "FASTA"
                 || file_format(file) == "FASTQ") {
 
-<<<<<<< HEAD
-        if (false && std::filesystem::exists(utils::remove_suffix(file, ".gz", ".fasta") + ".kmer_counts.gz")) {
-=======
         if (config.count_kmers
             && std::filesystem::exists(utils::remove_suffix(file, ".gz", ".fasta") + ".kmer_counts.gz")) {
->>>>>>> 49cbabde
 
             mtg::common::logger->trace("Parsing k-mer counts from '{}'",
                 utils::remove_suffix(file, ".gz", ".fasta") + ".kmer_counts.gz"
