#include "assemble.hpp"

#include "common/logger.hpp"
#include "common/unix_tools.hpp"
#include "seq_io/sequence_io.hpp"
#include "config/config.hpp"
#include "load/load_graph.hpp"
#include "load/load_annotated_graph.hpp"


namespace mtg {
namespace cli {

using mtg::common::logger;


int assemble(Config *config) {
    assert(config);

    const auto &files = config->fnames;

    assert(files.size() == 1);
    assert(config->outfbase.size());

    Timer timer;
    logger->trace("Graph loading...");

    auto graph = load_critical_dbg(files.at(0));

    logger->trace("Graph loaded in {} sec", timer.elapsed());

    std::unique_ptr<AnnotatedDBG> anno_graph;
    if (config->infbase_annotators.size()) {
        anno_graph = initialize_annotated_dbg(graph, *config);

        logger->trace("Masking graph...");

        graph = mask_graph(*anno_graph, config);

        logger->trace("Masked in {} sec", timer.elapsed());
    }

    logger->trace("Extracting sequences from graph...");

    timer.reset();

    if (config->to_gfa) {
        if (!config->unitigs) {
            logger->error("Flag '--unitigs' must be set for GFA output");
            exit(1);
        }

        logger->trace("Writing graph to GFA...");

        std::ofstream gfa_file(utils::remove_suffix(config->outfbase, ".gfa") + ".gfa");
        std::mutex str_mutex;

        gfa_file << "H\tVN:Z:1.0" << std::endl;
        graph->call_unitigs(
            [&](const auto &unitig, const auto &path) {
                std::ostringstream ostr;
                ostr << "S\t" << path.back() << "\t" << unitig << "\n";
                graph->adjacent_incoming_nodes(path.front(), [&](uint64_t node) {
                    ostr << "L\t" << node << "\t+\t" << path.back() << "\t+\t0M\n";
                });
                auto lock = conditional_unique_lock(str_mutex, get_num_threads() >= 2);
                gfa_file << ostr.str();
            },
            config->min_tip_size
        );
    }

<<<<<<< HEAD
    FastaWriter writer(config->outfbase, config->header,
                       config->enumerate_out_sequences,
                       get_num_threads() > 1);
    std::mutex write_mutex;
=======
    seq_io::FastaWriter writer(config->outfbase, config->header,
                               config->enumerate_out_sequences,
                               get_num_threads() > 1);
>>>>>>> 8fe7315c

    if (config->unitigs || config->min_tip_size > 1) {
        graph->call_unitigs([&](const auto &unitig, auto&&) {
                                auto lock = conditional_unique_lock(
                                    write_mutex,
                                    get_num_threads() >= 2
                                );
                                writer.write(unitig);
                            },
                            config->min_tip_size,
                            config->kmers_in_single_form,
                            get_num_threads() - 1);
    } else {
        graph->call_sequences([&](const auto &contig, auto&&) {
                                  auto lock = conditional_unique_lock(
                                      write_mutex,
                                      get_num_threads() >= 2
                                  );
                                  writer.write(contig);
                              },
                              config->kmers_in_single_form,
                              get_num_threads() - 1);
    }

    logger->trace("Sequences extracted in {} sec", timer.elapsed());

    return 0;
}

} // namespace cli
} // namespace mtg<|MERGE_RESOLUTION|>--- conflicted
+++ resolved
@@ -70,16 +70,10 @@
         );
     }
 
-<<<<<<< HEAD
-    FastaWriter writer(config->outfbase, config->header,
-                       config->enumerate_out_sequences,
-                       get_num_threads() > 1);
-    std::mutex write_mutex;
-=======
     seq_io::FastaWriter writer(config->outfbase, config->header,
                                config->enumerate_out_sequences,
                                get_num_threads() > 1);
->>>>>>> 8fe7315c
+    std::mutex write_mutex;
 
     if (config->unitigs || config->min_tip_size > 1) {
         graph->call_unitigs([&](const auto &unitig, auto&&) {
