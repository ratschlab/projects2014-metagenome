--- conflicted
+++ resolved
@@ -5,13 +5,10 @@
 #include "common/logger.hpp"
 #include "server_utils.hpp"
 
-<<<<<<< HEAD
-=======
 
 namespace mtg {
 namespace cli {
 
->>>>>>> 1088573e
 using mtg::common::logger;
 
 /**
