#include "align.hpp"

#include <tsl/ordered_set.h>

#include "common/logger.hpp"
#include "common/unix_tools.hpp"
#include "common/threads/threading.hpp"
#include "common/utils/string_utils.hpp"
#include "graph/representation/succinct/dbg_succinct.hpp"
#include "graph/representation/succinct/dbg_succinct_cached.hpp"
#include "graph/representation/canonical_dbg.hpp"
#include "graph/alignment/dbg_aligner.hpp"
#include "graph/alignment/aligner_labeled.hpp"
#include "graph/annotated_dbg.hpp"
#include "graph/alignment/aligner_seeder_methods.hpp"
#include "graph/alignment/aligner_extender_methods.hpp"
#include "seq_io/sequence_io.hpp"
#include "config/config.hpp"
#include "load/load_graph.hpp"
#include "load/load_annotated_graph.hpp"

namespace mtg {
namespace cli {

using namespace mtg::graph;
using namespace mtg::graph::align;

using mtg::seq_io::kseq_t;
using mtg::common::logger;


DBGAlignerConfig initialize_aligner_config(const Config &config) {
    assert(config.alignment_num_alternative_paths);

    DBGAlignerConfig aligner_config;

    aligner_config.num_alternative_paths = config.alignment_num_alternative_paths;
    aligner_config.min_seed_length = config.alignment_min_seed_length;
    aligner_config.max_seed_length = config.alignment_max_seed_length;
    aligner_config.max_num_seeds_per_locus = config.alignment_max_num_seeds_per_locus;
    aligner_config.max_nodes_per_seq_char = config.alignment_max_nodes_per_seq_char;
    aligner_config.max_ram_per_alignment = config.alignment_max_ram;
    aligner_config.min_path_score = config.alignment_min_path_score;
    aligner_config.xdrop = config.alignment_xdrop;
    aligner_config.min_exact_match = config.alignment_min_exact_match;
    aligner_config.gap_opening_penalty = -config.alignment_gap_opening_penalty;
    aligner_config.gap_extension_penalty = -config.alignment_gap_extension_penalty;
    aligner_config.forward_and_reverse_complement = !config.align_one_strand;
    aligner_config.alignment_edit_distance = config.alignment_edit_distance;
    aligner_config.alignment_match_score = config.alignment_match_score;
    aligner_config.alignment_mm_transition_score = config.alignment_mm_transition_score;
    aligner_config.alignment_mm_transversion_score = config.alignment_mm_transversion_score;
    aligner_config.fraction_of_top = config.alignment_fraction_of_top;
    aligner_config.chain_alignments = config.alignment_chain;

    logger->trace("Alignment settings:");
    logger->trace("\t Alignments to report: {}", aligner_config.num_alternative_paths);
    logger->trace("\t Min seed length: {}", aligner_config.min_seed_length);
    logger->trace("\t Max seed length: {}", aligner_config.max_seed_length);
    logger->trace("\t Max num seeds per locus: {}", aligner_config.max_num_seeds_per_locus);
    logger->trace("\t Max num nodes per sequence char: {}", aligner_config.max_nodes_per_seq_char);
    logger->trace("\t Max RAM per alignment: {}", aligner_config.max_ram_per_alignment);
    logger->trace("\t Gap opening penalty: {}", int64_t(aligner_config.gap_opening_penalty));
    logger->trace("\t Gap extension penalty: {}", int64_t(aligner_config.gap_extension_penalty));
    logger->trace("\t Min alignment score: {}", aligner_config.min_path_score);
    logger->trace("\t X drop-off: {}", aligner_config.xdrop);
    logger->trace("\t Exact nucleotide match threshold: {}", aligner_config.min_exact_match);

    logger->trace("\t Scoring matrix: {}", config.alignment_edit_distance ? "unit costs" : "matrix");
    if (!config.alignment_edit_distance) {
        logger->trace("\t\t Match score: {}", int64_t(config.alignment_match_score));
        logger->trace("\t\t (DNA) Transition score: {}",
                      int64_t(config.alignment_mm_transition_score));
        logger->trace("\t\t (DNA) Transversion score: {}",
                      int64_t(config.alignment_mm_transversion_score));
    }

    aligner_config.set_scoring_matrix();

    return aligner_config;
}

template <class Graph, template <class ... Types> class Aligner>
inline std::unique_ptr<graph::align::IDBGAligner>
build_aligner_infer_args(const Graph &graph, const DBGAlignerConfig &aligner_config) {
    return std::make_unique<Aligner<>>(graph, aligner_config);
}

template <class Graph>
std::unique_ptr<graph::align::IDBGAligner>
build_aligner(const Graph &graph, const DBGAlignerConfig &aligner_config) {
    if constexpr(std::is_same_v<Graph, AnnotatedDBG>) {
        return build_aligner_infer_args<Graph, LabeledAligner>(graph, aligner_config);
    } else {
        return build_aligner_infer_args<Graph, DBGAligner>(graph, aligner_config);
    }
}

template std::unique_ptr<IDBGAligner> build_aligner<DeBruijnGraph>(const DeBruijnGraph &, const DBGAlignerConfig &);
template std::unique_ptr<IDBGAligner> build_aligner<AnnotatedDBG>(const AnnotatedDBG &, const DBGAlignerConfig &);


void map_sequences_in_file(const std::string &file,
                           const DeBruijnGraph &graph,
                           const Config &config,
                           const Timer &timer,
                           ThreadPool *thread_pool = nullptr,
                           std::mutex *print_mutex = nullptr) {
    // TODO: multithreaded
    std::ignore = std::tie(thread_pool, print_mutex);

    const DBGSuccinct *dbg = dynamic_cast<const DBGSuccinct*>(&graph.get_base_graph());

    std::unique_ptr<std::ofstream> ofile;
    if (config.outfbase.size())
        ofile = std::make_unique<std::ofstream>(config.outfbase);

    std::ostream *out = ofile ? ofile.get() : &std::cout;

    Timer data_reading_timer;

    seq_io::read_fasta_file_critical(file, [&](kseq_t *read_stream) {
        logger->trace("Sequence: {}", read_stream->seq.s);

        if (config.query_presence
                && config.alignment_length == graph.get_k()) {

            bool found = graph.find(read_stream->seq.s,
                                    config.discovery_fraction);

            if (!config.filter_present) {
                *out << found << "\n";

            } else if (found) {
                *out << ">" << read_stream->name.s << "\n"
                            << read_stream->seq.s << "\n";
            }

            return;
        }

        assert(config.alignment_length <= graph.get_k());

        std::vector<DeBruijnGraph::node_index> graphindices;
        if (config.alignment_length == graph.get_k()) {
            graph.map_to_nodes(read_stream->seq.s,
                               [&](const auto &node) {
                                   graphindices.emplace_back(node);
                               });
        } else if (config.query_presence || config.count_kmers) {
            // TODO: make more efficient
            // TODO: canonicalization
            if (dbg->get_mode() == CanonicalDBG::PRIMARY)
                logger->warn("Sub-k-mers will be mapped to unwrapped primary graph");

            for (size_t i = 0; i + graph.get_k() <= read_stream->seq.l; ++i) {
                dbg->call_nodes_with_suffix_matching_longest_prefix(
                    std::string_view(read_stream->seq.s + i, config.alignment_length),
                    [&](auto node, auto) {
                        if (graphindices.empty())
                            graphindices.emplace_back(node);
                    },
                    config.alignment_length
                );
            }
        }

        size_t num_discovered = std::count_if(graphindices.begin(), graphindices.end(),
                                              [](const auto &x) { return x > 0; });

        const size_t num_kmers = graphindices.size();

        if (config.query_presence) {
            const size_t min_kmers_discovered =
                num_kmers - num_kmers * (1 - config.discovery_fraction);
            if (config.filter_present) {
                if (num_discovered >= min_kmers_discovered)
                    *out << ">" << read_stream->name.s << "\n"
                                << read_stream->seq.s << "\n";
            } else {
                *out << (num_discovered >= min_kmers_discovered) << "\n";
            }
            return;
        }

        if (config.count_kmers) {
            std::sort(graphindices.begin(), graphindices.end());
            size_t num_unique_matching_kmers = 0;
            auto prev = DeBruijnGraph::npos;
            for (auto i : graphindices) {
                if (i != DeBruijnGraph::npos && i != prev)
                    ++num_unique_matching_kmers;

                prev = i;
            }
            *out << read_stream->name.s << "\t"
                 << num_discovered << "/" << num_kmers << "/"
                 << num_unique_matching_kmers << "\n";
            return;
        }

        if (config.alignment_length == graph.get_k()) {
            for (size_t i = 0; i < graphindices.size(); ++i) {
                assert(i + config.alignment_length <= read_stream->seq.l);
                *out << std::string_view(read_stream->seq.s + i, config.alignment_length)
                     << ": " << graphindices[i] << "\n";
            }
        } else {
            // map input subsequences to multiple nodes
            for (size_t i = 0; i + graph.get_k() <= read_stream->seq.l; ++i) {
                // TODO: make more efficient
                // TODO: canonicalization
                std::string_view subseq(read_stream->seq.s + i, config.alignment_length);

                dbg->call_nodes_with_suffix_matching_longest_prefix(
                    subseq,
                    [&](auto node, auto) {
                        *out << subseq << ": " << node << "\n";
                    },
                    config.alignment_length
                );
            }
        }

    }, config.forward_and_reverse);

    logger->trace("File {} processed in {} sec, current mem usage: {} MB, total time {} sec",
                  file, data_reading_timer.elapsed(), get_curr_RSS() / 1e6, timer.elapsed());
}

std::string sequence_to_gfa_path(const std::string &seq,
                                 const size_t seq_id,
                                 const DeBruijnGraph &graph,
                                 const tsl::ordered_set<uint64_t> &is_unitig_end_node,
                                 const Config *config) {
    auto path_nodes = map_sequence_to_nodes(graph, seq);

    std::string nodes_on_path;
    std::string cigars_on_path;
    const size_t overlap = graph.get_k() - 1;

    for (size_t i = 0; i < path_nodes.size() - 1; ++i) {
        if (config->output_compacted && !is_unitig_end_node.count(path_nodes[i])) {
            continue;
        }
        nodes_on_path += fmt::format("{}+,", path_nodes[i]);
        cigars_on_path += fmt::format("{}M,", overlap);
    }
    uint64_t last_node_to_print = path_nodes.back();
    // We need to print the id of the last unitig even in the case that
    // this unitig is not completely covered by the query sequence.
    while (config->output_compacted && !is_unitig_end_node.count(last_node_to_print)) {
        uint64_t unique_next_node;
        graph.adjacent_outgoing_nodes(
            last_node_to_print,
            [&](uint64_t node) { unique_next_node = node; }
        );
        last_node_to_print = unique_next_node;
    }
    nodes_on_path += fmt::format("{}+,", last_node_to_print);

    // Remove right trailing comma.
    nodes_on_path.pop_back();
    if (cigars_on_path.size()) {
        cigars_on_path.pop_back();
    }
    return fmt::format("P\t{}\t{}\t{}\n", seq_id, nodes_on_path, cigars_on_path);
}

void gfa_map_files(const Config *config,
                   const std::vector<std::string> &files,
                   const DeBruijnGraph &graph) {
    logger->trace("Starting GFA mapping:");

    tsl::ordered_set<uint64_t> is_unitig_end_node;

    graph.call_unitigs(
        [&](const auto &, const auto &path) {
            is_unitig_end_node.insert(path.back());
        },
        get_num_threads()
    );

    std::ofstream gfa_file(utils::remove_suffix(config->outfbase, ".gfa", ".path") + ".path.gfa");

    for (const std::string &file : files) {
        logger->trace("Loading sequences from FASTA file {} to append GFA paths.", file);

        std::vector<string> seq_queries;
        seq_io::FastaParser fasta_parser(file, false);
        for (const seq_io::kseq_t &kseq : fasta_parser) {
            seq_queries.push_back(kseq.seq.s);
        }
        #pragma omp parallel for num_threads(get_num_threads()) schedule(dynamic) shared(gfa_file)
        for (size_t i = 0; i < seq_queries.size(); ++i) {
            std::string path_string_gfa
                = sequence_to_gfa_path(seq_queries[i], i + 1, graph, is_unitig_end_node, config);
            #pragma omp critical
            gfa_file << path_string_gfa;
        }
    }
}

std::string format_alignment(std::string_view header,
                             const QueryAlignment &paths,
                             const DeBruijnGraph &graph,
                             const Config &config,
                             const std::vector<std::string> *labels = nullptr) {
    std::string sout;
    if (!config.output_json) {
        sout += fmt::format("{}\t{}", header, paths.get_query());
        if (paths.empty()) {
            sout += fmt::format("\t*\t*\t{}\t*\t*\t*{}",
                                config.alignment_min_path_score,
                                labels ? "\t*" : "");
        } else {
            for (size_t i = 0; i < paths.size(); ++i) {
                sout += fmt::format("\t{}{}", paths[i], labels ? (*labels)[i] : "");
            }
        }

        sout += "\n";
    } else {
        Json::StreamWriterBuilder builder;
        builder["indentation"] = "";

        bool secondary = false;
        for (size_t i = 0; i < paths.size(); ++i) {
            const auto &path = paths[i];

            std::string_view label;
            if (labels)
                label = (*labels)[i];

            Json::Value json_line = path.to_json(paths.get_query(path.get_orientation()),
                                                 graph, secondary, header, label);

            sout += fmt::format("{}\n", Json::writeString(builder, json_line));
            secondary = true;
        }

        if (paths.empty()) {
            Json::Value json_line = Alignment().to_json(paths.get_query(), graph,
                                                        secondary, header);

            sout += fmt::format("{}\n", Json::writeString(builder, json_line));
        }
    }

    return sout;
}

void process_alignments(const DeBruijnGraph &graph,
                        const Config &config,
                        std::string_view header,
                        QueryAlignment&& paths,
                        std::ostream &out,
                        std::mutex &mu) {
    std::string res = format_alignment(header, paths, graph, config);
    std::lock_guard<std::mutex> lock(mu);
    out << res;
}

void process_alignments_labeled(const DeBruijnGraph &graph,
                                const AnnotatedDBG &query_graph,
                                const Config &config,
                                std::string_view header,
                                IDBGAligner::DBGQueryAlignment&& paths,
                                std::ostream &out,
                                std::mutex &mu) {
    std::vector<std::string> labels;
    const auto &label_encoder = query_graph.get_annotation().get_label_encoder();
    size_t last_offset = graph.get_k() - 1;

    for (const auto &path : paths) {
        if (path.target_columns.empty()) {
            labels.emplace_back("\t*");
        } else {
            auto &cur_label = labels.emplace_back("\t");
            for (size_t i = 0; i < path.target_columns.size(); ++i) {
                cur_label += label_encoder.decode(path.target_columns[i]);
                if (path.target_coordinates.size()) {
                    for (const auto &[path_i, range] : path.target_coordinates[i]) {
                        const auto &[first, last] = range;
                        // {path_i}-{first coordinate}-{last coordinate}
                        cur_label += fmt::format(":{}-{}-{}",
                                                 path_i, first, last + last_offset);
                    }
                }
                cur_label += ";";
            }
            cur_label.pop_back();
        }
    }

    std::string res = format_alignment(header, paths, graph, config, &labels);
    std::lock_guard<std::mutex> lock(mu);
    out << res;
}

int align_to_graph(Config *config) {
    assert(config);

    const auto &files = config->fnames;

    assert(config->infbase.size());

    // initialize graph
    auto graph = load_critical_dbg(config->infbase);
<<<<<<< HEAD
=======
    auto base_graph = graph;
>>>>>>> 07e9564f

    if (utils::ends_with(config->outfbase, ".gfa")) {
        gfa_map_files(config, files, *graph);
        return 0;
    }

    Timer timer;
    ThreadPool thread_pool(get_num_threads());
    std::mutex print_mutex;

<<<<<<< HEAD
=======
    if (graph->get_mode() == DeBruijnGraph::PRIMARY) {
        logger->trace("Primary graph wrapped into canonical");
        graph = std::make_shared<CanonicalDBG>(graph);
    }

>>>>>>> 07e9564f
    if (config->map_sequences) {
        if (!config->alignment_length) {
            config->alignment_length = graph->get_k();
        } else if (config->alignment_length > graph->get_k()) {
            logger->warn("Mapping to k-mers longer than k is not supported");
            config->alignment_length = graph->get_k();
        } else if (config->alignment_length != graph->get_k()
<<<<<<< HEAD
                && !dynamic_cast<const DBGSuccinct*>(graph.get())) {
=======
                && !dynamic_cast<const DBGSuccinct*>(base_graph.get())) {
>>>>>>> 07e9564f
            logger->error("Matching k-mers shorter than k only supported for succinct graphs");
            exit(1);
        }

        if (graph->get_mode() == DeBruijnGraph::PRIMARY) {
            logger->trace("Primary graph wrapped into canonical");
            graph = std::make_shared<CanonicalDBG>(graph);
        }

        logger->trace("Map sequences against the de Bruijn graph with k={}",
                      graph->get_k());
        logger->trace("Length of mapped k-mers: {}", config->alignment_length);

        for (const auto &file : files) {
            logger->trace("Map sequences from file {}", file);

            map_sequences_in_file(file, *graph, *config, timer, &thread_pool, &print_mutex);
        }

        thread_pool.join();

        return 0;
    }

    DBGAlignerConfig aligner_config = initialize_aligner_config(*config);

    std::shared_ptr<AnnotatedDBG::Annotator> annotator;
    if (config->infbase_annotators.size()) {
        assert(config->infbase_annotators.size() == 1);
        annotator = initialize_annotated_dbg(graph, *config)->get_annotation_ptr();
    }

    for (const auto &file : files) {
        logger->trace("Align sequences from file {}", file);
        seq_io::FastaParser fasta_parser(file, config->forward_and_reverse);
        bool is_reverse_complement = false;

        Timer data_reading_timer;

        std::ostream *out = config->outfbase.size()
            ? new std::ofstream(config->outfbase)
            : &std::cout;

        const uint64_t batch_size = config->query_batch_size_in_bytes;

        auto it = fasta_parser.begin();
        auto end = fasta_parser.end();

        size_t num_batches = 0;

        while (it != end) {
            uint64_t num_bytes_read = 0;

            // Read a batch to pass on to a thread
            typedef std::vector<IDBGAligner::Query> SeqBatch;
            SeqBatch seq_batch;
            num_bytes_read = 0;
            for ( ; it != end && num_bytes_read <= batch_size; ++it) {
                std::string header
                    = config->fasta_anno_comment_delim != Config::UNINITIALIZED_STR
                        && it->comment.l
                            ? utils::join_strings({ it->name.s, it->comment.s },
                                                  config->fasta_anno_comment_delim,
                                                  true)
                            : std::string(it->name.s);
                seq_batch.emplace_back(std::move(header), it->seq.s, is_reverse_complement);
                is_reverse_complement ^= config->forward_and_reverse;
                num_bytes_read += it->seq.l;
            }

            auto process_batch = [&,base_graph](SeqBatch batch) {
                // aliasing constructor
                auto aln_graph = base_graph;
                const auto *dbg_succ = dynamic_cast<const DBGSuccinct*>(aln_graph.get());
                bool is_primary = aln_graph->get_mode() == DeBruijnGraph::PRIMARY;
                bool use_cache = dbg_succ && (is_primary
                    || (aligner_config.forward_and_reverse_complement
                        && aln_graph->get_mode() != DeBruijnGraph::CANONICAL));

                if (use_cache)
                    aln_graph = std::make_shared<DBGSuccinctCached>(*dbg_succ);

                if (is_primary)
                    aln_graph = std::make_shared<CanonicalDBG>(aln_graph);

                if (annotator) {
                    AnnotatedDBG aln_anno_graph(aln_graph, annotator);
                    build_aligner(aln_anno_graph, aligner_config)->align_batch(
                        batch, [&](std::string_view header, auto&& paths) {
                        process_alignments_labeled(*aln_graph, aln_anno_graph, *config,
                                                   header, std::move(paths), *out,
                                                   print_mutex);
                    });
                } else {
                    build_aligner(*aln_graph, aligner_config)->align_batch(
                        batch, [&](std::string_view header, auto&& paths) {
                        process_alignments(*aln_graph, *config, header,
                                           std::move(paths), *out, print_mutex);
                    });
                }
            };

            ++num_batches;

            uint64_t mbatch_size = it == end && num_batches < get_num_threads()
                ? num_bytes_read / std::max(get_num_threads() - num_batches,
                                            static_cast<size_t>(1))
                : 0;

            if (mbatch_size) {
                // split remaining batch
                logger->trace("Splitting final batch into minibatches");

                auto it = seq_batch.begin();
                auto b_end = seq_batch.end();
                uint64_t num_minibatches = 0;
                while (it != b_end) {
                    uint64_t cur_minibatch_read = 0;
                    auto last_mv_it = std::make_move_iterator(it);
                    for ( ; it != b_end && cur_minibatch_read < mbatch_size; ++it) {
                        cur_minibatch_read += std::get<1>(*it).size();
                    }

                    thread_pool.enqueue(process_batch,
                                        SeqBatch(last_mv_it, std::make_move_iterator(it)));
                    ++num_minibatches;
                }

                logger->trace("Num minibatches: {}, minibatch size: {} KB",
                              num_minibatches, mbatch_size / 1e3);
            } else {
                thread_pool.enqueue(process_batch, std::move(seq_batch));
            }
        };

        thread_pool.join();

        logger->trace("File {} processed in {} sec, "
                      "num batches: {}, batch size: {} KB, "
                      "current mem usage: {} MB, total time {} sec",
                      file, data_reading_timer.elapsed(), num_batches, batch_size / 1e3,
                      get_curr_RSS() / 1e6, timer.elapsed());

        if (config->outfbase.size())
            delete out;
    }

    return 0;
}

} // namespace cli
} // namespace mtg<|MERGE_RESOLUTION|>--- conflicted
+++ resolved
@@ -407,10 +407,7 @@
 
     // initialize graph
     auto graph = load_critical_dbg(config->infbase);
-<<<<<<< HEAD
-=======
     auto base_graph = graph;
->>>>>>> 07e9564f
 
     if (utils::ends_with(config->outfbase, ".gfa")) {
         gfa_map_files(config, files, *graph);
@@ -421,14 +418,11 @@
     ThreadPool thread_pool(get_num_threads());
     std::mutex print_mutex;
 
-<<<<<<< HEAD
-=======
     if (graph->get_mode() == DeBruijnGraph::PRIMARY) {
         logger->trace("Primary graph wrapped into canonical");
         graph = std::make_shared<CanonicalDBG>(graph);
     }
 
->>>>>>> 07e9564f
     if (config->map_sequences) {
         if (!config->alignment_length) {
             config->alignment_length = graph->get_k();
@@ -436,18 +430,9 @@
             logger->warn("Mapping to k-mers longer than k is not supported");
             config->alignment_length = graph->get_k();
         } else if (config->alignment_length != graph->get_k()
-<<<<<<< HEAD
-                && !dynamic_cast<const DBGSuccinct*>(graph.get())) {
-=======
                 && !dynamic_cast<const DBGSuccinct*>(base_graph.get())) {
->>>>>>> 07e9564f
             logger->error("Matching k-mers shorter than k only supported for succinct graphs");
             exit(1);
-        }
-
-        if (graph->get_mode() == DeBruijnGraph::PRIMARY) {
-            logger->trace("Primary graph wrapped into canonical");
-            graph = std::make_shared<CanonicalDBG>(graph);
         }
 
         logger->trace("Map sequences against the de Bruijn graph with k={}",
