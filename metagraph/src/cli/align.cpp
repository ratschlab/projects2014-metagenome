--- conflicted
+++ resolved
@@ -88,23 +88,14 @@
     return aligner_config;
 }
 
-<<<<<<< HEAD
 template <template <class ... Types> class Aligner, class Graph>
 std::unique_ptr<IDBGAligner> build_aligner(const Graph &graph, const Config &config) {
-    const DeBruijnGraph *dbg;
+    size_t k;
     if constexpr(std::is_same_v<Graph, AnnotatedDBG>) {
-        dbg = &graph.get_graph();
+        k = graph.get_graph().get_k();
     } else {
-        dbg = &graph;
-    }
-=======
-std::unique_ptr<IDBGAligner> build_aligner(const DeBruijnGraph &graph, const Config &config) {
-    assert(graph.get_mode() != DeBruijnGraph::PRIMARY
-            && "primary graphs must be wrapped into canonical");
->>>>>>> ef9804fc
-
-    size_t k = dbg->get_k();
-    assert(!config.canonical || dbg->is_canonical_mode());
+        k = graph.get_k();
+    }
 
     return build_aligner<Aligner, Graph>(graph, initialize_aligner_config(k, config));
 }
@@ -122,6 +113,9 @@
     } else {
         dbg = &graph;
     }
+
+    assert(dbg.get_mode() != DeBruijnGraph::PRIMARY
+            && "primary graphs must be wrapped into canonical");
 
     size_t k = dbg->get_k();
 
@@ -166,13 +160,14 @@
 
 void map_sequences_in_file(const std::string &file,
                            const DeBruijnGraph &graph,
-                           std::shared_ptr<DBGSuccinct> dbg,
                            const Config &config,
                            const Timer &timer,
                            ThreadPool *thread_pool = nullptr,
                            std::mutex *print_mutex = nullptr) {
     // TODO: multithreaded
     std::ignore = std::tie(thread_pool, print_mutex);
+
+    const DBGSuccinct *dbg = dynamic_cast<const DBGSuccinct*>(&graph);
 
     std::ostream *out = config.outfbase.size()
         ? new std::ofstream(config.outfbase)
@@ -428,7 +423,8 @@
         } else if (config->alignment_length > graph->get_k()) {
             logger->warn("Mapping to k-mers longer than k is not supported");
             config->alignment_length = graph->get_k();
-        } else if (config->alignment_length != graph->get_k() && !dbg) {
+        } else if (config->alignment_length != graph->get_k()
+                && !dynamic_cast<const DBGSuccinct*>(graph.get())) {
             logger->error("Matching k-mers shorter than k only supported for succinct graphs");
             exit(1);
         }
@@ -440,28 +436,12 @@
         for (const auto &file : files) {
             logger->trace("Map sequences from file '{}'", file);
 
-<<<<<<< HEAD
-            map_sequences_in_file(file,
-                                  *graph,
-                                  std::dynamic_pointer_cast<DBGSuccinct>(graph),
-                                  *config,
-                                  timer,
-                                  &thread_pool,
-                                  &print_mutex);
-=======
-            map_sequences_in_file(file, *graph, dbg, *config, timer,
-                                  &thread_pool, &print_mutex);
->>>>>>> ef9804fc
+            map_sequences_in_file(file, *graph, *config, timer, &thread_pool, &print_mutex);
         }
 
         thread_pool.join();
 
         return 0;
-    }
-
-    if (graph->get_mode() == DeBruijnGraph::PRIMARY) {
-        logger->trace("Primary graph wrapped into canonical");
-        graph = std::make_shared<CanonicalDBG>(graph);
     }
 
     DBGAlignerConfig aligner_config = initialize_aligner_config(graph->get_k(), *config);
@@ -508,14 +488,8 @@
                 num_bytes_read += it->seq.l;
             }
 
-<<<<<<< HEAD
             auto process_batch = [&,aln_graph=graph](SeqBatch batch, uint64_t size) mutable {
-                if (config->canonical && !graph->is_canonical_mode())
-=======
-            auto process_batch = [&](SeqBatch batch, uint64_t size) {
-                auto aln_graph = graph;
                 if (graph->get_mode() == DeBruijnGraph::PRIMARY)
->>>>>>> ef9804fc
                     aln_graph = std::make_shared<CanonicalDBG>(aln_graph, size);
 
                 std::unique_ptr<IDBGAligner> aligner;
