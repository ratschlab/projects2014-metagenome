--- conflicted
+++ resolved
@@ -97,12 +97,7 @@
         for (const auto &[label, tuples] : result) {
             output += "\t<" + label + ">";
             for (const auto &coords : tuples) {
-<<<<<<< HEAD
-                output += ":";
-                output += fmt::format("{}", fmt::join(coords, ","));
-=======
                 output += fmt::format(":{}", fmt::join(coords, ","));
->>>>>>> b5cc42ac
             }
         }
 
