--- conflicted
+++ resolved
@@ -333,27 +333,17 @@
 
         const auto *graph_to_query = anno_graph.get();
 
-<<<<<<< HEAD
         auto query_seq_async = [&](std::string&& name, std::string&& seq) {
             thread_pool.enqueue(execute_query,
                 fmt::format_int(seq_count++).str() + "\t" + name,
                 std::move(seq),
                 config->count_labels,
                 config->print_signature,
-=======
-        auto query_seq_async = [&](kseq_t *read_stream) {
-            thread_pool.enqueue(execute_query,
-                fmt::format_int(seq_count++).str() + "\t"
-                    + read_stream->name.s,
-                std::string(read_stream->seq.s),
-                config->count_labels,
->>>>>>> 07c66f70
                 config->suppress_unlabeled,
                 config->num_top_labels,
                 config->discovery_fraction,
                 config->anno_labels_delimiter,
                 std::ref(*graph_to_query),
-<<<<<<< HEAD
                 std::ref(std::cout)
             );
         };
@@ -370,13 +360,6 @@
             return seq.s;
         };
 
-=======
-                std::ref(std::cout),
-                aligner.get()
-            );
-        };
-
->>>>>>> 07c66f70
         // Graph constructed from a batch of queried sequences
         // Used only in fast mode
         if (config->fast) {
@@ -388,16 +371,12 @@
             FastaParser::iterator it;
 
             while (begin != end) {
-<<<<<<< HEAD
-=======
                 Timer batch_timer;
 
->>>>>>> 07c66f70
                 uint64_t num_bytes_read = 0;
                 auto query_graph = construct_query_graph(*anno_graph,
                     [&](auto call_sequence) {
                         num_bytes_read = 0;
-<<<<<<< HEAD
                         named_alignments.clear();
                         for (it = begin; it != end && num_bytes_read <= batch_size; ++it) {
                             if (!aligner) {
@@ -430,15 +409,6 @@
                                 );
                                 call_sequence(named_alignments.back().second);
                                 num_bytes_read += named_alignments.back().second.length();
-=======
-                        for (it = begin; it != end && num_bytes_read <= batch_size; ++it) {
-                            call_sequence(it->seq.s);
-                            num_bytes_read += it->seq.l;
-                            if (config->forward_and_reverse) {
-                                reverse_complement(it->seq);
-                                call_sequence(it->seq.s);
-                                num_bytes_read += it->seq.l;
->>>>>>> 07c66f70
                             }
                         }
                     },
@@ -448,7 +418,11 @@
 
                 graph_to_query = query_graph.get();
 
-<<<<<<< HEAD
+                logger->trace("Query graph constructed for batch of {} bytes from '{}' in {} sec",
+                              num_bytes_read, file, batch_timer.elapsed());
+
+                batch_timer.reset();
+
                 for (auto jt = named_alignments.begin(); begin != it; ++begin, ++jt) {
                     assert(begin != end);
 
@@ -476,8 +450,10 @@
                     }
                 }
 
-                logger->trace("Query graph constructed for first {} bytes from '{}' in {} sec",
-                              num_bytes_read, file, curr_timer.elapsed());
+                thread_pool.join();
+
+                logger->trace("Batch of {} bytes from '{}' queried in {} sec",
+                              num_bytes_read, file, batch_timer.elapsed());
             }
 
         } else {
@@ -496,32 +472,6 @@
                     config->forward_and_reverse
                 );
             }
-        }
-=======
-                logger->trace("Query graph constructed for batch of {} bytes from '{}' in {} sec",
-                              num_bytes_read, file, batch_timer.elapsed());
-
-                batch_timer.reset();
-
-                for ( ; begin != it; ++begin) {
-                    assert(begin != end);
->>>>>>> 07c66f70
-
-                    query_seq_async(&*begin);
-                    if (config->forward_and_reverse) {
-                        reverse_complement(begin->seq);
-                        query_seq_async(&*begin);
-                    }
-                }
-
-                thread_pool.join();
-
-                logger->trace("Batch of {} bytes from '{}' queried in {} sec",
-                              num_bytes_read, file, batch_timer.elapsed());
-            }
-
-        } else {
-            read_fasta_file_critical(file, query_seq_async, config->forward_and_reverse);
 
             // wait while all threads finish processing the current file
             thread_pool.join();
