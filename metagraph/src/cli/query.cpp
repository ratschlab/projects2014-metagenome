--- conflicted
+++ resolved
@@ -310,8 +310,18 @@
     Timer timer;
 
     std::unique_ptr<IDBGAligner> aligner;
-    if (config->align_sequences)
-        aligner.reset(build_aligner(*graph, *config).release());
+    if (config->align_sequences) {
+        Config dummy = *config;
+
+        // forward and reverse-complement alignments already handled below
+        dummy.forward_and_reverse = false;
+
+        // only find the top match
+        dummy.alignment_num_alternative_paths = 1;
+        aligner = build_aligner(*graph, dummy);
+    }
+
+    std::vector<std::pair<std::string, std::string>> named_alignments;
 
     // iterate over input files
     for (const auto &file : files) {
@@ -323,98 +333,10 @@
 
         const auto *graph_to_query = anno_graph.get();
 
-        auto query_seq_async = [&](kseq_t *read_stream) {
-            thread_pool.enqueue(execute_query,
-                fmt::format_int(seq_count++).str() + "\t"
-                    + read_stream->name.s,
-                std::string(read_stream->seq.s),
-                config->count_labels,
-                config->suppress_unlabeled,
-                config->num_top_labels,
-                config->discovery_fraction,
-                config->anno_labels_delimiter,
-                std::ref(*graph_to_query),
-                std::ref(std::cout),
-                aligner.get()
-            );
-        };
-
-        // Graph constructed from a batch of queried sequences
-        // Used only in fast mode
-<<<<<<< HEAD
-        std::unique_ptr<AnnotatedDBG> query_graph;
-        std::vector<std::pair<std::string, std::string>> named_queries;
-
-        if (aligner) {
-            read_fasta_file_critical(
-                file,
-                [&](kseq_t *seq) {
-                    std::string query(seq->seq.s);
-                    auto alignments = aligner->align(query);
-                    named_queries.emplace_back(
-                        alignments.size() ? std::move(alignments.front().get_sequence())
-                                          : std::move(query),
-                        seq->name.s
-                    );
-                }
-            );
-        } else {
-            read_fasta_file_critical(
-                file,
-                [&](kseq_t *seq) { named_queries.emplace_back(seq->seq.s, seq->name.s); },
-                config->forward_and_reverse
-            );
-        }
-
-        if (config->fast) {
-            query_graph = construct_query_graph(*anno_graph,
-                [&](auto call_sequence) {
-                    for (const auto &[query, name] : named_queries) {
-                        call_sequence(query);
-                    }
-                },
-                config->count_labels ? 0 : config->discovery_fraction,
-                get_num_threads()
-            );
-=======
-        if (config->fast) {
-            FastaParser fasta_parser(file);
-            auto begin = fasta_parser.begin();
-            auto end = fasta_parser.end();
-
-            const uint64_t batch_size = config->query_batch_size_in_bytes;
-            FastaParser::iterator it;
-
-            while (begin != end) {
-                uint64_t num_bytes_read = 0;
-                auto query_graph = construct_query_graph(*anno_graph,
-                    [&](auto call_sequence) {
-                        num_bytes_read = 0;
-                        for (it = begin; it != end && num_bytes_read <= batch_size; ++it) {
-                            call_sequence(it->seq.s);
-                            num_bytes_read += it->seq.l;
-                            if (config->forward_and_reverse) {
-                                reverse_complement(it->seq);
-                                call_sequence(it->seq.s);
-                                num_bytes_read += it->seq.l;
-                            }
-                        }
-                    },
-                    config->count_labels ? 0 : config->discovery_fraction,
-                    get_num_threads()
-                );
->>>>>>> 9fed628d
-
-                graph_to_query = query_graph.get();
-
-                for ( ; begin != it; ++begin) {
-                    assert(begin != end);
-
-<<<<<<< HEAD
-        for (const auto &[query, name] : named_queries) {
+        auto query_seq_async = [&](std::string&& name, std::string&& seq) {
             thread_pool.enqueue(execute_query,
                 fmt::format_int(seq_count++).str() + "\t" + name,
-                std::string(query),
+                std::move(seq),
                 config->count_labels,
                 config->print_signature,
                 config->suppress_unlabeled,
@@ -424,11 +346,97 @@
                 std::ref(*graph_to_query),
                 std::ref(std::cout)
             );
-=======
-                    query_seq_async(&*begin);
-                    if (config->forward_and_reverse) {
-                        reverse_complement(begin->seq);
-                        query_seq_async(&*begin);
+        };
+
+        auto query_seq_kseq_async = [&](kseq_t *read_stream) {
+            query_seq_async(read_stream->name.s, read_stream->seq.s);
+        };
+
+        auto get_alignment_match = [&](const kstring_t &seq) -> std::string {
+            auto alignments = aligner->align(seq.s);
+            if (alignments.size())
+                return const_cast<std::string&&>(alignments.front().get_sequence());
+
+            return seq.s;
+        };
+
+        // Graph constructed from a batch of queried sequences
+        // Used only in fast mode
+        if (config->fast) {
+            FastaParser fasta_parser(file);
+            auto begin = fasta_parser.begin();
+            auto end = fasta_parser.end();
+
+            const uint64_t batch_size = config->query_batch_size_in_bytes;
+            FastaParser::iterator it;
+
+            while (begin != end) {
+                uint64_t num_bytes_read = 0;
+                auto query_graph = construct_query_graph(*anno_graph,
+                    [&](auto call_sequence) {
+                        num_bytes_read = 0;
+                        named_alignments.clear();
+                        for (it = begin; it != end && num_bytes_read <= batch_size; ++it) {
+                            if (!aligner) {
+                                call_sequence(it->seq.s);
+                                num_bytes_read += it->seq.l;
+                                if (config->forward_and_reverse) {
+                                    reverse_complement(it->seq);
+                                    call_sequence(it->seq.s);
+                                    num_bytes_read += it->seq.l;
+                                }
+
+                                continue;
+                            }
+
+                            // Align the sequence, then add the best match
+                            // in the graph to the query graph.
+                            // Store the alignment for later
+                            named_alignments.emplace_back(
+                                it->name.s,
+                                get_alignment_match(it->seq)
+                            );
+                            call_sequence(named_alignments.back().second);
+                            num_bytes_read += named_alignments.back().second.length();
+
+                            if (config->forward_and_reverse) {
+                                reverse_complement(it->seq);
+                                named_alignments.emplace_back(
+                                    it->name.s,
+                                    get_alignment_match(it->seq)
+                                );
+                                call_sequence(named_alignments.back().second);
+                                num_bytes_read += named_alignments.back().second.length();
+                            }
+                        }
+                    },
+                    config->count_labels ? 0 : config->discovery_fraction,
+                    get_num_threads()
+                );
+
+                graph_to_query = query_graph.get();
+
+                for (auto jt = named_alignments.begin(); begin != it; ++begin, ++jt) {
+                    assert(begin != end);
+
+                    if (!aligner) {
+                        query_seq_async(begin->name.s, begin->seq.s);
+                        if (config->forward_and_reverse) {
+                            reverse_complement(begin->seq);
+                            query_seq_async(begin->name.s, begin->seq.s);
+                        }
+                    } else {
+                        // query the previously computed alignments against
+                        // the annotator
+                        query_seq_async(std::move(jt->first),
+                                        std::move(jt->second));
+                        if (config->forward_and_reverse) {
+                            // forward and reverse complement alignments are
+                            // stored interleaved
+                            ++jt;
+                            query_seq_async(std::move(jt->first),
+                                            std::move(jt->second));
+                        }
                     }
                 }
 
@@ -437,8 +445,21 @@
             }
 
         } else {
-            read_fasta_file_critical(file, query_seq_async, config->forward_and_reverse);
->>>>>>> 9fed628d
+            if (!aligner) {
+                read_fasta_file_critical(file,
+                                         query_seq_kseq_async,
+                                         config->forward_and_reverse);
+            } else {
+                // query the alignment matches against the annotator
+                read_fasta_file_critical(
+                    file,
+                    [&](kseq_t *read_stream) {
+                        query_seq_async(std::string(read_stream->name.s),
+                                        get_alignment_match(read_stream->seq));
+                    },
+                    config->forward_and_reverse
+                );
+            }
         }
 
         // wait while all threads finish processing the current file
