--- conflicted
+++ resolved
@@ -11,13 +11,8 @@
                           const DBGWeights<> &node_weights,
                           uint64_t min_median_abundance);
 
-<<<<<<< HEAD
-uint64_t estimate_min_kmer_abundance(const bitmap &node_mask,
+uint64_t estimate_min_kmer_abundance(const DeBruijnGraph &graph,
                                      const DBGWeights<> &node_weights,
-=======
-uint64_t estimate_min_kmer_abundance(const DeBruijnGraph &graph,
-                                     const IWeighted<DeBruijnGraph::node_index> &node_weights,
->>>>>>> 74ba5295
                                      uint64_t fallback_cutoff);
 
 #endif // __GRAPH_CLEANING_HPP__