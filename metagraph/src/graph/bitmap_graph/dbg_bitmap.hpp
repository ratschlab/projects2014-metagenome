--- conflicted
+++ resolved
@@ -33,23 +33,21 @@
 
     // Traverse graph mapping sequence to the graph nodes
     // and run callback for each node until the termination condition is satisfied
-    void map_to_nodes(
-            const std::string &sequence,
-            const std::function<void(node_index)> &callback,
-            const std::function<bool()> &terminate = []() { return false; }) const;
+    void map_to_nodes(const std::string &sequence,
+                      const std::function<void(node_index)> &callback,
+                      const std::function<bool()> &terminate = [](){ return false; }) const;
 
     // Traverse graph mapping sequence to the graph nodes
     // and run callback for each node until the termination condition is satisfied.
     // Guarantees that nodes are called in the same order as the input sequence.
     // In canonical mode, non-canonical k-mers are NOT mapped to canonical ones
-    void map_to_nodes_sequentially(
-            std::string::const_iterator begin,
-            std::string::const_iterator end,
-            const std::function<void(node_index)> &callback,
-            const std::function<bool()> &terminate = []() { return false; }) const;
+    void map_to_nodes_sequentially(std::string::const_iterator begin,
+                                   std::string::const_iterator end,
+                                   const std::function<void(node_index)> &callback,
+                                   const std::function<bool()> &terminate = [](){ return false; }) const;
 
-    void call_outgoing_kmers(node_index, const OutgoingEdgeCallback &) const;
-    void call_incoming_kmers(node_index, const IncomingEdgeCallback &) const;
+    void call_outgoing_kmers(node_index, const OutgoingEdgeCallback&) const;
+    void call_incoming_kmers(node_index, const IncomingEdgeCallback&) const;
 
     // Traverse the outgoing edge
     node_index traverse(node_index node, char next_char) const;
@@ -99,7 +97,7 @@
 
     bool is_complete() const { return complete_; }
 
-    const std::string &alphabet() const { return seq_encoder_.alphabet; }
+    const std::string& alphabet() const { return seq_encoder_.alphabet; }
 
     void print(std::ostream &out) const;
 
@@ -110,12 +108,8 @@
   private:
     using Kmer = KmerExtractor2Bit::Kmer64;
 
-<<<<<<< HEAD
-    Vector<Kmer> sequence_to_kmers(const std::string &sequence, bool canonical = false) const;
-=======
     Vector<std::pair<Kmer, bool>> sequence_to_kmers(const std::string &sequence,
                                                     bool canonical = false) const;
->>>>>>> 3504b4c4
 
     uint64_t node_to_index(node_index node) const;
     Kmer node_to_kmer(node_index node) const;
