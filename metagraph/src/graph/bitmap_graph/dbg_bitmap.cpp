#include "dbg_bitmap.hpp"

#include <cassert>
#include <cmath>

#include "serialization.hpp"
#include "dbg_bitmap_construct.hpp"

namespace mg {
namespace bitmap_graph {
// Assume all k-mers present
DBGBitmap::DBGBitmap(size_t k, bool canonical_mode)
    : k_(k),
      canonical_mode_(canonical_mode),
      seq_encoder_(),
      kmers_(std::pow(static_cast<long double>(seq_encoder_.alphabet.size()), k_) + 1, true),
      complete_(true) {
    assert(k > 1);
    assert(kmers_.num_set_bits() == kmers_.size());
    if (k * std::log2(alphabet().size()) >= 64) {
        std::cerr << "ERROR: Too large k!"
                  << " Maximum allowed k with this alphabet is "
                  << static_cast<int>(64. / std::log2(alphabet().size())) - 1 << std::endl;
        exit(1);
    }
}

DBGBitmap::DBGBitmap(DBGBitmapConstructor *builder) : DBGBitmap(2) {
    assert(builder);

    builder->build_graph(this);
    assert(kmers_[0]);
}


void DBGBitmap::map_to_nodes(const std::string &sequence,
                             const std::function<void(node_index)> &callback,
                             const std::function<bool()> &terminate) const {
<<<<<<< HEAD
    const auto &kmers = sequence_to_kmers(sequence, canonical_mode_);
    auto it = kmers.begin();
    for (bool is_valid : seq_encoder_.valid_kmers(sequence, k_)) {
        assert(it != kmers.end() || !is_valid);

=======
    for (const auto &[kmer, is_valid] : sequence_to_kmers(sequence, canonical_mode_)) {
>>>>>>> 3504b4c4
        if (terminate())
            return;

        callback(is_valid ? to_node(kmer) : npos);
    }
}

// Traverse graph mapping sequence to the graph nodes
// and run callback for each node until the termination condition is satisfied.
// Guarantees that nodes are called in the same order as the input sequence.
// In canonical mode, non-canonical k-mers are NOT mapped to canonical ones
void DBGBitmap::map_to_nodes_sequentially(std::string::const_iterator begin,
                                          std::string::const_iterator end,
                                          const std::function<void(node_index)> &callback,
                                          const std::function<bool()> &terminate) const {
<<<<<<< HEAD
    std::string sequence(begin, end);
    const auto &kmers = sequence_to_kmers(sequence);
    auto it = kmers.begin();
    for (bool is_valid : seq_encoder_.valid_kmers(sequence, k_)) {
        assert(it != kmers.end() || !is_valid);

=======
    for (const auto &[kmer, is_valid] : sequence_to_kmers({ begin, end })) {
>>>>>>> 3504b4c4
        if (terminate())
            return;

        callback(is_valid ? to_node(kmer) : npos);
    }
}

DBGBitmap::node_index DBGBitmap::traverse(node_index node, char next_char) const {
    assert(in_graph(node));

    auto kmer = node_to_kmer(node);
    kmer.to_next(k_, seq_encoder_.encode(next_char));
    return to_node(kmer);
}

DBGBitmap::node_index DBGBitmap::traverse_back(node_index node, char prev_char) const {
    assert(in_graph(node));

    auto kmer = node_to_kmer(node);
    kmer.to_prev(k_, seq_encoder_.encode(prev_char));
    return to_node(kmer);
}

void DBGBitmap::call_outgoing_kmers(node_index node,
                                    const OutgoingEdgeCallback &callback) const {
    assert(in_graph(node));

    const auto &kmer = node_to_kmer(node);

    for (char c : alphabet()) {
        auto next_kmer = kmer;
        next_kmer.to_next(k_, seq_encoder_.encode(c));

        auto next_index = to_node(next_kmer);
        if (next_index != npos)
            callback(next_index, c);
    }
}

size_t DBGBitmap::outdegree(node_index node) const {
    assert(in_graph(node));

    size_t outdegree = 0;

    const auto &kmer = node_to_kmer(node);

    for (char c : alphabet()) {
        auto next_kmer = kmer;
        next_kmer.to_next(k_, seq_encoder_.encode(c));

        if (to_node(next_kmer) != npos)
            outdegree++;
    }

    return outdegree;
}

bool DBGBitmap::has_single_outgoing(node_index node) const {
    assert(in_graph(node));

    bool outgoing_edge_detected = false;

    const auto &kmer = node_to_kmer(node);

    for (char c : alphabet()) {
        auto next_kmer = kmer;
        next_kmer.to_next(k_, seq_encoder_.encode(c));

        if (to_node(next_kmer) != npos) {
            if (outgoing_edge_detected)
                return false;

            outgoing_edge_detected = true;
        }
    }

    return outgoing_edge_detected;
}

bool DBGBitmap::has_multiple_outgoing(node_index node) const {
    assert(in_graph(node));

    bool outgoing_edge_detected = false;

    const auto &kmer = node_to_kmer(node);

    for (char c : alphabet()) {
        auto next_kmer = kmer;
        next_kmer.to_next(k_, seq_encoder_.encode(c));

        if (to_node(next_kmer) != npos) {
            if (outgoing_edge_detected)
                return true;

            outgoing_edge_detected = true;
        }
    }

    return false;
}

void DBGBitmap::call_incoming_kmers(node_index node,
                                    const OutgoingEdgeCallback &callback) const {
    assert(in_graph(node));

    const auto &kmer = node_to_kmer(node);

    for (char c : alphabet()) {
        auto prev_kmer = kmer;
        prev_kmer.to_prev(k_, seq_encoder_.encode(c));

        auto next_index = to_node(prev_kmer);
        if (next_index != npos)
            callback(next_index, c);
    }
}

size_t DBGBitmap::indegree(node_index node) const {
    assert(in_graph(node));

    size_t indegree = 0;

    const auto &kmer = node_to_kmer(node);

    for (char c : alphabet()) {
        auto prev_kmer = kmer;
        prev_kmer.to_prev(k_, seq_encoder_.encode(c));

        if (to_node(prev_kmer) != npos)
            indegree++;
    }

    return indegree;
}

bool DBGBitmap::has_no_incoming(node_index node) const {
    assert(in_graph(node));

    const auto &kmer = node_to_kmer(node);

    for (char c : alphabet()) {
        auto prev_kmer = kmer;
        prev_kmer.to_prev(k_, seq_encoder_.encode(c));

        if (to_node(prev_kmer) != npos)
            return false;
    }

    return true;
}

bool DBGBitmap::has_single_incoming(node_index node) const {
    assert(in_graph(node));

    bool incoming_edge_detected = false;

    const auto &kmer = node_to_kmer(node);

    for (char c : alphabet()) {
        auto prev_kmer = kmer;
        prev_kmer.to_prev(k_, seq_encoder_.encode(c));

        if (to_node(prev_kmer) != npos) {
            if (incoming_edge_detected)
                return false;

            incoming_edge_detected = true;
        }
    }

    return incoming_edge_detected;
}

void DBGBitmap::adjacent_outgoing_nodes(node_index node,
                                        const std::function<void(node_index)> &callback) const {
    assert(in_graph(node));

    call_outgoing_kmers(node, [&](node_index child, char) { callback(child); });
}

void DBGBitmap::adjacent_incoming_nodes(node_index node,
                                        const std::function<void(node_index)> &callback) const {
    assert(in_graph(node));

    call_incoming_kmers(node, [&](node_index parent, char) { callback(parent); });
}

DBGBitmap::node_index DBGBitmap::to_node(const Kmer &kmer) const {
    auto index = kmer.data() + 1;
    assert(index < kmers_.size());
    assert(!complete_ || kmers_[index]);

    return complete_ ? index : (kmers_[index] ? kmers_.rank1(index) - 1 : npos);
}

DBGBitmap::node_index DBGBitmap::kmer_to_node(const std::string &kmer) const {
    assert(kmer.size() == k_);
    return to_node(Kmer(seq_encoder_.encode(kmer)));
}

uint64_t DBGBitmap::node_to_index(node_index node) const {
    assert(in_graph(node));

    return complete_ ? node : kmers_.select1(node + 1);
}

DBGBitmap::Kmer DBGBitmap::node_to_kmer(node_index node) const {
    assert(in_graph(node));

    return Kmer { complete_ ? node - 1 : kmers_.select1(node + 1) - 1 };
}

std::string DBGBitmap::get_node_sequence(node_index node) const {
    assert(in_graph(node));
<<<<<<< HEAD
    assert(sequence_to_kmers(seq_encoder_.kmer_to_sequence(node_to_kmer(node), k_)).size()
           == 1);
    assert(node
           == to_node(sequence_to_kmers(
                   seq_encoder_.kmer_to_sequence(node_to_kmer(node), k_))[0]));
=======
    assert(sequence_to_kmers(seq_encoder_.kmer_to_sequence(
        node_to_kmer(node), k_)).size() == 1);
    assert(node == to_node(sequence_to_kmers(seq_encoder_.kmer_to_sequence(
        node_to_kmer(node), k_))[0].first));
>>>>>>> 3504b4c4

    return seq_encoder_.kmer_to_sequence(node_to_kmer(node), k_);
}

uint64_t DBGBitmap::num_nodes() const {
    assert(kmers_[0] && "The first bit must be always set to 1");
    return kmers_.num_set_bits() - 1;
}

void DBGBitmap::serialize(std::ostream &out) const {
    if (!out.good())
        throw std::ofstream::failure("Error: trying to dump graph to a bad stream");

    serialize_number(out, k_);
    kmers_.serialize(out);
    serialize_number(out, canonical_mode_);
}

void DBGBitmap::serialize(const std::string &filename) const {
    std::ofstream out(utils::remove_suffix(filename, kExtension) + kExtension,
                      std::ios::binary);
    serialize(out);
}

bool DBGBitmap::load(std::istream &in) {
    if (!in.good())
        return false;

    try {
        k_ = load_number(in);

        auto pos = in.tellg();

        if (!kmers_.load(in)) {
            kmers_ = decltype(kmers_)();
            // backward compatibility for loading bit_vector_sd
            in.seekg(pos, in.beg);
            bit_vector_sd temp_vector;
            if (!temp_vector.load(in))
                return false;

            kmers_ = temp_vector.convert_to<bit_vector_smart>();
        }

        if (!in.good())
            return false;

        complete_ = (kmers_.size() == kmers_.num_set_bits());

        try {
            canonical_mode_ = load_number(in);
            if (in.eof())
                canonical_mode_ = false;
        } catch (...) {
            canonical_mode_ = false;
        }

        return true;
    } catch (...) {
        return false;
    }
}

bool DBGBitmap::load(const std::string &filename) {
    std::ifstream in(utils::remove_suffix(filename, kExtension) + kExtension,
                     std::ios::binary);
    return load(in);
}

Vector<std::pair<DBGBitmap::Kmer, bool>>
DBGBitmap::sequence_to_kmers(const std::string &sequence, bool to_canonical) const {
    return seq_encoder_.sequence_to_kmers<Kmer>(sequence, k_, to_canonical);
}

bool DBGBitmap::operator==(const DeBruijnGraph &other) const {
    if (get_k() != other.get_k() || is_canonical_mode() != other.is_canonical_mode()
        || num_nodes() != other.num_nodes())
        return false;

    if (dynamic_cast<const DBGBitmap *>(&other))
        return equals(*dynamic_cast<const DBGBitmap *>(&other), false);

    throw std::runtime_error("Not implemented");
}

bool DBGBitmap::equals(const DBGBitmap &other, bool verbose) const {
    if (!verbose) {
        return k_ == other.k_ && canonical_mode_ == other.canonical_mode_
                && kmers_ == other.kmers_;
    }

    if (k_ != other.k_) {
        std::cerr << "k: " << k_ << " != " << other.k_ << std::endl;
        return false;
    }

    if (canonical_mode_ != other.canonical_mode_) {
        std::cerr << "canonical: " << canonical_mode_ << " != " << other.canonical_mode_
                  << std::endl;
        return false;
    }

    if (kmers_.num_set_bits() != other.kmers_.num_set_bits()) {
        std::cerr << "setbits: " << kmers_.num_set_bits()
                  << " != " << other.kmers_.num_set_bits() << std::endl;
        return false;
    }

    return kmers_ == other.kmers_;
}

void DBGBitmap::print(std::ostream &out) const {
    if (complete_) {
        out << "Complete graph" << std::endl;
        return;
    }

    auto vertex_header = std::string("Vertex");
    vertex_header.resize(get_k(), ' ');

    out << "Index"
        << "\t"
        << "Repr"
        << "\t" << vertex_header << std::endl;

    uint64_t nnodes = num_nodes();
    for (size_t node = 1; node <= nnodes; ++node) {
        out << node << "\t" << node_to_index(node) << "\t" << get_node_sequence(node)
            << std::endl;
    }
}

bool DBGBitmap::in_graph(node_index node) const {
    assert(node > 0 && node < kmers_.num_set_bits());
    std::ignore = node;
    return true;
}
} // namespace bitmap_graph
}<|MERGE_RESOLUTION|>--- conflicted
+++ resolved
@@ -10,11 +10,11 @@
 namespace bitmap_graph {
 // Assume all k-mers present
 DBGBitmap::DBGBitmap(size_t k, bool canonical_mode)
-    : k_(k),
-      canonical_mode_(canonical_mode),
-      seq_encoder_(),
-      kmers_(std::pow(static_cast<long double>(seq_encoder_.alphabet.size()), k_) + 1, true),
-      complete_(true) {
+      : k_(k),
+        canonical_mode_(canonical_mode),
+        seq_encoder_(),
+        kmers_(std::pow(static_cast<long double>(seq_encoder_.alphabet.size()), k_) + 1, true),
+        complete_(true) {
     assert(k > 1);
     assert(kmers_.num_set_bits() == kmers_.size());
     if (k * std::log2(alphabet().size()) >= 64) {
@@ -36,15 +36,7 @@
 void DBGBitmap::map_to_nodes(const std::string &sequence,
                              const std::function<void(node_index)> &callback,
                              const std::function<bool()> &terminate) const {
-<<<<<<< HEAD
-    const auto &kmers = sequence_to_kmers(sequence, canonical_mode_);
-    auto it = kmers.begin();
-    for (bool is_valid : seq_encoder_.valid_kmers(sequence, k_)) {
-        assert(it != kmers.end() || !is_valid);
-
-=======
     for (const auto &[kmer, is_valid] : sequence_to_kmers(sequence, canonical_mode_)) {
->>>>>>> 3504b4c4
         if (terminate())
             return;
 
@@ -60,16 +52,7 @@
                                           std::string::const_iterator end,
                                           const std::function<void(node_index)> &callback,
                                           const std::function<bool()> &terminate) const {
-<<<<<<< HEAD
-    std::string sequence(begin, end);
-    const auto &kmers = sequence_to_kmers(sequence);
-    auto it = kmers.begin();
-    for (bool is_valid : seq_encoder_.valid_kmers(sequence, k_)) {
-        assert(it != kmers.end() || !is_valid);
-
-=======
     for (const auto &[kmer, is_valid] : sequence_to_kmers({ begin, end })) {
->>>>>>> 3504b4c4
         if (terminate())
             return;
 
@@ -77,7 +60,8 @@
     }
 }
 
-DBGBitmap::node_index DBGBitmap::traverse(node_index node, char next_char) const {
+DBGBitmap::node_index
+DBGBitmap::traverse(node_index node, char next_char) const {
     assert(in_graph(node));
 
     auto kmer = node_to_kmer(node);
@@ -85,7 +69,8 @@
     return to_node(kmer);
 }
 
-DBGBitmap::node_index DBGBitmap::traverse_back(node_index node, char prev_char) const {
+DBGBitmap::node_index
+DBGBitmap::traverse_back(node_index node, char prev_char) const {
     assert(in_graph(node));
 
     auto kmer = node_to_kmer(node);
@@ -257,15 +242,19 @@
     call_incoming_kmers(node, [&](node_index parent, char) { callback(parent); });
 }
 
-DBGBitmap::node_index DBGBitmap::to_node(const Kmer &kmer) const {
+DBGBitmap::node_index
+DBGBitmap::to_node(const Kmer &kmer) const {
     auto index = kmer.data() + 1;
     assert(index < kmers_.size());
     assert(!complete_ || kmers_[index]);
 
-    return complete_ ? index : (kmers_[index] ? kmers_.rank1(index) - 1 : npos);
-}
-
-DBGBitmap::node_index DBGBitmap::kmer_to_node(const std::string &kmer) const {
+    return complete_
+        ? index
+        : (kmers_[index] ? kmers_.rank1(index) - 1 : npos);
+}
+
+DBGBitmap::node_index
+DBGBitmap::kmer_to_node(const std::string &kmer) const {
     assert(kmer.size() == k_);
     return to_node(Kmer(seq_encoder_.encode(kmer)));
 }
@@ -284,18 +273,10 @@
 
 std::string DBGBitmap::get_node_sequence(node_index node) const {
     assert(in_graph(node));
-<<<<<<< HEAD
-    assert(sequence_to_kmers(seq_encoder_.kmer_to_sequence(node_to_kmer(node), k_)).size()
-           == 1);
-    assert(node
-           == to_node(sequence_to_kmers(
-                   seq_encoder_.kmer_to_sequence(node_to_kmer(node), k_))[0]));
-=======
     assert(sequence_to_kmers(seq_encoder_.kmer_to_sequence(
         node_to_kmer(node), k_)).size() == 1);
     assert(node == to_node(sequence_to_kmers(seq_encoder_.kmer_to_sequence(
         node_to_kmer(node), k_))[0].first));
->>>>>>> 3504b4c4
 
     return seq_encoder_.kmer_to_sequence(node_to_kmer(node), k_);
 }
@@ -371,19 +352,21 @@
 }
 
 bool DBGBitmap::operator==(const DeBruijnGraph &other) const {
-    if (get_k() != other.get_k() || is_canonical_mode() != other.is_canonical_mode()
-        || num_nodes() != other.num_nodes())
-        return false;
-
-    if (dynamic_cast<const DBGBitmap *>(&other))
-        return equals(*dynamic_cast<const DBGBitmap *>(&other), false);
+    if (get_k() != other.get_k()
+            || is_canonical_mode() != other.is_canonical_mode()
+            || num_nodes() != other.num_nodes())
+        return false;
+
+    if (dynamic_cast<const DBGBitmap*>(&other))
+        return equals(*dynamic_cast<const DBGBitmap*>(&other), false);
 
     throw std::runtime_error("Not implemented");
 }
 
 bool DBGBitmap::equals(const DBGBitmap &other, bool verbose) const {
     if (!verbose) {
-        return k_ == other.k_ && canonical_mode_ == other.canonical_mode_
+        return k_ == other.k_
+                && canonical_mode_ == other.canonical_mode_
                 && kmers_ == other.kmers_;
     }
 
@@ -393,8 +376,8 @@
     }
 
     if (canonical_mode_ != other.canonical_mode_) {
-        std::cerr << "canonical: " << canonical_mode_ << " != " << other.canonical_mode_
-                  << std::endl;
+        std::cerr << "canonical: " << canonical_mode_
+                  << " != " << other.canonical_mode_ << std::endl;
         return false;
     }
 
@@ -417,14 +400,15 @@
     vertex_header.resize(get_k(), ' ');
 
     out << "Index"
-        << "\t"
-        << "Repr"
-        << "\t" << vertex_header << std::endl;
+        << "\t" << "Repr"
+        << "\t" << vertex_header
+        << std::endl;
 
     uint64_t nnodes = num_nodes();
     for (size_t node = 1; node <= nnodes; ++node) {
-        out << node << "\t" << node_to_index(node) << "\t" << get_node_sequence(node)
-            << std::endl;
+        out << node << "\t"
+            << node_to_index(node) << "\t"
+            << get_node_sequence(node) << std::endl;
     }
 }
 
@@ -434,4 +418,4 @@
     return true;
 }
 } // namespace bitmap_graph
-}+} // namespace mg