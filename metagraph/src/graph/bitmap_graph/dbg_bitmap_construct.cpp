#include "dbg_bitmap_construct.hpp"

#include <progress_bar.hpp>


template <typename KMER>
class BitmapChunkConstructor : public IBitmapChunkConstructor {
    friend IBitmapChunkConstructor;

  private:
    BitmapChunkConstructor(size_t k,
                           bool canonical_mode = false,
                           const std::string &filter_suffix = "",
                           size_t num_threads = 1,
                           double memory_preallocated = 0,
                           bool verbose = false);

    void add_sequence(const std::string &sequence) {
        kmer_collector_.add_sequence(sequence);
    }

    void add_sequences(std::function<void(CallString)> generate_sequences) {
        kmer_collector_.add_sequences(generate_sequences);
    }

    size_t get_k() const { return kmer_collector_.get_k(); }

    bool is_canonical_mode() const { return kmer_collector_.is_both_strands_mode(); }

    DBGBitmap::Chunk* build_chunk();

    KmerCollector<KMER, KmerExtractor2Bit> kmer_collector_;
};


template <class KmerExtractor>
inline std::vector<typename KmerExtractor::TAlphabet>
encode_filter_suffix(const std::string &filter_suffix) {
    KmerExtractor kmer_extractor;
    std::vector<typename KmerExtractor::TAlphabet> filter_suffix_encoded;
    // TODO: cleanup
    std::transform(
        filter_suffix.begin(), filter_suffix.end(),
        std::back_inserter(filter_suffix_encoded),
        [&kmer_extractor](char c) {
            return kmer_extractor.encode(c);
        }
    );
    return filter_suffix_encoded;
}

template <typename KMER>
BitmapChunkConstructor<KMER>
::BitmapChunkConstructor(size_t k,
                         bool canonical_mode,
                         const std::string &filter_suffix,
                         size_t num_threads,
                         double memory_preallocated,
                         bool verbose)
      : kmer_collector_(k,
                        canonical_mode,
                        encode_filter_suffix<KmerExtractor2Bit>(filter_suffix),
                        num_threads,
                        memory_preallocated,
                        verbose) {}

DBGBitmapConstructor::DBGBitmapConstructor(size_t k,
                                           bool canonical_mode,
                                           const std::string &filter_suffix,
                                           size_t num_threads,
                                           double memory_preallocated,
                                           bool verbose)
      : constructor_(IBitmapChunkConstructor::initialize(
            k,
            canonical_mode,
            filter_suffix,
            num_threads,
            memory_preallocated,
            verbose)
        ) {}

/**
 * Initialize graph chunk from a list of sorted kmers.
 */
template <typename KMER>
DBGBitmap::Chunk* BitmapChunkConstructor<KMER>
::build_chunk() {
    kmer_collector_.join();
    std::unique_ptr<DBGBitmap::Chunk> chunk {
        new DBGBitmap::Chunk(
            [&](const auto &index_callback) {
                kmer_collector_.call_kmers(
                    [&](const auto &kmer) {
                        index_callback(typename KMER::WordType(1u) + kmer.data());
                    }
                );
            },
            (1llu << (get_k() * KMER::kBitsPerChar)) + 1,
            kmer_collector_.size()
        )
    };
    assert(chunk.get());

    return chunk.release();
}

DBGBitmap* DBGBitmapConstructor
::build_graph_from_chunks(uint64_t size,
                          uint64_t num_kmers,
                          const std::function<DBGBitmap::Chunk(void)> &next_chunk,
                          bool canonical_mode) {
    auto graph = std::make_unique<DBGBitmap>(2);


    graph->kmers_ = DBGBitmap::Chunk(
        [&](const auto &index_callback) {
            DBGBitmap::Chunk chunk;

            index_callback(0);

            while ((chunk = next_chunk()).size()) {
                chunk.call_ones(index_callback);
            }
        },
        size,
        num_kmers
    );

    graph->canonical_mode_ = canonical_mode;
    graph->complete_ = false;

    assert(!(sdsl::bits::hi(graph->kmers_.size()) % KmerExtractor2Bit::kLogSigma));

    graph->k_ = sdsl::bits::hi(graph->kmers_.size()) / KmerExtractor2Bit::kLogSigma;

    return graph.release();
}

DBGBitmap* DBGBitmapConstructor
::build_graph_from_chunks(const std::vector<std::string> &chunk_filenames,
                          bool canonical_mode,
                          bool verbose) {
    if (chunk_filenames.empty())
        return new DBGBitmap(2);

    uint64_t size = 0;
    uint64_t cumulative_size = 1;

    for (size_t i = 0; i < chunk_filenames.size(); ++i) {
        const auto &chunk_filename = chunk_filenames.at(i);
        std::unique_ptr<DBGBitmap::Chunk> chunk(new DBGBitmap::Chunk());

        std::ifstream chunk_in(chunk_filename, std::ios::binary);
        chunk->load(chunk_in);

        if (!i) {
            size = chunk->size();
        } else if (size != chunk->size()) {
            std::cerr << "ERROR: inconsistent graph chunks" << std::endl;
            exit(1);
        }

<<<<<<< HEAD
        chunks.emplace_back();
        if (!chunks.back().load(chunk_in))
            throw std::ifstream::failure("ERROR: can't read bitmap chunk from " + file);

        assert(chunks.empty() || chunks.back().size() == chunks.front().size());

        cumulative_size += chunks.back().num_set_bits();
=======
        cumulative_size += chunk->num_set_bits();
>>>>>>> d739e375
    }
    assert(size > 0);

    if (verbose)
        std::cout << "Cumulative size of chunks: "
                  << cumulative_size - 1 << std::endl;

    size_t chunk_idx = 0;

    //TODO configure stream for verbose output globally and refactor
    std::ofstream null_ofstream;
    ProgressBar progress_bar(chunk_filenames.size(), "Processing chunks", verbose ? std::cout : null_ofstream);

    return build_graph_from_chunks(
        size,
        cumulative_size,
        [&]() {
            if (chunk_idx >= chunk_filenames.size())
                return DBGBitmap::Chunk();

<<<<<<< HEAD
    graph->complete_ = false;

    assert(!(sdsl::bits::hi(graph->kmers_.size()) % KmerExtractor2Bit::kLogSigma));
=======
            auto chunk_filename = chunk_filenames.at(chunk_idx);
            chunk_filename = utils::remove_suffix(chunk_filename, DBGBitmap::kChunkFileExtension)
                                + DBGBitmap::kChunkFileExtension;
>>>>>>> d739e375

            std::ifstream chunk_in(chunk_filename, std::ios::binary);

            if (!chunk_in.good()) {
                std::cerr << "ERROR: input file " << chunk_filename << " corrupted" << std::endl;
                exit(1);
            }

            DBGBitmap::Chunk chunk;
            chunk.load(chunk_in);

            chunk_idx++;
            ++progress_bar;
            return chunk;
        },
        canonical_mode
    );
}

IBitmapChunkConstructor*
IBitmapChunkConstructor
::initialize(size_t k,
             bool canonical_mode,
             const std::string &filter_suffix,
             size_t num_threads,
             double memory_preallocated,
             bool verbose) {
    using Extractor = KmerExtractor2Bit;

    if (k * Extractor::kLogSigma <= 64) {
        return new BitmapChunkConstructor<typename Extractor::Kmer64>(
            k, canonical_mode, filter_suffix, num_threads, memory_preallocated, verbose
        );
    } else if (k * Extractor::kLogSigma <= 128) {
        return new BitmapChunkConstructor<typename Extractor::Kmer128>(
            k, canonical_mode, filter_suffix, num_threads, memory_preallocated, verbose
        );
    } else {
        return new BitmapChunkConstructor<typename Extractor::Kmer256>(
            k, canonical_mode, filter_suffix, num_threads, memory_preallocated, verbose
        );
    }
}

void DBGBitmapConstructor::build_graph(DBGBitmap *graph) {
    auto chunk = constructor_->build_chunk();
    graph->k_ = constructor_->get_k();
    graph->canonical_mode_ = constructor_->is_canonical_mode();
    graph->kmers_ = decltype(graph->kmers_)(
        [&](const auto &index_callback) {
            index_callback(0);
            chunk->call_ones(index_callback);
        },
        chunk->size(), chunk->num_set_bits() + 1
    );
    delete chunk;
    graph->complete_ = false;
}<|MERGE_RESOLUTION|>--- conflicted
+++ resolved
@@ -160,17 +160,7 @@
             exit(1);
         }
 
-<<<<<<< HEAD
-        chunks.emplace_back();
-        if (!chunks.back().load(chunk_in))
-            throw std::ifstream::failure("ERROR: can't read bitmap chunk from " + file);
-
-        assert(chunks.empty() || chunks.back().size() == chunks.front().size());
-
-        cumulative_size += chunks.back().num_set_bits();
-=======
         cumulative_size += chunk->num_set_bits();
->>>>>>> d739e375
     }
     assert(size > 0);
 
@@ -191,15 +181,9 @@
             if (chunk_idx >= chunk_filenames.size())
                 return DBGBitmap::Chunk();
 
-<<<<<<< HEAD
-    graph->complete_ = false;
-
-    assert(!(sdsl::bits::hi(graph->kmers_.size()) % KmerExtractor2Bit::kLogSigma));
-=======
             auto chunk_filename = chunk_filenames.at(chunk_idx);
             chunk_filename = utils::remove_suffix(chunk_filename, DBGBitmap::kChunkFileExtension)
                                 + DBGBitmap::kChunkFileExtension;
->>>>>>> d739e375
 
             std::ifstream chunk_in(chunk_filename, std::ios::binary);
 
