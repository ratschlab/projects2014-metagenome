--- conflicted
+++ resolved
@@ -2452,16 +2452,6 @@
  * A path ends when there are either no outgoing edges from the current node or
  * if the row-diff successor in a fork has already been visited.
  */
-<<<<<<< HEAD
-void call_row_diff_path(const BOSS &boss,
-                        const bit_vector &rd_succ,
-                        edge_index edge,
-                        uint32_t max_length,
-                        sdsl::bit_vector *visited,
-                        sdsl::bit_vector *terminal,
-                        sdsl::bit_vector *near_terminal,
-                        ProgressBar &progress_bar) {
-=======
 void traverse_rd_path(const BOSS &boss,
                       const bit_vector &rd_succ,
                       edge_index edge,
@@ -2470,7 +2460,6 @@
                       sdsl::bit_vector *terminal,
                       sdsl::bit_vector *near_terminal,
                       ProgressBar &progress_bar) {
->>>>>>> badf43fe
     assert(visited && terminal && near_terminal);
 
     // make sure it's not a dummy k-mer
@@ -2687,16 +2676,6 @@
 
 // Reach all k-mers that merge into anchor |edge| by following their diff paths.
 template <typename T>
-<<<<<<< HEAD
-void traverse_diff_path_backward(const BOSS &boss,
-                                 const bit_vector &rd_succ,
-                                 edge_index edge,
-                                 T max_length,
-                                 sdsl::bit_vector *visited,
-                                 sdsl::bit_vector *terminal,
-                                 sdsl::bit_vector *dummy,
-                                 ProgressBar &progress_bar) {
-=======
 void traverse_rd_path_backward(const BOSS &boss,
                                const bit_vector &rd_succ,
                                edge_index edge,
@@ -2705,7 +2684,6 @@
                                sdsl::bit_vector *terminal,
                                sdsl::bit_vector *dummy,
                                ProgressBar &progress_bar) {
->>>>>>> badf43fe
     constexpr bool async = true;
 
     assert(max_length);
@@ -2827,13 +2805,8 @@
 
     // backward traversal
     traverse_path = [&](edge_index anchor) {
-<<<<<<< HEAD
-        traverse_diff_path_backward(*this, rd_succ, anchor, max_length, &visited,
-                                    terminal, &dummy, progress_bar);
-=======
         traverse_rd_path_backward(*this, rd_succ, anchor, max_length, &visited,
                                   terminal, &dummy, progress_bar);
->>>>>>> badf43fe
     };
 
     // run backward traversal from every anchor
@@ -2844,13 +2817,8 @@
 
     // forward traversal
     traverse_path = [&](edge_index start) {
-<<<<<<< HEAD
-        call_row_diff_path(*this, rd_succ, start, max_length, &visited,
-                           terminal, &near_terminal, progress_bar);
-=======
         traverse_rd_path(*this, rd_succ, start, max_length, &visited,
                          terminal, &near_terminal, progress_bar);
->>>>>>> badf43fe
     };
     // start traversal from the dummy source edges first ($X...X)
     // they are marked as |dummy| AND NOT |visited|
