--- conflicted
+++ resolved
@@ -50,16 +50,10 @@
  * @param k node length (the actual k-mer has length k+1)
  * @param kmers_p list of sorted, non-redundant kmers of length k+1
  */
-<<<<<<< HEAD
 template <typename KMER, typename T_REAL>
 void add_dummy_sink_kmers(size_t k, const Vector<T_REAL> &kmers, Vector<KMER> *dummy_kmers) {
     using KMER_REAL = get_first_type_t<T_REAL>;
     using KMER_INT = typename KMER::WordType;
-=======
-template <typename T>
-void add_dummy_sink_kmers(size_t k, Vector<T> *kmers_p) {
-    using KMER = get_first_type_t<T>;
->>>>>>> 0d41952e
 
     KMER_INT kmer_delta = kmer::get_sentinel_delta<KMER_INT>(KMER::kBitsPerChar, k + 1);
     // reset kmer[0] (the last character in k-mer, $ in dummy sink) to zero
@@ -259,18 +253,13 @@
  * @param k the node length in the BOOS graph (so k-mer length is k+1)
  * @param num_threads number of threads available for sorting
  * @param both_strands for each k-mer, also add its reverse complement
-<<<<<<< HEAD
  * @param kmers real (not dummy) k-mers to generate dummy k-mers for
  * @param kmers_out sorted real+dummy k-mers
  * @tparam T_REAL the type of kmers being processed, typically either a KMer64/128/256 or an
-=======
- * @tparam T the type of kmers being processed, typically either a KMer64/128/256 or an
->>>>>>> 0d41952e
  * std::pair<KMer64/128/256, int8/16/32> if counting kmers.
  * @tparam T a k-mer over the same alphabet as T_REAL plus the $ sentinel character (may
  * require one extra bit of storage per character)
  */
-<<<<<<< HEAD
 template <typename KmerCollector, typename T_REAL, typename T>
 void recover_dummy_nodes(const KmerCollector &kmer_collector,
                          Vector<T_REAL> &kmers,
@@ -294,21 +283,6 @@
     add_dummy_sink_kmers(k, kmers, dummy_kmers.get());
     logger->trace("Added {} dummy sink k-mers", dummy_kmers->size());
 
-=======
-template <typename T>
-void recover_dummy_nodes(size_t k, size_t num_threads, bool both_strands, Vector<T> *kmers_p) {
-    using KMER = get_first_type_t<T>;
-    Vector<T> &kmers = *kmers_p;
-
-    if (both_strands) {
-        add_reverse_complements(k, num_threads, &kmers);
-    }
-
-    size_t original_end = kmers.size();
-    logger->trace("Total number of real k-mers: {}", original_end);
-    add_dummy_sink_kmers(k, &kmers);
-    logger->trace("Added {} dummy sink k-mers", kmers.size() - original_end);
->>>>>>> 0d41952e
 
     size_t dummy_source_begin = dummy_kmers->size();
     add_dummy_source_kmers(k, kmers, dummy_kmers.get());
@@ -852,32 +826,6 @@
 
         if constexpr(std::is_same_v<typename KmerCollector::Extractor,
                                     KmerExtractorBOSS>) {
-<<<<<<< HEAD
-=======
-            typename KmerCollector::Data &kmer_ints = kmer_collector_.data();
-
-            using T_INT = typename KmerCollector::Data::value_type;
-            using T = get_kmer_t<typename KmerCollector::Kmer, T_INT>;
-            auto &kmers = reinterpret_container<T>(kmer_ints);
-
-            if (!kmer_collector_.suffix_length()) {
-                logger->trace("Reconstructing all required dummy source k-mers...");
-                Timer timer;
-                if constexpr(std::is_same_v<typename KmerCollector::Data,
-                                            ChunkedWaitQueue<T_INT>>) {
-                    recover_dummy_nodes_disk(kmer_collector_, kmers, &kmers, async_worker_);
-                } else {
-                    // kmer_collector stores (BOSS::k_ + 1)-mers
-                    static_assert(std::is_same_v<typename KmerCollector::Data, Vector<T_INT>>);
-                    recover_dummy_nodes(kmer_collector_.get_k() - 1,
-                                        kmer_collector_.num_threads(),
-                                        kmer_collector_.is_both_strands_mode(),
-                                        &kmers);
-                }
-                logger->trace("Dummy source k-mers were reconstructed in {} sec",
-                              timer.elapsed());
-            }
->>>>>>> 0d41952e
 
             assert(kmer_collector_.suffix_length());
             // kmer_collector stores (BOSS::k_ + 1)-mers
