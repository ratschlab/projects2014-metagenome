--- conflicted
+++ resolved
@@ -177,29 +177,13 @@
 
 template <typename T>
 void add_reverse_complements(size_t k, size_t num_threads, Vector<T> *kmers) {
-<<<<<<< HEAD
     size_t size = kmers->size();
     kmers->reserve(2 * size);
 
-    logger->trace("Adding reverse complements...");
+    logger->trace("Adding reverse-complement k-mers...");
     const std::vector<TAlphabet> complement_code = KmerExtractor2Bit().complement_code();
     for (T *kmer = kmers->data(); kmer != kmers->data() + size; ++kmer) {
         const T &rc = kmer::reverse_complement(k + 1, *kmer, complement_code);
-=======
-    logger->trace("Adding reverse-complement k-mers...");
-    size_t size = kmers->size();
-    if (size < 2) {
-        return;
-    }
-    // extra 20% for dummy kmers; better to waste some extra space now than to have a
-    // twice larger re-allocation after the reverse complements were added
-    kmers->reserve(2.4 * size);
-
-    T *kmer = kmers->data() + 1; // skip $$...$
-    const T *end = kmers->data() + size;
-    for(; kmer != end; ++kmer) {
-        const T &rc = rev_comp(k + 1, *kmer, KmerExtractorBOSS::kComplementCode);
->>>>>>> cc124c73
         if (get_first(rc) != get_first(*kmer)) {
             kmers->push_back(std::move(rc));
         } else {
@@ -244,20 +228,14 @@
     if (kmer_collector.is_both_strands_mode()) {
         add_reverse_complements(k, num_threads, &kmers);
     }
-<<<<<<< HEAD
+    
     logger->trace("Total number of real k-mers: {}", kmers.size());
 
     auto dummy_kmers = std::make_unique<Vector<KMER>>();
-    dummy_kmers->reserve(0.1 * kmers.size()); // ~10% of k-mers are dummy
+    dummy_kmers->reserve(0.1 * kmers.size()); // usually, ~10-20% of k-mers are dummy
     add_dummy_sink_kmers(k, kmers, dummy_kmers.get());
     logger->trace("Added {} dummy sink k-mers", dummy_kmers->size());
-=======
-
-    size_t original_end = kmers.size();
-    logger->trace("Total number of real k-mers: {}", original_end);
-    add_dummy_sink_kmers(k, &kmers);
-    logger->trace("Added {} dummy sink k-mers", kmers.size() - original_end);
->>>>>>> cc124c73
+
 
     size_t dummy_source_begin = dummy_kmers->size();
     add_dummy_source_kmers(k, kmers, dummy_kmers.get());
