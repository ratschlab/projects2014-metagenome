--- conflicted
+++ resolved
@@ -74,19 +74,9 @@
  * @tparam Container the data structure in which the k-mers were merged (e.g. a
  * ChunkedWaitQueue if using a SortedSetDisk or a Vector if using SortedSet).
  */
-<<<<<<< HEAD
-template <typename KmerCollector>
-void recover_source_dummy_nodes(const KmerCollector &kmer_collector,
-                                typename KmerCollector::Data *kmers) {
-    size_t k = kmer_collector.get_k() - 1;
-    size_t num_threads = kmer_collector.num_threads();
-
-    using KMER = std::remove_reference_t<decltype(utils::get_first((*kmers)[0]))>;
-=======
 template <typename Data>
 void recover_source_dummy_nodes(size_t k, size_t num_threads, Data *kmers) {
     using KMER = std::decay_t<decltype(utils::get_first((*kmers)[0]))>;
->>>>>>> 1d6cbf9d
 
     size_t dummy_begin = kmers->size();
     size_t num_dummy_parent_kmers = 0;
@@ -205,11 +195,7 @@
         return 0;
     }
     encoder->add(to_int(to_write.kmer));
-<<<<<<< HEAD
-    using KMER = std::remove_reference_t<decltype(utils::get_first(to_write.kmer))>;
-=======
     using KMER = std::decay_t<decltype(utils::get_first(to_write.kmer))>;
->>>>>>> 1d6cbf9d
     using TAlphabet = typename KMER::CharType;
 
     const KMER &kmer_to_write = utils::get_first(to_write.kmer);
@@ -243,13 +229,6 @@
 template <typename T, typename int_type>
 std::function<void(const T &v)>
 compressed_writer(common::EliasFanoEncoderBuffered<int_type> *encoder,
-<<<<<<< HEAD
-                  std::function<int_type(const T &v)> to_int) {
-    return [encoder, to_int](const T &v) { encoder->add(to_int(v)); };
-};
-
-// SFINAE structs to construct the integer type corresponding to T
-=======
                   const std::function<int_type(const T &v)> &to_int) {
     return [encoder, &to_int](const T &v) { encoder->add(to_int(v)); };
 };
@@ -259,19 +238,15 @@
  * #type member of the structs will be T::Wortdype if T is not a pair, and
  * std::pair<T::WordType, C> if T is a pair.
  */
->>>>>>> 1d6cbf9d
 template <typename T, typename = void>
 struct get_int_type {
     using type = typename T::WordType;
 };
 
-<<<<<<< HEAD
-=======
 /**
  * Specializes get_int_type for an std::pair<T,C>. The #type member will be set to
  * std::pair<T::WordType, C>.
  */
->>>>>>> 1d6cbf9d
 template <typename T>
 struct get_int_type<T, void_t<typename T::second_type>> {
     using type = std::pair<typename T::first_type::WordType, typename T::second_type>;
@@ -290,13 +265,10 @@
 void recover_source_dummy_nodes_disk(const KmerCollector &kmer_collector,
                                      typename KmerCollector::Data *kmers,
                                      ThreadPool &async_worker) {
-<<<<<<< HEAD
-=======
     constexpr size_t CHUNK_QUEUE_BUFFER_SIZE = 10000;
     constexpr size_t CHUNK_QUEUE_FENCE_SIZE = 1; // no of elements to traverse backwards
     constexpr size_t ENCODER_BUFFER_SIZE = 100'000;
 
->>>>>>> 1d6cbf9d
     std::filesystem::path tmp_dir = kmer_collector.tmp_dir();
     using T = typename KmerCollector::Value;
     using T_INT = typename get_int_type<T>::type;
@@ -324,11 +296,7 @@
 
     std::function<T_INT(const T &v)> to_intf = [](const T &v) { return to_int(v); };
     // this will contain dummy k-mers of prefix length 2
-<<<<<<< HEAD
-    common::EliasFanoEncoderBuffered<T_INT> dummy_l2(files_to_merge.back(), 100'000);
-=======
     common::EliasFanoEncoderBuffered<T_INT> dummy_l2(files_to_merge.back(), ENCODER_BUFFER_SIZE);
->>>>>>> 1d6cbf9d
     common::SortedSetDisk<T, T_INT> sorted_dummy_kmers(
             no_cleanup, kmer_collector.num_threads(), kmer_collector.buffer_size(),
             tmp_path2, kmer_collector.max_disk_space(), [](const T &) {}, 100, to_intf);
@@ -340,11 +308,7 @@
     size_t num_dummy_parent_kmers = 0;
     size_t num_parent_kmers = 0;
     // contains original kmers and non-redundant source dummy k-mers with prefix length 1
-<<<<<<< HEAD
-    common::EliasFanoEncoderBuffered<T_INT> original_and_l1(file_name, 100'000);
-=======
     common::EliasFanoEncoderBuffered<T_INT> original_and_l1(file_name, ENCODER_BUFFER_SIZE);
->>>>>>> 1d6cbf9d
     for (auto &it = kmers->begin(); it != kmers->end(); ++it) {
         num_parent_kmers++;
         const T el = *it;
@@ -372,15 +336,10 @@
         const filesystem::path tmp_path
                 = tmp_dir / ("dummy_source" + std::to_string(dummy_pref_len));
         const std::vector<string> chunk_files = sorted_dummy_kmers.files_to_merge();
-<<<<<<< HEAD
-        common::EliasFanoEncoderBuffered<T_INT> encoder(files_to_merge.back(), 100'000);
-        common::ChunkedWaitQueue<T> source(10000, 1, compressed_writer(&encoder, to_intf));
-=======
         common::EliasFanoEncoderBuffered<T_INT> encoder(files_to_merge.back(),
                                                         ENCODER_BUFFER_SIZE);
         common::ChunkedWaitQueue<T> source(CHUNK_QUEUE_BUFFER_SIZE, CHUNK_QUEUE_FENCE_SIZE,
                                            compressed_writer(&encoder, to_intf));
->>>>>>> 1d6cbf9d
         async_merge.enqueue([&chunk_files, &source]() {
             std::function<void(const T &)> on_new_item
                     = [&source](const T &v) { source.push(v); };
@@ -409,15 +368,10 @@
     uint32_t num_kmers = 0;
     // iterate to merge the data and write it to disk
     const std::vector<string> chunk_files = sorted_dummy_kmers.files_to_merge();
-<<<<<<< HEAD
-    common::EliasFanoEncoderBuffered<T_INT> encoder(files_to_merge.back(), 100'000);
-    common::ChunkedWaitQueue<T> source(10000, 1, compressed_writer(&encoder, to_intf));
-=======
     common::EliasFanoEncoderBuffered<T_INT> encoder(files_to_merge.back(),
                                                     ENCODER_BUFFER_SIZE);
     common::ChunkedWaitQueue<T> source(CHUNK_QUEUE_BUFFER_SIZE, CHUNK_QUEUE_FENCE_SIZE,
                                        compressed_writer(&encoder, to_intf));
->>>>>>> 1d6cbf9d
     async_merge.enqueue([&chunk_files, &source]() {
         std::function<void(const T &)> on_new_item
                 = [&source](const T &v) { source.push(v); };
@@ -501,12 +455,8 @@
                 recover_source_dummy_nodes_disk(kmer_collector_, &kmers, async_worker_);
             } else {
                 // kmer_collector stores (BOSS::k_ + 1)-mers
-<<<<<<< HEAD
-                recover_source_dummy_nodes(kmer_collector_, &kmers);
-=======
                 recover_source_dummy_nodes(kmer_collector_.get_k() - 1,
                                            kmer_collector_.num_threads(), &kmers);
->>>>>>> 1d6cbf9d
             }
             logger->trace("Dummy source k-mers were reconstructed in {} sec",
                           timer.elapsed());
