#include "boss_chunk_construct.hpp"

#include <ips4o.hpp>

#include "common/elias_fano_file_merger.hpp"
#include "common/logger.hpp"
#include "common/sorted_multiset.hpp"
#include "common/sorted_multiset_disk.hpp"
#include "common/sorted_set.hpp"
#include "common/sorted_set_disk.hpp"
#include "common/threads/threading.hpp"
#include "common/unix_tools.hpp"
#include "common/utils/file_utils.hpp"
#include "common/utils/template_utils.hpp"
#include "kmer/kmer_collector.hpp"
#include "kmer/kmer_to_int_converter.hpp"
#include "boss_chunk.hpp"


namespace mtg {
namespace succinct {

using mtg::common::logger;
using mtg::common::ChunkedWaitQueue;
using mtg::kmer::get_int_t;
using mtg::kmer::get_kmer_t;
using mtg::kmer::KmerCollector;
using mtg::kmer::KmerExtractorBOSS;
<<<<<<< HEAD
=======
using mtg::kmer::KmerExtractor2Bit;
>>>>>>> d754b68c
using utils::get_first;
using utils::get_first_type_t;
using TAlphabet = KmerExtractorBOSS::TAlphabet;

constexpr size_t ENCODER_BUFFER_SIZE = 100'000;


template <class Container, typename KMER>
inline void push_back(Container &kmers, const KMER &kmer) {
    if constexpr(utils::is_pair_v<typename Container::value_type>) {
        kmers.emplace_back(kmer, 0);
    } else {
        kmers.push_back(kmer);
    }
}

/**
 * Generates non-redundant dummy sink kmers (a1a2...ak->$) for the given #kmers_p.
 *
 * The method traverses #kmers_p and generates the corresponding dummy sink k-mer for each
 * kmer in #kmers_p. The dummy sink k-mer is added if it's not redundant, i.e. if there is
 * no kmer in #kmers_p with the same prefix. Since #kmers_p are ordered, the generated
 * dummy sink k-mers for a given edge label will also be ordered. The method keeps an
 * iterator for each edge label that points to the first k-mer with prefix greater or
 * equal to the current dummy k-mer. The current dummy k-mer is marked as redundant if its
 * corresponding iterator points to a kmer with identical prefix.
 * @tparam T the type of kmers being processed, typically either a KMer64/128/256 or an
 * std::pair<KMer64/128/256, int8/16/32> if counting kmers.
 * @param k node length (the actual k-mer has length k+1)
 * @param kmers_p list of sorted, non-redundant kmers of length k+1
<<<<<<< HEAD
 */
template <typename T>
void add_dummy_sink_kmers(size_t k, Vector<T> *kmers_p) {
    using KMER = get_first_type_t<T>;
    using KMER_INT = typename KMER::WordType;
    const size_t alphabet_size = KmerExtractorBOSS::alphabet.size();

    Vector<T> &kmers = *kmers_p;

    // points to the current k-mer with the given first character
    std::vector<size_t> max_it(alphabet_size);
    std::vector<size_t> it(alphabet_size);
    for (TAlphabet c = 1; c < alphabet_size; ++c) {
        std::vector<KMER_INT> zeros(k + 1, 0);
        zeros[k - 1] = c;
        it[c] = std::lower_bound(kmers.data(), kmers.data() + kmers.size(),
                                 KMER(zeros, k + 1), // the $$...i->$ k-mer
                                 [](const T &a, const KMER &b) -> bool {
                                     return get_first(a) < b;
                                 }) - kmers.data();
        max_it[c - 1] = it[c];
    }
    max_it[alphabet_size - 1] = kmers.size();

    std::vector<KMER> last_dummy(alphabet_size, KMER(0));
    size_t size = kmers.size();
    for (size_t i = 1; i < size; ++i) { // starting at 1 to skip the $$...$$ k-mer
        const KMER &kmer = get_first(kmers[i]);
        // none of the original k-mers is a dummy k-mer
        assert(kmer[1] != 0 && kmer[0] != 0);

        KMER dummy_sink = kmer;
        dummy_sink.to_next(k + 1, BOSS::kSentinelCode);

        TAlphabet last_char = kmer[0];

        while (it[last_char] < max_it[last_char]
                && KMER::less(get_first(kmers[it[last_char]]), dummy_sink)) {
            it[last_char]++;
        }
        if (last_dummy[last_char] != dummy_sink
            && (it[last_char] == max_it[last_char]
                || !KMER::compare_suffix(get_first(kmers[it[last_char]]), dummy_sink))) {
            push_back(kmers, dummy_sink);
            last_dummy[last_char] = dummy_sink;
        }
    }
}

/**
 * Adds non-redundant dummy source nodes with prefix length 1 for the given kmers.
 *
 * For each kmer in #kmers_p, the method creates the corresponding dummy sources with
 * sentinels of length 1 (aka dummy-1 sources). The method then checks if the dummy-1
 * source node is redundant, i.e. if there is another k-mer that is identical
 * except for the first character. For example, $ACGT is redundant with TACGT. To do this
 * efficiently, the method uses an iterator called dummy_it that points to the first kmer
 * with the suffix equal to or larger than the current kmer. Since #kmers_p are ordered,
 * the generated dummy-1 kmers will also be ordered as long as the last character
 * in the original k-mers stays the same. This means that dummy_it only needs to move
 * forward and must be reset only when the last character in the original kmer changes.
 *
 * For example, the k-mer ACG->T, generates the dummy-kmer $AC->G, while the k-mer AGG->T
 * generates the dummy k-mer $AG->T. Because ACG->T precedes AGG->T, so will their
 * generated dummy-1 kmers. To check if $AC->G is redundant, dummy_it is advanced until we
 * find or pass k-mers with the suffix AC. Then we check all kmers with the AC suffix, and
 * if we find one with the same edge label, such as TAC->G, then $AC->G is redundant and
 * will be skipped.
 */
template <typename T>
void add_dummy_source_kmers(size_t k, Vector<T> *kmers_p, size_t end) {
    using KMER = get_first_type_t<T>;
    Vector<T> &kmers = *kmers_p;

    // points to the first k-mer that may be redundant with the current dummy source k-mer
    size_t real_it = 0;

    for (size_t i = 1; i < end; ++i) { // starting at 1 to skip the $$...$$ k-mer
=======
 */
template <typename T>
void add_dummy_sink_kmers(size_t k, Vector<T> *kmers_p) {
    using KMER = get_first_type_t<T>;
    using KMER_INT = typename KMER::WordType;

    const size_t alphabet_size = KmerExtractorBOSS::alphabet.size();

    Vector<T> &kmers = *kmers_p;

    // points to the current k-mer with the given first character
    std::vector<size_t> max_it(alphabet_size);
    std::vector<size_t> it(alphabet_size);
    for (TAlphabet c = 1; c < alphabet_size; ++c) {
        std::vector<KMER_INT> zeros(k + 1, 0);
        zeros[k - 1] = c;
        it[c] = std::lower_bound(kmers.data(), kmers.data() + kmers.size(),
                                 KMER(zeros, k + 1), // the $$...i->$ k-mer
                                 [](const T &a, const KMER &b) -> bool {
                                     return get_first(a) < b;
                                 }) - kmers.data();
        max_it[c - 1] = it[c];
    }
    max_it[alphabet_size - 1] = kmers.size();

    std::vector<KMER> last_dummy(alphabet_size, KMER(0));
    size_t size = kmers.size();
    for (size_t i = 1; i < size; ++i) { // starting at 1 to skip the $$...$$ k-mer
>>>>>>> d754b68c
        const KMER &kmer = get_first(kmers[i]);
        // none of the original k-mers is a dummy k-mer
        assert(kmer[1] != 0 && kmer[0] != 0);

<<<<<<< HEAD
        if (kmer[k] != get_first(kmers[i - 1])[k]) {
            // the last (most significant) character changed -> reset the iterator
            real_it = 0;
=======
        KMER dummy_sink = kmer;
        dummy_sink.to_next(k + 1, BOSS::kSentinelCode);

        TAlphabet last_char = kmer[0];

        while (it[last_char] < max_it[last_char]
                && KMER::less(get_first(kmers[it[last_char]]), dummy_sink)) {
            it[last_char]++;
        }
        if (last_dummy[last_char] != dummy_sink
            && (it[last_char] == max_it[last_char]
                || !KMER::compare_suffix(get_first(kmers[it[last_char]]), dummy_sink))) {
            push_back(kmers, dummy_sink);
            last_dummy[last_char] = dummy_sink;
>>>>>>> d754b68c
        }
    }
}

<<<<<<< HEAD
        if (KMER::compare_suffix(kmer, get_first(kmers[i - 1])))
            continue; // i would generate the same dummy-1 k-mer as i-1, skip
=======
/**
 * Adds non-redundant dummy source nodes with prefix length 1 for the given kmers.
 *
 * For each kmer in #kmers_p, the method creates the corresponding dummy sources with
 * sentinels of length 1 (aka dummy-1 sources). The method then checks if the dummy-1
 * source node is redundant, i.e. if there is another k-mer that is identical
 * except for the first character. For example, $ACGT is redundant with TACGT. To do this
 * efficiently, the method uses an iterator called dummy_it that points to the first kmer
 * with the suffix equal to or larger than the current kmer. Since #kmers_p are ordered,
 * the generated dummy-1 kmers will also be ordered as long as the last character
 * in the original k-mers stays the same. This means that dummy_it only needs to move
 * forward and must be reset only when the last character in the original kmer changes.
 *
 * For example, the k-mer ACG->T, generates the dummy-kmer $AC->G, while the k-mer AGG->T
 * generates the dummy k-mer $AG->T. Because ACG->T precedes AGG->T, so will their
 * generated dummy-1 kmers. To check if $AC->G is redundant, dummy_it is advanced until we
 * find or pass k-mers with the suffix AC. Then we check all kmers with the AC suffix, and
 * if we find one with the same edge label, such as TAC->G, then $AC->G is redundant and
 * will be skipped.
 */
template <typename T>
void add_dummy_source_kmers(size_t k, Vector<T> *kmers_p, size_t end) {
    using KMER = get_first_type_t<T>;
    Vector<T> &kmers = *kmers_p;

    // points to the first k-mer that may be redundant with the current dummy source k-mer
    size_t real_it = 0;

    for (size_t i = 1; i < end; ++i) { // starting at 1 to skip the $$...$$ k-mer
        const KMER &kmer = get_first(kmers[i]);
        // none of the original k-mers is a dummy k-mer
        assert(kmer[1] != 0 && kmer[0] != 0);

        if (kmer[k] != get_first(kmers[i - 1])[k]) {
            // the last (most significant) character changed -> reset the iterator
            real_it = 0;
        }
>>>>>>> d754b68c

        if (KMER::compare_suffix(kmer, get_first(kmers[i - 1])))
            continue; // i would generate the same dummy-1 k-mer as i-1, skip

        KMER prev_kmer = kmer;
        prev_kmer.to_prev(k + 1, BOSS::kSentinelCode);

        while (real_it < end && KMER::less(get_first(kmers[real_it]), prev_kmer, 1)) {
            real_it++;
        }
        bool is_redundant = false;
        while (real_it < end
                && KMER::compare_suffix(get_first(kmers[real_it]), prev_kmer, 1)) {
            if (get_first(kmers[real_it])[0] == prev_kmer[0]) {  // edge labels match
                is_redundant = true;
                break;
            }
            real_it++;
        }
        if (!is_redundant) {
            push_back(kmers, prev_kmer);
        }
    }
}

<<<<<<< HEAD
template <typename T>
inline T
reverse_complement(size_t k, const T &v, const std::vector<TAlphabet> &complement_code) {
    using KMER = utils::get_first_type_t<T>;
    using INT = typename KMER::WordType;
    INT kmer = utils::get_first(v).data();
    constexpr uint64_t mask = KMER::kFirstCharMask;
    auto cc = [&complement_code](uint64_t v) { return complement_code[v]; };
    INT last_two_chars = cc(kmer & mask);
    kmer >>= KMER::kBitsPerChar;
    last_two_chars = (last_two_chars << KMER::kBitsPerChar) | cc(kmer & mask);
    kmer >>= KMER::kBitsPerChar;
    INT result = 0;
    for (uint32_t i = 2; i < k; ++i) {
        TAlphabet next_char = kmer & mask;
        assert(next_char >= 0 && next_char < complement_code.size());
        result = (result << KMER::kBitsPerChar) | cc(next_char);
        kmer >>= KMER::kBitsPerChar;
    }
    result = (result << 2 * KMER::kBitsPerChar) | last_two_chars;
    if constexpr (utils::is_pair_v<T>) {
        return T(KMER(result), v.second);
    } else {
        return KMER(result);
    }
}

template <typename T>
void add_reverse_complements(size_t k, size_t num_threads, Vector<T> *kmers) {
    logger->trace("Adding reverse complements...");
    // reserve space for the reverse complements and the ~10% dummy source/sink k-mers
    size_t size = kmers->size();
    if (size < 2) {
        return;
    }
    kmers->reserve(2 * size);

    const T *kmer = kmers->data() + 1;  // skip $$...$
    const T *end = kmers->data() + size;
    for(; kmer != end; ++kmer) {
        kmers->push_back(reverse_complement(k+1, *kmer, KmerExtractorBOSS::kComplementCode));
    }
    logger->trace("done. Sorting all real k-mers...");
    if constexpr (utils::is_pair_v<T>) {
        common::sort_and_merge(num_threads, reinterpret_cast<Vector<get_int_t<T>> *>(kmers));
    } else {
        ips4o::parallel::sort(kmers->begin(), kmers->end(),
                              utils::LessFirst(), num_threads);
        auto unique_end = std::unique(kmers->begin(), kmers->end());
        kmers->erase(unique_end, kmers->end());
    }
    logger->trace("...done. {}% of k-mers didn't have a reverse complement",
                  (kmers->size() - size) * 100. / size);
}

// Although this function could be parallelized better,
// the experiments show it's already fast enough.
/**
 * Adds dummy nodes for the given kmers.
 * The method first adds dummy sink kmers, then dummy sources with sentinels of length 1
 * (aka dummy-1 sources). The method will then gradually add dummy sources with sentinels
 * of length 2, 3, ... up to k-1.
 *
 * @param k the node length in the BOOS graph (so k-mer length is k+1)
 * @param num_threads number of threads available for sorting
 * @param both_strands for each k-mer, also add its reverse complement
 * @tparam T the type of kmers being processed, typically either a KMer64/128/256 or an
 * std::pair<KMer64/128/256, int8/16/32> if counting kmers.
 */
template <typename T>
void recover_dummy_nodes(size_t k, size_t num_threads, bool both_strands, Vector<T> *kmers_p) {
    using KMER = get_first_type_t<T>;
    Vector<T> &kmers = *kmers_p;

    if (both_strands) {
        add_reverse_complements(k, num_threads, &kmers);
    }
    size_t original_end = kmers.size();
    logger->trace("Total number of real k-mers: {}", original_end);
    add_dummy_sink_kmers(k, &kmers);

    size_t dummy_source_begin = kmers.size();
    add_dummy_source_kmers(k, &kmers, original_end);

=======
// Although this function could be parallelized better,
// the experiments show it's already fast enough.
/**
 * Adds dummy nodes for the given kmers.
 * The method first adds dummy sink kmers, then dummy sources with sentinels of length 1
 * (aka dummy-1 sources). The method will then gradually add dummy sources with sentinels
 * of length 2, 3, ... up to k-1.
 *
 * @param k the node length in the BOOS graph (so k-mer length is k+1)
 * @tparam T the type of kmers being processed, typically either a KMer64/128/256 or an
 * std::pair<KMer64/128/256, int8/16/32> if counting kmers.
 */
template <typename T>
void recover_dummy_nodes(size_t k, size_t num_threads, Vector<T> *kmers_p) {
    using KMER = get_first_type_t<T>;
    Vector<T> &kmers = *kmers_p;
    size_t original_end = kmers.size();

    add_dummy_sink_kmers(k, &kmers);

    size_t dummy_source_begin = kmers.size();
    add_dummy_source_kmers(k, &kmers, original_end);

>>>>>>> d754b68c
    ips4o::parallel::sort(kmers.begin() + dummy_source_begin, kmers.end(),
                          utils::LessFirst(), num_threads);

    logger->trace("Number of dummy k-mers with dummy prefix of length 1: {}",
                  kmers.size() - dummy_source_begin);

    for (size_t c = 2; c < k + 1; ++c) {
        size_t dummy_end = kmers.size();

        for (size_t i = dummy_source_begin; i < dummy_end; ++i) {
            KMER kmer = get_first(kmers[i]);
            if (KMER::compare_suffix(kmer, get_first(kmers[i - 1])))
                continue; // i would generate the same dummy source k-mer as i-1, skip

            kmer.to_prev(k + 1, BOSS::kSentinelCode);
            push_back(kmers, kmer);
        }
        dummy_source_begin = dummy_end;
        ips4o::parallel::sort(kmers.begin() + dummy_source_begin, kmers.end(),
                              utils::LessFirst(), num_threads);

        logger->trace("Number of dummy k-mers with dummy prefix of length {}: {}", c,
                      kmers.size() - dummy_source_begin);
    }

    ips4o::parallel::sort(kmers.begin(), kmers.end(),
                          utils::LessFirst(), num_threads);
}

template <typename T>
using Encoder = common::EliasFanoEncoderBuffered<T>;
template <typename T>
using Decoder = common::EliasFanoDecoder<T>;

/**
 * Splits #kmers by W (kmer[0]) and F (kmer[k]) into |ALPHABET\{$}|^2 chunks.
<<<<<<< HEAD
 */
template <typename T>
std::vector<std::string>
split(size_t k, const std::filesystem::path &dir, const ChunkedWaitQueue<T> &kmers) {
    using T_INT = get_int_t<T>;

    const uint8_t alphabet_size = KmerExtractorBOSS::alphabet.size();

    size_t chunk_count = std::pow(alphabet_size - 1, 2);

    logger->trace("Splitting k-mers into {} chunks...", chunk_count);

    std::vector<Encoder<T_INT>> sinks;
    std::vector<std::string> names(chunk_count);
    for (size_t i = 0; i < names.size(); ++i) {
        names[i] = dir/("original_split_by_F_W_" + std::to_string(i));
=======
 * T_REAL: type KmerExtractorT::KMerBOSS representing k-mers over the alphabet
 * without the sentinel character (e.g., ACGT).
 */
template <typename T_REAL>
std::vector<std::string> split(size_t k,
                               const std::filesystem::path &dir,
                               const ChunkedWaitQueue<T_REAL> &kmers) {
    using T_INT_REAL = get_int_t<T_REAL>;

    const uint8_t alphabet_size = KmerExtractor2Bit().alphabet.size();

    size_t chunk_count = std::pow(alphabet_size, 2);

    logger->trace("Splitting k-mers into {} chunks...", chunk_count);

    std::vector<Encoder<T_INT_REAL>> sinks;
    std::vector<std::string> names(chunk_count);
    for (size_t i = 0; i < names.size(); ++i) {
        names[i] = dir/("real_F_W_" + std::to_string(i));
>>>>>>> d754b68c
        sinks.emplace_back(names[i], ENCODER_BUFFER_SIZE);
    }

    size_t num_parent_kmers = 0;
    for (auto &it = kmers.begin(); it != kmers.end(); ++it) {
<<<<<<< HEAD
        const T &kmer = *it;
        TAlphabet F = get_first(kmer)[k];
        TAlphabet W = get_first(kmer)[0];

        if (W == 0) {
            // erase the $$$...$ k-mer that was added at the beginning
            // it will be added as a source dummy k-mer later
            assert(F == 0);
            continue;
        }
        assert(F != 0);

        // subtract 1 -- the sentinel with code 0
        size_t idx = (F - 1) * (alphabet_size - 1) + (W - 1);
        sinks[idx].add(reinterpret_cast<const T_INT&>(kmer));
        num_parent_kmers++;
    }
    std::for_each(sinks.begin(), sinks.end(), [](auto &f) { f.finish(); });
    logger->trace("Total number of non-dummy k-mers: {}", num_parent_kmers);
    return names;
}

template <typename Decoder, typename KMER>
void skip_same_suffix(const KMER &el, Decoder &decoder, size_t suf) {
    while (!decoder.empty()) {
        KMER kmer(decoder.top());
        if (!KMER::compare_suffix(kmer, el, suf)) {
            break;
        }
        decoder.pop();
=======
        const T_REAL &kmer = *it;
        TAlphabet F = get_first(kmer)[k];
        TAlphabet W = get_first(kmer)[0];
        size_t idx = F * alphabet_size + W;
        sinks[idx].add(reinterpret_cast<const T_INT_REAL &>(kmer));
        num_parent_kmers++;
    }
    std::for_each(sinks.begin(), sinks.end(), [](auto &f) { f.finish(); });
    logger->trace("Total number of non-dummy k-mers: {}", num_parent_kmers);
    return names;
}

template <typename Decoder, typename KMER>
void skip_same_suffix(const KMER &el, Decoder &decoder, size_t suf) {
    while (!decoder.empty()) {
        KMER kmer(decoder.top());
        if (!KMER::compare_suffix(kmer, el, suf)) {
            break;
        }
        decoder.pop();
    }
}

// construct word `...1001001001` with k ones for lifting k-mers
template <typename WordType>
inline WordType get_sentinel_delta(size_t char_width, size_t k) {
    assert(char_width * k <= sizeof(WordType) * 8);
    WordType word = 0;
    for (size_t i = 0; i < k; ++i) {
        word <<= char_width;
        word |= 1;
    }
    return word;
}

// transforms k-mer to the new character width
template <typename KMER_TO, typename KMER_FROM>
inline __attribute__((always_inline))
typename KMER_TO::WordType transform(const KMER_FROM &kmer, size_t k) {
    static constexpr size_t L1 = KMER_FROM::kBitsPerChar;
    static constexpr size_t L2 = KMER_TO::kBitsPerChar;
    static_assert(L2 >= L1);
    static_assert(L2 <= L1 + 1);
    assert(sizeof(typename KMER_TO::WordType)
            >= sizeof(typename KMER_FROM::WordType));

    if constexpr(L1 == L2) {
        return kmer.data();

    } else {
        typename KMER_TO::WordType word = 0;

        static constexpr uint64_t char_mask = (1ull << L1) - 1;

        for (int pos = L1 * (k - 1); pos >= 0; pos -= L1) {
            word <<= L2;
            assert(kmer[pos / L1] + 1 <= sdsl::bits::lo_set[L2]);
            word |= static_cast<uint64_t>(kmer.data() >> pos) & char_mask;
        }

        return word;
    }
}

static const uint16_t lookup_2_3[256] = {
    0,    1,    2,    3,    8,    9,    10,   11,   16,   17,   18,   19,   24,
    25,   26,   27,   64,   65,   66,   67,   72,   73,   74,   75,   80,   81,
    82,   83,   88,   89,   90,   91,   128,  129,  130,  131,  136,  137,  138,
    139,  144,  145,  146,  147,  152,  153,  154,  155,  192,  193,  194,  195,
    200,  201,  202,  203,  208,  209,  210,  211,  216,  217,  218,  219,  512,
    513,  514,  515,  520,  521,  522,  523,  528,  529,  530,  531,  536,  537,
    538,  539,  576,  577,  578,  579,  584,  585,  586,  587,  592,  593,  594,
    595,  600,  601,  602,  603,  640,  641,  642,  643,  648,  649,  650,  651,
    656,  657,  658,  659,  664,  665,  666,  667,  704,  705,  706,  707,  712,
    713,  714,  715,  720,  721,  722,  723,  728,  729,  730,  731,  1024, 1025,
    1026, 1027, 1032, 1033, 1034, 1035, 1040, 1041, 1042, 1043, 1048, 1049, 1050,
    1051, 1088, 1089, 1090, 1091, 1096, 1097, 1098, 1099, 1104, 1105, 1106, 1107,
    1112, 1113, 1114, 1115, 1152, 1153, 1154, 1155, 1160, 1161, 1162, 1163, 1168,
    1169, 1170, 1171, 1176, 1177, 1178, 1179, 1216, 1217, 1218, 1219, 1224, 1225,
    1226, 1227, 1232, 1233, 1234, 1235, 1240, 1241, 1242, 1243, 1536, 1537, 1538,
    1539, 1544, 1545, 1546, 1547, 1552, 1553, 1554, 1555, 1560, 1561, 1562, 1563,
    1600, 1601, 1602, 1603, 1608, 1609, 1610, 1611, 1616, 1617, 1618, 1619, 1624,
    1625, 1626, 1627, 1664, 1665, 1666, 1667, 1672, 1673, 1674, 1675, 1680, 1681,
    1682, 1683, 1688, 1689, 1690, 1691, 1728, 1729, 1730, 1731, 1736, 1737, 1738,
    1739, 1744, 1745, 1746, 1747, 1752, 1753, 1754, 1755
};

template <>
inline __attribute__((always_inline)) sdsl::uint128_t
transform<kmer::KMerBOSS<sdsl::uint128_t, 3>, kmer::KMerBOSS<uint64_t, 2>>(
        const kmer::KMerBOSS<uint64_t, 2> &kmer, size_t /*k*/) {
    const uint8_t *kmer_char = reinterpret_cast<const uint8_t *>(&kmer);
    // transform 64-bit kmer to 128 bits
    return static_cast<sdsl::uint128_t>(lookup_2_3[kmer_char[7]]) << 84
            | static_cast<sdsl::uint128_t>(lookup_2_3[kmer_char[6]]) << 72
            | static_cast<sdsl::uint128_t>(lookup_2_3[kmer_char[5]]) << 60
            | static_cast<uint64_t>(lookup_2_3[kmer_char[4]]) << 48
            | static_cast<uint64_t>(lookup_2_3[kmer_char[3]]) << 36
            | static_cast<uint64_t>(lookup_2_3[kmer_char[2]]) << 24
            | static_cast<uint64_t>(lookup_2_3[kmer_char[1]]) << 12
            | lookup_2_3[kmer_char[0]];
}

template <>
inline __attribute__((always_inline)) sdsl::uint256_t
transform<kmer::KMerBOSS<sdsl::uint256_t, 3>, kmer::KMerBOSS<sdsl::uint128_t, 2>>(
        const kmer::KMerBOSS<sdsl::uint128_t, 2> &kmer, size_t /*k*/) {
    const uint8_t *kmer_char = reinterpret_cast<const uint8_t *>(&kmer);
    // transform 128-bit kmer to 256 bits
    return sdsl::uint256_t(0, static_cast<sdsl::uint128_t>(lookup_2_3[kmer_char[15]]) << 52)
            | sdsl::uint256_t(static_cast<uint64_t>(lookup_2_3[kmer_char[14]]) << 48
                                | static_cast<uint64_t>(lookup_2_3[kmer_char[13]]) << 36
                                | static_cast<uint64_t>(lookup_2_3[kmer_char[12]]) << 24
                                | static_cast<uint64_t>(lookup_2_3[kmer_char[11]]) << 12
                                | static_cast<uint64_t>(lookup_2_3[kmer_char[10]])
                            ) << 120
            | sdsl::uint128_t(static_cast<uint64_t>(lookup_2_3[kmer_char[9]]) << 48
                                | static_cast<uint64_t>(lookup_2_3[kmer_char[8]]) << 36
                                | static_cast<uint64_t>(lookup_2_3[kmer_char[7]]) << 24
                                | static_cast<uint64_t>(lookup_2_3[kmer_char[6]]) << 12
                                | static_cast<uint64_t>(lookup_2_3[kmer_char[5]])
                            ) << 60
            | (static_cast<uint64_t>(lookup_2_3[kmer_char[4]]) << 48
                        | static_cast<uint64_t>(lookup_2_3[kmer_char[3]]) << 36
                        | static_cast<uint64_t>(lookup_2_3[kmer_char[2]]) << 24
                        | static_cast<uint64_t>(lookup_2_3[kmer_char[1]]) << 12
                        | lookup_2_3[kmer_char[0]]);
}

// shift to the next dummy sink and add +1 to each character of the k-mer
template <typename KMER_TO, typename KMER_FROM>
inline typename KMER_TO::WordType get_sink_and_lift(const KMER_FROM &kmer, size_t k) {
    static constexpr int L1 = KMER_FROM::kBitsPerChar;
    static constexpr int L2 = KMER_TO::kBitsPerChar;
    static_assert(L2 >= L1);
    static_assert(L2 <= L1 + 1);
    assert(sizeof(typename KMER_TO::WordType)
            >= sizeof(typename KMER_FROM::WordType));

    static constexpr uint64_t first_char_mask_1 = (1ull << L1) - 1;

    typename KMER_TO::WordType word = (kmer.data() & first_char_mask_1) + 1;

    for (int pos = L1 * (k - 1); pos >= L1 * 2; pos -= L1) {
        word <<= L2;
        assert(kmer[pos / L1] + 1 <= sdsl::bits::lo_set[L2]);
        word |= (static_cast<uint64_t>(kmer.data() >> pos) & first_char_mask_1) + 1;
>>>>>>> d754b68c
    }

    word <<= L2;

    return word;
}

/**
 * Generates non-redundant dummy-1 source k-mers and dummy sink kmers from #kmers.
 * @return a triplet containing the names of the original k-mer blocks, the dummy-1 source
 * k-mer blocks and the dummy sink k-mers
 */
<<<<<<< HEAD
template <typename T>
=======
template <typename T_REAL, typename T>
>>>>>>> d754b68c
std::tuple<std::vector<std::string>, std::vector<std::string>, std::string>
generate_dummy_1_kmers(size_t k,
                       size_t num_threads,
                       const std::filesystem::path &dir,
<<<<<<< HEAD
                       ChunkedWaitQueue<T> *kmers) {
    using KMER = get_first_type_t<T>; // 64/128/256-bit KmerBOSS
    using KMER_INT = typename KMER::WordType; // 64/128/256-bit integer

    // for a DNA alphabet, this will contain 16 chunks, split by kmer[0] and kmer[1]
    std::vector<std::string> original_split_by_F_W = split(k, dir, *kmers);

    const uint8_t alphabet_size = KmerExtractorBOSS::alphabet.size();
=======
                       ChunkedWaitQueue<T_REAL> &kmers) {
    using KMER = get_first_type_t<T>; // 64/128/256-bit KmerExtractorBOSS::KmerBOSS
    using KMER_INT = typename KMER::WordType; // KmerExtractorBOSS::KmerBOSS::WordType

    using KMER_REAL = get_first_type_t<T_REAL>; // KmerExtractorT::KmerBOSS without sentinel
    using KMER_INT_REAL = typename KMER_REAL::WordType; // KmerExtractorT::KmerBOSS::WordType

    // for a DNA alphabet, this will contain 16 chunks, split by kmer[0] and kmer[1]
    std::vector<std::string> real_F_W = split(k, dir, kmers);

    const uint8_t alphabet_size = KmerExtractor2Bit().alphabet.size();
>>>>>>> d754b68c

    std::vector<Encoder<KMER_INT>> dummy_l1_chunks;
    std::vector<Encoder<KMER_INT>> dummy_sink_chunks;
    std::vector<std::string> dummy_l1_names(alphabet_size);
    std::vector<std::string> dummy_sink_names(alphabet_size);
    for (TAlphabet i = 0; i < alphabet_size; ++i) {
        dummy_l1_names[i] = dir/("dummy_source_1_" + std::to_string(i));
        dummy_sink_names[i] = dir/("dummy_sink_" + std::to_string(i));
        dummy_l1_chunks.emplace_back(dummy_l1_names[i], ENCODER_BUFFER_SIZE);
        dummy_sink_chunks.emplace_back(dummy_sink_names[i], ENCODER_BUFFER_SIZE);
    }

    logger->trace("Generating dummy-1 source k-mers and dummy sink k-mers...");
<<<<<<< HEAD
    #pragma omp parallel for num_threads(num_threads) schedule(dynamic, 1)
    for (TAlphabet F = 1; F < alphabet_size; ++F) {  // skip $$..$
        std::vector<std::string> F_chunks(  // chunks with k-mers ***F*
                original_split_by_F_W.begin() + (F - 1) * (alphabet_size - 1),
                original_split_by_F_W.begin() + F * (alphabet_size - 1));
        common::MergeDecoder<KMER_INT> it(F_chunks, false);

        std::vector<std::string> W_chunks;  // chunks with k-mers of the form ****F
        for (TAlphabet c = 1; c < alphabet_size; ++c) {
            W_chunks.push_back(original_split_by_F_W[(c - 1) * (alphabet_size - 1) + (F - 1)]);
        }
        common::ConcatDecoder<KMER_INT> sink_gen_it(W_chunks);
        while (!it.empty()) {
            KMER dummy_source(it.pop());
            // skip k-mers that would generate identical source dummy k-mers
            skip_same_suffix(dummy_source, it, 0);
            dummy_source.to_prev(k + 1, BOSS::kSentinelCode);
            // generate dummy sink k-mers from all non-dummy kmers smaller than |dummy_source|
            while (!sink_gen_it.empty()
                    && sink_gen_it.top() < dummy_source.data()) {
                KMER v(sink_gen_it.pop());
                // skip k-mers with the same suffix as v, as they generate identical dummy
                // sink k-mers
                skip_same_suffix(v, sink_gen_it, 1);
                v.to_next(k + 1, BOSS::kSentinelCode);
                dummy_sink_chunks[F].add(v.data());
            }
            if (!sink_gen_it.empty()) {
                KMER top(sink_gen_it.top());
                if (KMER::compare_suffix(top, dummy_source, 1)) {
=======
    uint64_t num_sink = 0;
    uint64_t num_source = 0;

    static constexpr size_t L = KMER::kBitsPerChar;
    KMER_INT kmer_delta = get_sentinel_delta<KMER_INT>(L, k + 1);
    // reset kmer[1] (the first character in k-mer, $ in dummy source) to zero
    kmer_delta &= ~KMER_INT(((1ull << L) - 1) << L);

    #pragma omp parallel for num_threads(num_threads) schedule(dynamic, 1)
    for (TAlphabet F = 0; F < alphabet_size; ++F) {

        // stream k-mers of pattern ***F*
        std::vector<std::string> F_chunks(real_F_W.begin() + F * alphabet_size,
                                          real_F_W.begin() + (F + 1) * alphabet_size);
        common::MergeDecoder<KMER_INT_REAL> it(F_chunks, false);

        std::vector<std::string> W_chunks;  // chunks with k-mers of the form ****F
        for (TAlphabet c = 0; c < alphabet_size; ++c) {
            W_chunks.push_back(real_F_W[c * alphabet_size + F]);
        }
        common::ConcatDecoder<KMER_INT_REAL> sink_gen_it(W_chunks);

        while (!it.empty()) {
            KMER_REAL dummy_source(it.pop());
            // skip k-mers that would generate identical source dummy k-mers
            skip_same_suffix(dummy_source, it, 0);
            dummy_source.to_prev(k + 1, 0);
            // generate dummy sink k-mers from all non-dummy kmers smaller than |dummy_source|
            while (!sink_gen_it.empty()
                    && sink_gen_it.top() < dummy_source.data()) {
                KMER_REAL v(sink_gen_it.pop());
                // skip k-mers with the same suffix as v, as they generate identical dummy
                // sink k-mers
                skip_same_suffix(v, sink_gen_it, 1);
                dummy_sink_chunks[F].add(get_sink_and_lift<KMER>(v, k + 1));
                num_sink++;
            }
            if (!sink_gen_it.empty()) {
                KMER_REAL top(sink_gen_it.top());
                if (KMER_REAL::compare_suffix(top, dummy_source, 1)) {
>>>>>>> d754b68c
                    // The source dummy k-mer #dummy_source generated from #it is
                    // redundant iff it shares its suffix with another real k-mer (#top).
                    // In this case, #top generates a dummy sink k-mer redundant with #it.
                    // So if #dummy_source is redundant, the sink generated from #top is
                    // also redundant - so it's being skipped
                    skip_same_suffix(top, sink_gen_it, 1);
                    continue;
                }
            }
<<<<<<< HEAD
            dummy_l1_chunks[F].add(dummy_source.data());
        }
        // handle leftover sink_gen_it
        while (!sink_gen_it.empty()) {
            KMER v(sink_gen_it.pop());
            skip_same_suffix(v, sink_gen_it, 1);
            v.to_next(k + 1, BOSS::kSentinelCode);
            dummy_sink_chunks[F].add(v.data());
=======
            // lift all and reset the first character to the sentinel 0 (apply mask)
            dummy_l1_chunks[F].add(transform<KMER>(dummy_source, k + 1) + kmer_delta);
            num_source++;
        }
        // handle leftover sink_gen_it
        while (!sink_gen_it.empty()) {
            KMER_REAL v(sink_gen_it.pop());
            skip_same_suffix(v, sink_gen_it, 1);
            dummy_sink_chunks[F].add(get_sink_and_lift<KMER>(v, k + 1));
            num_sink++;
>>>>>>> d754b68c
        }
    }

    for (TAlphabet i = 0; i < alphabet_size; ++i) {
        dummy_sink_chunks[i].finish();
        dummy_l1_chunks[i].finish();
    }

<<<<<<< HEAD
    // dummy sink k-mers are partitioned into blocks by F (kmer[1]), so simply
    // concatenating the blocks will result in a single ordered block
=======
    logger->trace("Generated {} dummy sink and {} dummy source k-mers",
                  num_sink, num_source);

    // dummy sink k-mers are partitioned into blocks by F (kmer[1]), so simply
    // concatenating the blocks will result in a single ordered block
    logger->trace("Concatenating blocks of dummy sink k-mers ({} -> 1)...",
                  dummy_sink_names.size());
>>>>>>> d754b68c
    std::string dummy_sink_name = dir/"dummy_sink";
    common::concat(dummy_sink_names, dummy_sink_name);

    // similarly, the 16 blocks of the original k-mers can be concatenated in groups of
    // 4 without destroying the order
<<<<<<< HEAD
    std::vector<std::string> real_split_by_W;
    for (TAlphabet W = 1; W < alphabet_size; ++W) {
        std::vector<std::string> blocks;
        for (TAlphabet F = 1; F < alphabet_size; ++F) {
            blocks.push_back(original_split_by_F_W[(F - 1) * (alphabet_size - 1) + W - 1]);
=======
    logger->trace("Concatenating blocks of original real k-mers ({} -> {})...",
                  real_F_W.size(), alphabet_size);
    std::vector<std::string> real_split_by_W;
    for (TAlphabet W = 0; W < alphabet_size; ++W) {
        std::vector<std::string> blocks;
        for (TAlphabet F = 0; F < alphabet_size; ++F) {
            blocks.push_back(real_F_W[F * alphabet_size + W]);
>>>>>>> d754b68c
        }
        real_split_by_W.push_back(dir/("real_split_by_W_" + std::to_string(W)));
        common::concat(blocks, real_split_by_W.back());
    }
    return { real_split_by_W, dummy_l1_names, dummy_sink_name };
<<<<<<< HEAD
}

/** Merges #original_kmers with #reverse_complements and places the result into #kmers */
template <typename T, typename T_INT>
static void merge(common::EliasFanoDecoder<T_INT> &original_kmers,
                  ChunkedWaitQueue<T_INT> &reverse_complements,
                  ChunkedWaitQueue<T> *kmers) {
    std::optional<T_INT> orig = original_kmers.next();
    auto &kmers_int = reinterpret_cast<ChunkedWaitQueue<T_INT> &>(*kmers);
    uint64_t duplicates = 0;
    for (auto &it = reverse_complements.begin(); it != reverse_complements.end(); ++it) {
        while (orig.has_value() && get_first(orig.value()) < get_first(*it)) {
            kmers_int.push(orig.value());
            orig = original_kmers.next();
        }
        if (!orig.has_value() || get_first(orig.value()) > get_first(*it)) {
            kmers_int.push(*it);
        } else {
            duplicates++;
            if constexpr (utils::is_pair_v<T_INT>) {
                constexpr auto max = std::numeric_limits<typename T_INT::second_type>::max();
                if (orig.value().second < max - (*it).second) {
                    kmers_int.push({ get_first(*it), orig.value().second + (*it).second });
                } else {
                    kmers_int.push({ get_first(*it), max });
                }
            } else {
                kmers_int.push(*it);
            }
            orig = original_kmers.next();
        }
    }
    while (orig.has_value()) {
        kmers_int.push(orig.value());
        orig = original_kmers.next();
    }
    logger->trace("Number of k-mers that had a reverse complement: {}", duplicates);
    kmers->shutdown();
}

/**
 * Adds reverse complements
 */
template <typename T, typename T_INT>
void add_reverse_complements(size_t k,
                             const std::filesystem::path &dir,
                             ThreadPool& async_worker,
                             common::SortedSetDisk<T_INT> *rc_set,
                             ChunkedWaitQueue<T> *kmers) {
    logger->trace("Adding reverse complements...");
    common::EliasFanoEncoderBuffered<T_INT> original(dir/"original", ENCODER_BUFFER_SIZE);
    for (auto &it = ++kmers->begin(); it != kmers->end(); ++it) {
        const T &reverse = reverse_complement(k + 1, *it, KmerExtractorBOSS::kComplementCode);
        rc_set->add(reinterpret_cast<const T_INT &>(reverse));
        const T &kmer = *it;
        original.add(reinterpret_cast<const T_INT &>(kmer));
    }
    original.finish();
    // start merging #original with #reverse_complements into #kmers
    kmers->reset();
    async_worker.enqueue([rc_set, &dir, kmers](){
      ChunkedWaitQueue<T_INT> &reverse_complements = rc_set->data(true);
      common::EliasFanoDecoder<T_INT> original_kmers(dir/"original");
      merge(original_kmers, reverse_complements, kmers);
    });
=======
>>>>>>> d754b68c
}

/**
 * Specialization of recover_dummy_nodes for a disk-based container, such as
 * #SortedSetDisk and #SortedMultisetDisk.
 * The method first traverses the original kmers and generates dummy source k-mers of
 * prefix length 1 (dummy-1). At the next step, the non-redundant dummy-1 kmers are merged
 * with the original k-mers.
 * The method then gradually constructs dummy-i k-mers for i=2..k and writes them into
 * separate files, de-duped and sorted.
 * The final result is obtained by merging the original #kmers and dummy-1 kmers with
 * the dummy-k kmers, for k=2..k
 */
<<<<<<< HEAD
template <class KmerCollector, typename T>
void recover_dummy_nodes_disk(const KmerCollector &kmer_collector,
                              bool both_strands,
                              ChunkedWaitQueue<T> *kmers,
                              ThreadPool &async_worker) {
    using KMER = get_first_type_t<T>; // 64/128/256-bit KmerBOSS
    using T_INT = get_int_t<T>; // either KMER_INT or <KMER_INT, count>
=======
template <class KmerCollector, typename T_REAL, typename T>
void recover_dummy_nodes_disk(const KmerCollector &kmer_collector,
                              ChunkedWaitQueue<T_REAL> &kmers,
                              ChunkedWaitQueue<T> *kmers_out,
                              ThreadPool &async_worker) {
    using KMER_REAL = get_first_type_t<T_REAL>; // 64/128/256-bit KmerBOSS
    using T_INT_REAL = get_int_t<T_REAL>; // either KMER_INT or <KMER_INT, count>

    using KMER = get_first_type_t<T>; // 64/128/256-bit KmerBOSS with sentinel $
>>>>>>> d754b68c
    using KMER_INT = typename KMER::WordType; // 64/128/256-bit integer

    const uint8_t alphabet_size = KmerExtractorBOSS::alphabet.size();

<<<<<<< HEAD

    size_t k = kmer_collector.get_k() - 1;
    const std::filesystem::path dir = kmer_collector.tmp_dir();
    size_t num_threads = kmer_collector.num_threads();

    // compute the reverse complements of #kmers and place them in #rc_set
    std::string rc_dir = dir/"rc";
    std::filesystem::create_directory(rc_dir);
    common::SortedSetDisk<T_INT> rc_set(num_threads, kmer_collector.buffer_size(), rc_dir,
                                        std::numeric_limits<size_t>::max());
    if (both_strands) {
        add_reverse_complements(k, dir, async_worker, &rc_set, kmers);
    }
=======
    size_t k = kmer_collector.get_k() - 1;
    const std::filesystem::path dir = kmer_collector.tmp_dir();
>>>>>>> d754b68c

    std::string dummy_sink_name;
    std::vector<std::string> real_split_by_W;
    std::vector<std::string> dummy_names;
    std::tie(real_split_by_W, dummy_names, dummy_sink_name)
<<<<<<< HEAD
            = generate_dummy_1_kmers(k, num_threads, dir, kmers);

    // stores the sorted original kmers and dummy-1 k-mers
    std::vector<std::string> dummy_chunks = { dummy_sink_name };
    std::vector<std::string> dummy_next_names(alphabet_size);
=======
            = generate_dummy_1_kmers<T_REAL, T>(k, kmer_collector.num_threads(), dir, kmers);

    // stores the sorted original kmers and dummy-1 k-mers
    std::vector<std::string> dummy_chunks = { dummy_sink_name };
>>>>>>> d754b68c
    // generate dummy k-mers of prefix length 1..k
    logger->trace("Starting generating dummy-1..k source k-mers...");
    for (size_t dummy_pref_len = 1; dummy_pref_len <= k; ++dummy_pref_len) {
        // this will compress all sorted dummy k-mers of given prefix length
        for (const std::string &f : dummy_names) {
            dummy_chunks.push_back(f);
        }

<<<<<<< HEAD
=======
        std::vector<std::string> dummy_next_names(alphabet_size);
>>>>>>> d754b68c
        std::vector<Encoder<KMER_INT>> dummy_next_chunks;
        for (TAlphabet i = 0; i < alphabet_size; ++i) {
            dummy_next_names[i] = dir/("dummy_source_"
                    + std::to_string(dummy_pref_len + 1) + "_" + std::to_string(i));
            dummy_next_chunks.emplace_back(dummy_next_names[i], ENCODER_BUFFER_SIZE);
        }

        KMER prev_kmer(0);
        uint64_t num_kmers = 0;
        const std::function<void(const KMER_INT &)> &write_dummy = [&](const KMER_INT &v) {
            KMER kmer(v);
            kmer.to_prev(k + 1, BOSS::kSentinelCode);
            if (prev_kmer != kmer) {
                dummy_next_chunks[kmer[0]].add(kmer.data());
                prev_kmer = std::move(kmer);
            }
            num_kmers++;
        };
        common::merge_files(dummy_names, write_dummy, false);

        std::for_each(dummy_next_chunks.begin(), dummy_next_chunks.end(),
                      [](auto &v) { v.finish(); });
<<<<<<< HEAD
        std::swap(dummy_names, dummy_next_names);
=======
        dummy_names = std::move(dummy_next_names);
>>>>>>> d754b68c
        logger->trace("Number of dummy k-mers with dummy prefix of length {}: {}",
                      dummy_pref_len, num_kmers);
    }
    // remove the last chunks with .up and .count
    const std::function<void(const KMER_INT &)> on_merge = [](const KMER_INT &) {};
    common::merge_files(dummy_names, on_merge);

    // at this point, we have the original k-mers and dummy-1 k-mers in original_and_dummy_l1,
    // the dummy-x k-mers in dummy_source_{x}, and we merge them all into a single stream
<<<<<<< HEAD
    kmers->reset();
    // add the main dummy source k-mer
    if constexpr (utils::is_pair_v<T>) {
        kmers->push({KMER(0), 0});
    } else {
        kmers->push(KMER(0));
    }
    // push all other dummy and non-dummy k-mers to |kmers|
    async_worker.enqueue([kmers, real_split_by_W, dummy_chunks]() {
        std::function<void(const T_INT &)> on_new_item
                = [kmers](const T_INT &v) { kmers->push(reinterpret_cast<const T &>(v)); };
        common::merge_dummy(real_split_by_W, dummy_chunks, on_new_item);
        kmers->shutdown();
=======
    kmers_out->reset();

    // add the main dummy source k-mer
    if constexpr (utils::is_pair_v<T>) {
        kmers_out->push({KMER(0), 0});
    } else {
        kmers_out->push(KMER(0));
    }

    const KMER_INT kmer_delta
            = get_sentinel_delta<KMER_INT>(KMER::kBitsPerChar, k + 1);

    // push all other dummy and non-dummy k-mers to |kmers_out|
    async_worker.enqueue([k, kmer_delta, kmers_out, real_split_by_W, dummy_chunks]() {
        common::Transformed<common::MergeDecoder<T_INT_REAL>, T> decoder(
            [&](const T_INT_REAL &v) {
                if constexpr (utils::is_pair_v<T>) {
                    return T(transform<KMER>(reinterpret_cast<const KMER_REAL &>(v.first), k + 1)
                                + kmer_delta,
                             v.second);
                } else {
                    return transform<KMER>(reinterpret_cast<const KMER_REAL &>(v), k + 1) + kmer_delta;
                }
            },
            real_split_by_W, true
        );

        common::Transformed<common::MergeDecoder<KMER_INT>, T> decoder_dummy(
            [](const KMER_INT &v) {
                if constexpr (utils::is_pair_v<T>) {
                    return T(reinterpret_cast<const KMER &>(v), 0);
                } else {
                    return reinterpret_cast<const KMER &>(v);
                }
            },
            dummy_chunks, true
        );

        while (!decoder.empty() && !decoder_dummy.empty()) {
            if (get_first(decoder.top()) < get_first(decoder_dummy.top())) {
                kmers_out->push(decoder.pop());
            } else {
                kmers_out->push(decoder_dummy.pop());
            }
        }
        while (!decoder.empty()) {
            kmers_out->push(decoder.pop());
        }
        while (!decoder_dummy.empty()) {
            kmers_out->push(decoder_dummy.pop());
        }

        kmers_out->shutdown();
>>>>>>> d754b68c
    });
}

inline std::vector<TAlphabet>
encode_filter_suffix_boss(const std::string &filter_suffix) {
    KmerExtractorBOSS kmer_extractor;
    std::vector<TAlphabet> filter_suffix_encoded;
    for (char c : filter_suffix) {
        filter_suffix_encoded.push_back(c == BOSS::kSentinel
                                        ? BOSS::kSentinelCode
                                        : kmer_extractor.encode(c));
    }
    return filter_suffix_encoded;
}

template <typename T_TO, typename T_FROM>
ChunkedWaitQueue<T_TO>& reinterpret_container(ChunkedWaitQueue<T_FROM> &container) {
    static_assert(sizeof(T_TO) == sizeof(T_FROM));
    return reinterpret_cast<ChunkedWaitQueue<T_TO>&>(container);
}

template <typename T_TO, typename T_FROM>
Vector<T_TO>& reinterpret_container(Vector<T_FROM> &container) {
    static_assert(sizeof(T_TO) == sizeof(T_FROM));
    return reinterpret_cast<Vector<T_TO>&>(container);
}


template <typename KmerCollector>
class BOSSChunkConstructor : public IBOSSChunkConstructor {
  public:
    BOSSChunkConstructor(size_t k,
                         bool canonical_mode,
                         uint8_t bits_per_count,
                         const std::string &filter_suffix,
                         size_t num_threads,
                         double memory_preallocated,
                         const std::filesystem::path &tmp_dir,
                         size_t max_disk_space)
        : kmer_collector_(k + 1,
                          filter_suffix.empty() ? false : canonical_mode,
                          encode_filter_suffix_boss(filter_suffix),
                          num_threads,
                          memory_preallocated,
                          tmp_dir,
                          max_disk_space),
<<<<<<< HEAD
          bits_per_count_(bits_per_count),
          canonical_mode_(canonical_mode)  {
        if (filter_suffix == std::string(filter_suffix.size(), BOSS::kSentinel)) {
=======
          bits_per_count_(bits_per_count) {
        if (filter_suffix == std::string(filter_suffix.size(), BOSS::kSentinel)
            && (!utils::is_instance_v<typename KmerCollector::Data, ChunkedWaitQueue>
                || filter_suffix.size())) {
>>>>>>> d754b68c
            kmer_collector_.add_kmer(std::vector<TAlphabet>(k + 1, BOSS::kSentinelCode));
        }
    }

    void add_sequence(std::string_view sequence, uint64_t count) {
        kmer_collector_.add_sequence(sequence, count);
    }

    void add_sequences(const std::function<void(CallString)> &generate_sequences) {
        kmer_collector_.add_sequences(generate_sequences);
    }

    void add_sequences(const std::function<void(CallStringCount)> &generate_sequences) {
        kmer_collector_.add_sequences(generate_sequences);
    }

    bool canonical_mode() const {
        return canonical_mode_;
    }

    BOSS::Chunk* build_chunk() {
        BOSS::Chunk *result;

<<<<<<< HEAD
        if (!kmer_collector_.suffix_length()) {
            Timer timer;
            if constexpr ((std::is_same_v<typename KmerCollector::Data,
                                          ChunkedWaitQueue<T_INT>>)) {
                recover_dummy_nodes_disk(kmer_collector_, canonical_mode_, &kmers,
                                         async_worker_);
            } else {
                // kmer_collector stores (BOSS::k_ + 1)-mers
                static_assert(std::is_same_v<typename KmerCollector::Data, Vector<T_INT>>);
                recover_dummy_nodes(kmer_collector_.get_k() - 1,
                                    kmer_collector_.num_threads(),
                                    canonical_mode_,
                                    &kmers);
=======
        if constexpr(std::is_same_v<typename KmerCollector::Extractor,
                                    KmerExtractorBOSS>) {
            typename KmerCollector::Data &kmer_ints = kmer_collector_.data();

            using T_INT = typename KmerCollector::Data::value_type;
            using T = get_kmer_t<typename KmerCollector::Kmer, T_INT>;
            auto &kmers = reinterpret_container<T>(kmer_ints);

            if (!kmer_collector_.suffix_length()) {
                logger->trace("Reconstructing all required dummy source k-mers...");
                Timer timer;
                if constexpr(std::is_same_v<typename KmerCollector::Data,
                                            ChunkedWaitQueue<T_INT>>) {
                    recover_dummy_nodes_disk(kmer_collector_, kmers, &kmers, async_worker_);
                } else {
                    // kmer_collector stores (BOSS::k_ + 1)-mers
                    static_assert(std::is_same_v<typename KmerCollector::Data, Vector<T_INT>>);
                    recover_dummy_nodes(kmer_collector_.get_k() - 1,
                                        kmer_collector_.num_threads(), &kmers);
                }
                logger->trace("Dummy source k-mers were reconstructed in {} sec",
                              timer.elapsed());
>>>>>>> d754b68c
            }

<<<<<<< HEAD
        BOSS::Chunk *result;

        // kmer_collector stores (BOSS::k_ + 1)-mers
        result = new BOSS::Chunk(kmer_collector_.alphabet_size(),
                                 kmer_collector_.get_k() - 1,
                                 canonical_mode_,
                                 kmers,
                                 bits_per_count_);
=======
            // kmer_collector stores (BOSS::k_ + 1)-mers
            result = new BOSS::Chunk(kmer_collector_.alphabet_size(),
                                     kmer_collector_.get_k() - 1,
                                     kmer_collector_.is_both_strands_mode(),
                                     kmers,
                                     bits_per_count_);
        } else {
            static_assert(std::is_same_v<typename KmerCollector::Extractor,
                                         KmerExtractor2Bit>);
            assert(!kmer_collector_.suffix_length());

            typename KmerCollector::Data &kmer_ints = kmer_collector_.data();

            using T_INT = typename KmerCollector::Data::value_type;
            using T = get_kmer_t<typename KmerCollector::Kmer, T_INT>;
            auto &kmers = reinterpret_container<T>(kmer_ints);

            logger->trace("Reconstructing all required dummy source k-mers...");
            Timer timer;
            if constexpr(std::is_same_v<typename KmerCollector::Data,
                                        ChunkedWaitQueue<T_INT>>) {
#define INIT_CHUNK(KMER) \
    ChunkedWaitQueue<utils::replace_first_t<KMER, T>> queue(ENCODER_BUFFER_SIZE); \
    recover_dummy_nodes_disk(kmer_collector_, kmers, &queue, async_worker_); \
    logger->trace("Dummy source k-mers were reconstructed in {} sec", timer.elapsed()); \
    result = new BOSS::Chunk(KmerExtractorBOSS().alphabet.size(), \
                             kmer_collector_.get_k() - 1, \
                             kmer_collector_.is_both_strands_mode(), \
                             queue, \
                             bits_per_count_)

                if (kmer_collector_.get_k() * KmerExtractorBOSS::bits_per_char <= 64) {
                    INIT_CHUNK(KmerExtractorBOSS::Kmer64);
                } else if (kmer_collector_.get_k() * KmerExtractorBOSS::bits_per_char <= 128) {
                    INIT_CHUNK(KmerExtractorBOSS::Kmer128);
                } else {
                    INIT_CHUNK(KmerExtractorBOSS::Kmer256);
                }
            } else {
                throw std::runtime_error("Not implemented");
            }
        }
>>>>>>> d754b68c

        kmer_collector_.clear();

        return result;
    }

    uint64_t get_k() const { return kmer_collector_.get_k() - 1; }

  private:
    KmerCollector kmer_collector_;
    uint8_t bits_per_count_;
    bool canonical_mode_;
    /** Used as an async executor for merging chunks from disk */
    ThreadPool async_worker_ = ThreadPool(1, 1);
};

template <template <typename, class> class KmerContainer, typename... Args>
static std::unique_ptr<IBOSSChunkConstructor>
initialize_boss_chunk_constructor(size_t k,
                                  bool canonical_mode,
                                  uint8_t bits_per_count,
                                  const std::string &filter_suffix,
                                  const Args& ...args) {
    if (k < 1 || k > 256 / KmerExtractorBOSS::bits_per_char - 1) {
        logger->error("For succinct graph, k must be between 2 and {}",
                      256 / KmerExtractorBOSS::bits_per_char - 1);
        exit(1);
    }

    // collect real k-mers in tight layout only with sorted set disk and if suffix is empty
    if (!filter_suffix.size()
            && utils::is_instance_v<typename KmerContainer<KmerExtractorBOSS::Kmer64,
                                                           KmerExtractorBOSS>::Data,
                                    ChunkedWaitQueue>) {
        if ((k + 1) * KmerExtractor2Bit::bits_per_char <= 64) {
            return std::make_unique<BOSSChunkConstructor<KmerContainer<KmerExtractor2Bit::KmerBOSS64,
                                                                       KmerExtractor2Bit>>>(
                            k, canonical_mode, bits_per_count, filter_suffix, args...);

        } else if ((k + 1) * KmerExtractor2Bit::bits_per_char <= 128) {
            return std::make_unique<BOSSChunkConstructor<KmerContainer<KmerExtractor2Bit::KmerBOSS128,
                                                                       KmerExtractor2Bit>>>(
                            k, canonical_mode, bits_per_count, filter_suffix, args...);

        } else {
            return std::make_unique<BOSSChunkConstructor<KmerContainer<KmerExtractor2Bit::KmerBOSS256,
                                                                       KmerExtractor2Bit>>>(
                            k, canonical_mode, bits_per_count, filter_suffix, args...);
        }
    } else {
        if ((k + 1) * KmerExtractorBOSS::bits_per_char <= 64) {
            return std::make_unique<BOSSChunkConstructor<KmerContainer<KmerExtractorBOSS::Kmer64,
                                                                       KmerExtractorBOSS>>>(
                            k, canonical_mode, bits_per_count, filter_suffix, args...);

        } else if ((k + 1) * KmerExtractorBOSS::bits_per_char <= 128) {
            return std::make_unique<BOSSChunkConstructor<KmerContainer<KmerExtractorBOSS::Kmer128,
                                                                       KmerExtractorBOSS>>>(
                            k, canonical_mode, bits_per_count, filter_suffix, args...);

        } else {
            return std::make_unique<BOSSChunkConstructor<KmerContainer<KmerExtractorBOSS::Kmer256,
                                                                       KmerExtractorBOSS>>>(
                            k, canonical_mode, bits_per_count, filter_suffix, args...);
        }
    }
}

template <typename KMER, class KMER_EXTRACTOR>
using KmerSetVector
    = KmerCollector<KMER, KMER_EXTRACTOR, common::SortedSet<typename KMER::WordType>>;

template <typename KMER, class KMER_EXTRACTOR>
using KmerMultsetVector8
    = KmerCollector<KMER, KMER_EXTRACTOR,
                    common::SortedMultiset<typename KMER::WordType, uint8_t>>;

template <typename KMER, class KMER_EXTRACTOR>
using KmerMultsetVector16
    = KmerCollector<KMER, KMER_EXTRACTOR,
                    common::SortedMultiset<typename KMER::WordType, uint16_t>>;

template <typename KMER, class KMER_EXTRACTOR>
using KmerMultsetVector32
    = KmerCollector<KMER, KMER_EXTRACTOR,
                    common::SortedMultiset<typename KMER::WordType, uint32_t>>;

template <typename KMER, class KMER_EXTRACTOR>
using KmerSetDisk
    = KmerCollector<KMER, KMER_EXTRACTOR,
                    common::SortedSetDisk<typename KMER::WordType>>;

template <typename KMER, class KMER_EXTRACTOR>
using KmerMultsetDiskVector8
    = KmerCollector<KMER, KMER_EXTRACTOR,
                    common::SortedMultisetDisk<typename KMER::WordType, uint8_t>>;

template <typename KMER, class KMER_EXTRACTOR>
using KmerMultsetDiskVector16
    = KmerCollector<KMER, KMER_EXTRACTOR,
                    common::SortedMultisetDisk<typename KMER::WordType, uint16_t>>;

template <typename KMER, class KMER_EXTRACTOR>
using KmerMultsetDiskVector32
    = KmerCollector<KMER, KMER_EXTRACTOR,
                    common::SortedMultisetDisk<typename KMER::WordType, uint32_t>>;

std::unique_ptr<IBOSSChunkConstructor>
IBOSSChunkConstructor::initialize(size_t k,
                                  bool canonical_mode,
                                  uint8_t bits_per_count,
                                  const std::string &filter_suffix,
                                  size_t num_threads,
                                  double memory_preallocated,
                                  kmer::ContainerType container_type,
                                  const std::filesystem::path &tmp_dir,
                                  size_t max_disk_space_bytes) {
#define OTHER_ARGS k, canonical_mode, bits_per_count, filter_suffix, \
                   num_threads, memory_preallocated, tmp_dir, max_disk_space_bytes

    switch (container_type) {
        case kmer::ContainerType::VECTOR:
            if (!bits_per_count) {
                return initialize_boss_chunk_constructor<KmerSetVector>(OTHER_ARGS);
            } else if (bits_per_count <= 8) {
                return initialize_boss_chunk_constructor<KmerMultsetVector8>(OTHER_ARGS);
            } else if (bits_per_count <= 16) {
                return initialize_boss_chunk_constructor<KmerMultsetVector16>(OTHER_ARGS);
            } else if (bits_per_count <= 32) {
                return initialize_boss_chunk_constructor<KmerMultsetVector32>(OTHER_ARGS);
            } else {
                throw std::runtime_error(
                        "Error: trying to allocate too many bits per k-mer count");
            }
        case kmer::ContainerType::VECTOR_DISK:
            if (!bits_per_count) {
                return initialize_boss_chunk_constructor<KmerSetDisk>(OTHER_ARGS);
            } else if (bits_per_count <= 8) {
                return initialize_boss_chunk_constructor<KmerMultsetDiskVector8>(OTHER_ARGS);
            } else if (bits_per_count <= 16) {
                return initialize_boss_chunk_constructor<KmerMultsetDiskVector16>(OTHER_ARGS);
            } else if (bits_per_count <= 32) {
                return initialize_boss_chunk_constructor<KmerMultsetDiskVector32>(OTHER_ARGS);
            } else {
                throw std::runtime_error(
                        "Error: trying to allocate too many bits per k-mer count");
            }
        default:
            logger->error("Invalid container type {}", container_type);
            std::exit(1);
    }
}

} // namespace succinct
} // namespace mtg<|MERGE_RESOLUTION|>--- conflicted
+++ resolved
@@ -26,10 +26,7 @@
 using mtg::kmer::get_kmer_t;
 using mtg::kmer::KmerCollector;
 using mtg::kmer::KmerExtractorBOSS;
-<<<<<<< HEAD
-=======
 using mtg::kmer::KmerExtractor2Bit;
->>>>>>> d754b68c
 using utils::get_first;
 using utils::get_first_type_t;
 using TAlphabet = KmerExtractorBOSS::TAlphabet;
@@ -60,12 +57,12 @@
  * std::pair<KMer64/128/256, int8/16/32> if counting kmers.
  * @param k node length (the actual k-mer has length k+1)
  * @param kmers_p list of sorted, non-redundant kmers of length k+1
-<<<<<<< HEAD
  */
 template <typename T>
 void add_dummy_sink_kmers(size_t k, Vector<T> *kmers_p) {
     using KMER = get_first_type_t<T>;
     using KMER_INT = typename KMER::WordType;
+
     const size_t alphabet_size = KmerExtractorBOSS::alphabet.size();
 
     Vector<T> &kmers = *kmers_p;
@@ -139,106 +136,14 @@
     size_t real_it = 0;
 
     for (size_t i = 1; i < end; ++i) { // starting at 1 to skip the $$...$$ k-mer
-=======
- */
-template <typename T>
-void add_dummy_sink_kmers(size_t k, Vector<T> *kmers_p) {
-    using KMER = get_first_type_t<T>;
-    using KMER_INT = typename KMER::WordType;
-
-    const size_t alphabet_size = KmerExtractorBOSS::alphabet.size();
-
-    Vector<T> &kmers = *kmers_p;
-
-    // points to the current k-mer with the given first character
-    std::vector<size_t> max_it(alphabet_size);
-    std::vector<size_t> it(alphabet_size);
-    for (TAlphabet c = 1; c < alphabet_size; ++c) {
-        std::vector<KMER_INT> zeros(k + 1, 0);
-        zeros[k - 1] = c;
-        it[c] = std::lower_bound(kmers.data(), kmers.data() + kmers.size(),
-                                 KMER(zeros, k + 1), // the $$...i->$ k-mer
-                                 [](const T &a, const KMER &b) -> bool {
-                                     return get_first(a) < b;
-                                 }) - kmers.data();
-        max_it[c - 1] = it[c];
-    }
-    max_it[alphabet_size - 1] = kmers.size();
-
-    std::vector<KMER> last_dummy(alphabet_size, KMER(0));
-    size_t size = kmers.size();
-    for (size_t i = 1; i < size; ++i) { // starting at 1 to skip the $$...$$ k-mer
->>>>>>> d754b68c
         const KMER &kmer = get_first(kmers[i]);
         // none of the original k-mers is a dummy k-mer
         assert(kmer[1] != 0 && kmer[0] != 0);
 
-<<<<<<< HEAD
         if (kmer[k] != get_first(kmers[i - 1])[k]) {
             // the last (most significant) character changed -> reset the iterator
             real_it = 0;
-=======
-        KMER dummy_sink = kmer;
-        dummy_sink.to_next(k + 1, BOSS::kSentinelCode);
-
-        TAlphabet last_char = kmer[0];
-
-        while (it[last_char] < max_it[last_char]
-                && KMER::less(get_first(kmers[it[last_char]]), dummy_sink)) {
-            it[last_char]++;
-        }
-        if (last_dummy[last_char] != dummy_sink
-            && (it[last_char] == max_it[last_char]
-                || !KMER::compare_suffix(get_first(kmers[it[last_char]]), dummy_sink))) {
-            push_back(kmers, dummy_sink);
-            last_dummy[last_char] = dummy_sink;
->>>>>>> d754b68c
-        }
-    }
-}
-
-<<<<<<< HEAD
-        if (KMER::compare_suffix(kmer, get_first(kmers[i - 1])))
-            continue; // i would generate the same dummy-1 k-mer as i-1, skip
-=======
-/**
- * Adds non-redundant dummy source nodes with prefix length 1 for the given kmers.
- *
- * For each kmer in #kmers_p, the method creates the corresponding dummy sources with
- * sentinels of length 1 (aka dummy-1 sources). The method then checks if the dummy-1
- * source node is redundant, i.e. if there is another k-mer that is identical
- * except for the first character. For example, $ACGT is redundant with TACGT. To do this
- * efficiently, the method uses an iterator called dummy_it that points to the first kmer
- * with the suffix equal to or larger than the current kmer. Since #kmers_p are ordered,
- * the generated dummy-1 kmers will also be ordered as long as the last character
- * in the original k-mers stays the same. This means that dummy_it only needs to move
- * forward and must be reset only when the last character in the original kmer changes.
- *
- * For example, the k-mer ACG->T, generates the dummy-kmer $AC->G, while the k-mer AGG->T
- * generates the dummy k-mer $AG->T. Because ACG->T precedes AGG->T, so will their
- * generated dummy-1 kmers. To check if $AC->G is redundant, dummy_it is advanced until we
- * find or pass k-mers with the suffix AC. Then we check all kmers with the AC suffix, and
- * if we find one with the same edge label, such as TAC->G, then $AC->G is redundant and
- * will be skipped.
- */
-template <typename T>
-void add_dummy_source_kmers(size_t k, Vector<T> *kmers_p, size_t end) {
-    using KMER = get_first_type_t<T>;
-    Vector<T> &kmers = *kmers_p;
-
-    // points to the first k-mer that may be redundant with the current dummy source k-mer
-    size_t real_it = 0;
-
-    for (size_t i = 1; i < end; ++i) { // starting at 1 to skip the $$...$$ k-mer
-        const KMER &kmer = get_first(kmers[i]);
-        // none of the original k-mers is a dummy k-mer
-        assert(kmer[1] != 0 && kmer[0] != 0);
-
-        if (kmer[k] != get_first(kmers[i - 1])[k]) {
-            // the last (most significant) character changed -> reset the iterator
-            real_it = 0;
-        }
->>>>>>> d754b68c
+        }
 
         if (KMER::compare_suffix(kmer, get_first(kmers[i - 1])))
             continue; // i would generate the same dummy-1 k-mer as i-1, skip
@@ -264,7 +169,6 @@
     }
 }
 
-<<<<<<< HEAD
 template <typename T>
 inline T
 reverse_complement(size_t k, const T &v, const std::vector<TAlphabet> &complement_code) {
@@ -349,31 +253,6 @@
     size_t dummy_source_begin = kmers.size();
     add_dummy_source_kmers(k, &kmers, original_end);
 
-=======
-// Although this function could be parallelized better,
-// the experiments show it's already fast enough.
-/**
- * Adds dummy nodes for the given kmers.
- * The method first adds dummy sink kmers, then dummy sources with sentinels of length 1
- * (aka dummy-1 sources). The method will then gradually add dummy sources with sentinels
- * of length 2, 3, ... up to k-1.
- *
- * @param k the node length in the BOOS graph (so k-mer length is k+1)
- * @tparam T the type of kmers being processed, typically either a KMer64/128/256 or an
- * std::pair<KMer64/128/256, int8/16/32> if counting kmers.
- */
-template <typename T>
-void recover_dummy_nodes(size_t k, size_t num_threads, Vector<T> *kmers_p) {
-    using KMER = get_first_type_t<T>;
-    Vector<T> &kmers = *kmers_p;
-    size_t original_end = kmers.size();
-
-    add_dummy_sink_kmers(k, &kmers);
-
-    size_t dummy_source_begin = kmers.size();
-    add_dummy_source_kmers(k, &kmers, original_end);
-
->>>>>>> d754b68c
     ips4o::parallel::sort(kmers.begin() + dummy_source_begin, kmers.end(),
                           utils::LessFirst(), num_threads);
 
@@ -410,24 +289,6 @@
 
 /**
  * Splits #kmers by W (kmer[0]) and F (kmer[k]) into |ALPHABET\{$}|^2 chunks.
-<<<<<<< HEAD
- */
-template <typename T>
-std::vector<std::string>
-split(size_t k, const std::filesystem::path &dir, const ChunkedWaitQueue<T> &kmers) {
-    using T_INT = get_int_t<T>;
-
-    const uint8_t alphabet_size = KmerExtractorBOSS::alphabet.size();
-
-    size_t chunk_count = std::pow(alphabet_size - 1, 2);
-
-    logger->trace("Splitting k-mers into {} chunks...", chunk_count);
-
-    std::vector<Encoder<T_INT>> sinks;
-    std::vector<std::string> names(chunk_count);
-    for (size_t i = 0; i < names.size(); ++i) {
-        names[i] = dir/("original_split_by_F_W_" + std::to_string(i));
-=======
  * T_REAL: type KmerExtractorT::KMerBOSS representing k-mers over the alphabet
  * without the sentinel character (e.g., ACGT).
  */
@@ -447,44 +308,11 @@
     std::vector<std::string> names(chunk_count);
     for (size_t i = 0; i < names.size(); ++i) {
         names[i] = dir/("real_F_W_" + std::to_string(i));
->>>>>>> d754b68c
         sinks.emplace_back(names[i], ENCODER_BUFFER_SIZE);
     }
 
     size_t num_parent_kmers = 0;
     for (auto &it = kmers.begin(); it != kmers.end(); ++it) {
-<<<<<<< HEAD
-        const T &kmer = *it;
-        TAlphabet F = get_first(kmer)[k];
-        TAlphabet W = get_first(kmer)[0];
-
-        if (W == 0) {
-            // erase the $$$...$ k-mer that was added at the beginning
-            // it will be added as a source dummy k-mer later
-            assert(F == 0);
-            continue;
-        }
-        assert(F != 0);
-
-        // subtract 1 -- the sentinel with code 0
-        size_t idx = (F - 1) * (alphabet_size - 1) + (W - 1);
-        sinks[idx].add(reinterpret_cast<const T_INT&>(kmer));
-        num_parent_kmers++;
-    }
-    std::for_each(sinks.begin(), sinks.end(), [](auto &f) { f.finish(); });
-    logger->trace("Total number of non-dummy k-mers: {}", num_parent_kmers);
-    return names;
-}
-
-template <typename Decoder, typename KMER>
-void skip_same_suffix(const KMER &el, Decoder &decoder, size_t suf) {
-    while (!decoder.empty()) {
-        KMER kmer(decoder.top());
-        if (!KMER::compare_suffix(kmer, el, suf)) {
-            break;
-        }
-        decoder.pop();
-=======
         const T_REAL &kmer = *it;
         TAlphabet F = get_first(kmer)[k];
         TAlphabet W = get_first(kmer)[0];
@@ -632,7 +460,6 @@
         word <<= L2;
         assert(kmer[pos / L1] + 1 <= sdsl::bits::lo_set[L2]);
         word |= (static_cast<uint64_t>(kmer.data() >> pos) & first_char_mask_1) + 1;
->>>>>>> d754b68c
     }
 
     word <<= L2;
@@ -645,25 +472,11 @@
  * @return a triplet containing the names of the original k-mer blocks, the dummy-1 source
  * k-mer blocks and the dummy sink k-mers
  */
-<<<<<<< HEAD
-template <typename T>
-=======
 template <typename T_REAL, typename T>
->>>>>>> d754b68c
 std::tuple<std::vector<std::string>, std::vector<std::string>, std::string>
 generate_dummy_1_kmers(size_t k,
                        size_t num_threads,
                        const std::filesystem::path &dir,
-<<<<<<< HEAD
-                       ChunkedWaitQueue<T> *kmers) {
-    using KMER = get_first_type_t<T>; // 64/128/256-bit KmerBOSS
-    using KMER_INT = typename KMER::WordType; // 64/128/256-bit integer
-
-    // for a DNA alphabet, this will contain 16 chunks, split by kmer[0] and kmer[1]
-    std::vector<std::string> original_split_by_F_W = split(k, dir, *kmers);
-
-    const uint8_t alphabet_size = KmerExtractorBOSS::alphabet.size();
-=======
                        ChunkedWaitQueue<T_REAL> &kmers) {
     using KMER = get_first_type_t<T>; // 64/128/256-bit KmerExtractorBOSS::KmerBOSS
     using KMER_INT = typename KMER::WordType; // KmerExtractorBOSS::KmerBOSS::WordType
@@ -675,7 +488,6 @@
     std::vector<std::string> real_F_W = split(k, dir, kmers);
 
     const uint8_t alphabet_size = KmerExtractor2Bit().alphabet.size();
->>>>>>> d754b68c
 
     std::vector<Encoder<KMER_INT>> dummy_l1_chunks;
     std::vector<Encoder<KMER_INT>> dummy_sink_chunks;
@@ -689,38 +501,6 @@
     }
 
     logger->trace("Generating dummy-1 source k-mers and dummy sink k-mers...");
-<<<<<<< HEAD
-    #pragma omp parallel for num_threads(num_threads) schedule(dynamic, 1)
-    for (TAlphabet F = 1; F < alphabet_size; ++F) {  // skip $$..$
-        std::vector<std::string> F_chunks(  // chunks with k-mers ***F*
-                original_split_by_F_W.begin() + (F - 1) * (alphabet_size - 1),
-                original_split_by_F_W.begin() + F * (alphabet_size - 1));
-        common::MergeDecoder<KMER_INT> it(F_chunks, false);
-
-        std::vector<std::string> W_chunks;  // chunks with k-mers of the form ****F
-        for (TAlphabet c = 1; c < alphabet_size; ++c) {
-            W_chunks.push_back(original_split_by_F_W[(c - 1) * (alphabet_size - 1) + (F - 1)]);
-        }
-        common::ConcatDecoder<KMER_INT> sink_gen_it(W_chunks);
-        while (!it.empty()) {
-            KMER dummy_source(it.pop());
-            // skip k-mers that would generate identical source dummy k-mers
-            skip_same_suffix(dummy_source, it, 0);
-            dummy_source.to_prev(k + 1, BOSS::kSentinelCode);
-            // generate dummy sink k-mers from all non-dummy kmers smaller than |dummy_source|
-            while (!sink_gen_it.empty()
-                    && sink_gen_it.top() < dummy_source.data()) {
-                KMER v(sink_gen_it.pop());
-                // skip k-mers with the same suffix as v, as they generate identical dummy
-                // sink k-mers
-                skip_same_suffix(v, sink_gen_it, 1);
-                v.to_next(k + 1, BOSS::kSentinelCode);
-                dummy_sink_chunks[F].add(v.data());
-            }
-            if (!sink_gen_it.empty()) {
-                KMER top(sink_gen_it.top());
-                if (KMER::compare_suffix(top, dummy_source, 1)) {
-=======
     uint64_t num_sink = 0;
     uint64_t num_source = 0;
 
@@ -761,7 +541,6 @@
             if (!sink_gen_it.empty()) {
                 KMER_REAL top(sink_gen_it.top());
                 if (KMER_REAL::compare_suffix(top, dummy_source, 1)) {
->>>>>>> d754b68c
                     // The source dummy k-mer #dummy_source generated from #it is
                     // redundant iff it shares its suffix with another real k-mer (#top).
                     // In this case, #top generates a dummy sink k-mer redundant with #it.
@@ -771,16 +550,6 @@
                     continue;
                 }
             }
-<<<<<<< HEAD
-            dummy_l1_chunks[F].add(dummy_source.data());
-        }
-        // handle leftover sink_gen_it
-        while (!sink_gen_it.empty()) {
-            KMER v(sink_gen_it.pop());
-            skip_same_suffix(v, sink_gen_it, 1);
-            v.to_next(k + 1, BOSS::kSentinelCode);
-            dummy_sink_chunks[F].add(v.data());
-=======
             // lift all and reset the first character to the sentinel 0 (apply mask)
             dummy_l1_chunks[F].add(transform<KMER>(dummy_source, k + 1) + kmer_delta);
             num_source++;
@@ -791,7 +560,6 @@
             skip_same_suffix(v, sink_gen_it, 1);
             dummy_sink_chunks[F].add(get_sink_and_lift<KMER>(v, k + 1));
             num_sink++;
->>>>>>> d754b68c
         }
     }
 
@@ -800,10 +568,6 @@
         dummy_l1_chunks[i].finish();
     }
 
-<<<<<<< HEAD
-    // dummy sink k-mers are partitioned into blocks by F (kmer[1]), so simply
-    // concatenating the blocks will result in a single ordered block
-=======
     logger->trace("Generated {} dummy sink and {} dummy source k-mers",
                   num_sink, num_source);
 
@@ -811,19 +575,11 @@
     // concatenating the blocks will result in a single ordered block
     logger->trace("Concatenating blocks of dummy sink k-mers ({} -> 1)...",
                   dummy_sink_names.size());
->>>>>>> d754b68c
     std::string dummy_sink_name = dir/"dummy_sink";
     common::concat(dummy_sink_names, dummy_sink_name);
 
     // similarly, the 16 blocks of the original k-mers can be concatenated in groups of
     // 4 without destroying the order
-<<<<<<< HEAD
-    std::vector<std::string> real_split_by_W;
-    for (TAlphabet W = 1; W < alphabet_size; ++W) {
-        std::vector<std::string> blocks;
-        for (TAlphabet F = 1; F < alphabet_size; ++F) {
-            blocks.push_back(original_split_by_F_W[(F - 1) * (alphabet_size - 1) + W - 1]);
-=======
     logger->trace("Concatenating blocks of original real k-mers ({} -> {})...",
                   real_F_W.size(), alphabet_size);
     std::vector<std::string> real_split_by_W;
@@ -831,13 +587,11 @@
         std::vector<std::string> blocks;
         for (TAlphabet F = 0; F < alphabet_size; ++F) {
             blocks.push_back(real_F_W[F * alphabet_size + W]);
->>>>>>> d754b68c
         }
         real_split_by_W.push_back(dir/("real_split_by_W_" + std::to_string(W)));
         common::concat(blocks, real_split_by_W.back());
     }
     return { real_split_by_W, dummy_l1_names, dummy_sink_name };
-<<<<<<< HEAD
 }
 
 /** Merges #original_kmers with #reverse_complements and places the result into #kmers */
@@ -903,8 +657,6 @@
       common::EliasFanoDecoder<T_INT> original_kmers(dir/"original");
       merge(original_kmers, reverse_complements, kmers);
     });
-=======
->>>>>>> d754b68c
 }
 
 /**
@@ -918,17 +670,9 @@
  * The final result is obtained by merging the original #kmers and dummy-1 kmers with
  * the dummy-k kmers, for k=2..k
  */
-<<<<<<< HEAD
-template <class KmerCollector, typename T>
+template <class KmerCollector, typename T_REAL, typename T>
 void recover_dummy_nodes_disk(const KmerCollector &kmer_collector,
                               bool both_strands,
-                              ChunkedWaitQueue<T> *kmers,
-                              ThreadPool &async_worker) {
-    using KMER = get_first_type_t<T>; // 64/128/256-bit KmerBOSS
-    using T_INT = get_int_t<T>; // either KMER_INT or <KMER_INT, count>
-=======
-template <class KmerCollector, typename T_REAL, typename T>
-void recover_dummy_nodes_disk(const KmerCollector &kmer_collector,
                               ChunkedWaitQueue<T_REAL> &kmers,
                               ChunkedWaitQueue<T> *kmers_out,
                               ThreadPool &async_worker) {
@@ -936,12 +680,9 @@
     using T_INT_REAL = get_int_t<T_REAL>; // either KMER_INT or <KMER_INT, count>
 
     using KMER = get_first_type_t<T>; // 64/128/256-bit KmerBOSS with sentinel $
->>>>>>> d754b68c
     using KMER_INT = typename KMER::WordType; // 64/128/256-bit integer
 
     const uint8_t alphabet_size = KmerExtractorBOSS::alphabet.size();
-
-<<<<<<< HEAD
 
     size_t k = kmer_collector.get_k() - 1;
     const std::filesystem::path dir = kmer_collector.tmp_dir();
@@ -950,32 +691,20 @@
     // compute the reverse complements of #kmers and place them in #rc_set
     std::string rc_dir = dir/"rc";
     std::filesystem::create_directory(rc_dir);
-    common::SortedSetDisk<T_INT> rc_set(num_threads, kmer_collector.buffer_size(), rc_dir,
+    common::SortedSetDisk<T_INT_REAL> rc_set(num_threads, kmer_collector.buffer_size(), rc_dir,
                                         std::numeric_limits<size_t>::max());
     if (both_strands) {
-        add_reverse_complements(k, dir, async_worker, &rc_set, kmers);
-    }
-=======
-    size_t k = kmer_collector.get_k() - 1;
-    const std::filesystem::path dir = kmer_collector.tmp_dir();
->>>>>>> d754b68c
+        add_reverse_complements(k, dir, async_worker, &rc_set, &kmers);
+    }
 
     std::string dummy_sink_name;
     std::vector<std::string> real_split_by_W;
     std::vector<std::string> dummy_names;
     std::tie(real_split_by_W, dummy_names, dummy_sink_name)
-<<<<<<< HEAD
-            = generate_dummy_1_kmers(k, num_threads, dir, kmers);
+            = generate_dummy_1_kmers<T_REAL, T>(k, num_threads, dir, kmers);
 
     // stores the sorted original kmers and dummy-1 k-mers
     std::vector<std::string> dummy_chunks = { dummy_sink_name };
-    std::vector<std::string> dummy_next_names(alphabet_size);
-=======
-            = generate_dummy_1_kmers<T_REAL, T>(k, kmer_collector.num_threads(), dir, kmers);
-
-    // stores the sorted original kmers and dummy-1 k-mers
-    std::vector<std::string> dummy_chunks = { dummy_sink_name };
->>>>>>> d754b68c
     // generate dummy k-mers of prefix length 1..k
     logger->trace("Starting generating dummy-1..k source k-mers...");
     for (size_t dummy_pref_len = 1; dummy_pref_len <= k; ++dummy_pref_len) {
@@ -984,10 +713,7 @@
             dummy_chunks.push_back(f);
         }
 
-<<<<<<< HEAD
-=======
         std::vector<std::string> dummy_next_names(alphabet_size);
->>>>>>> d754b68c
         std::vector<Encoder<KMER_INT>> dummy_next_chunks;
         for (TAlphabet i = 0; i < alphabet_size; ++i) {
             dummy_next_names[i] = dir/("dummy_source_"
@@ -1010,11 +736,7 @@
 
         std::for_each(dummy_next_chunks.begin(), dummy_next_chunks.end(),
                       [](auto &v) { v.finish(); });
-<<<<<<< HEAD
-        std::swap(dummy_names, dummy_next_names);
-=======
         dummy_names = std::move(dummy_next_names);
->>>>>>> d754b68c
         logger->trace("Number of dummy k-mers with dummy prefix of length {}: {}",
                       dummy_pref_len, num_kmers);
     }
@@ -1024,21 +746,6 @@
 
     // at this point, we have the original k-mers and dummy-1 k-mers in original_and_dummy_l1,
     // the dummy-x k-mers in dummy_source_{x}, and we merge them all into a single stream
-<<<<<<< HEAD
-    kmers->reset();
-    // add the main dummy source k-mer
-    if constexpr (utils::is_pair_v<T>) {
-        kmers->push({KMER(0), 0});
-    } else {
-        kmers->push(KMER(0));
-    }
-    // push all other dummy and non-dummy k-mers to |kmers|
-    async_worker.enqueue([kmers, real_split_by_W, dummy_chunks]() {
-        std::function<void(const T_INT &)> on_new_item
-                = [kmers](const T_INT &v) { kmers->push(reinterpret_cast<const T &>(v)); };
-        common::merge_dummy(real_split_by_W, dummy_chunks, on_new_item);
-        kmers->shutdown();
-=======
     kmers_out->reset();
 
     // add the main dummy source k-mer
@@ -1092,7 +799,6 @@
         }
 
         kmers_out->shutdown();
->>>>>>> d754b68c
     });
 }
 
@@ -1139,16 +845,9 @@
                           memory_preallocated,
                           tmp_dir,
                           max_disk_space),
-<<<<<<< HEAD
           bits_per_count_(bits_per_count),
           canonical_mode_(canonical_mode)  {
         if (filter_suffix == std::string(filter_suffix.size(), BOSS::kSentinel)) {
-=======
-          bits_per_count_(bits_per_count) {
-        if (filter_suffix == std::string(filter_suffix.size(), BOSS::kSentinel)
-            && (!utils::is_instance_v<typename KmerCollector::Data, ChunkedWaitQueue>
-                || filter_suffix.size())) {
->>>>>>> d754b68c
             kmer_collector_.add_kmer(std::vector<TAlphabet>(k + 1, BOSS::kSentinelCode));
         }
     }
@@ -1172,21 +871,6 @@
     BOSS::Chunk* build_chunk() {
         BOSS::Chunk *result;
 
-<<<<<<< HEAD
-        if (!kmer_collector_.suffix_length()) {
-            Timer timer;
-            if constexpr ((std::is_same_v<typename KmerCollector::Data,
-                                          ChunkedWaitQueue<T_INT>>)) {
-                recover_dummy_nodes_disk(kmer_collector_, canonical_mode_, &kmers,
-                                         async_worker_);
-            } else {
-                // kmer_collector stores (BOSS::k_ + 1)-mers
-                static_assert(std::is_same_v<typename KmerCollector::Data, Vector<T_INT>>);
-                recover_dummy_nodes(kmer_collector_.get_k() - 1,
-                                    kmer_collector_.num_threads(),
-                                    canonical_mode_,
-                                    &kmers);
-=======
         if constexpr(std::is_same_v<typename KmerCollector::Extractor,
                                     KmerExtractorBOSS>) {
             typename KmerCollector::Data &kmer_ints = kmer_collector_.data();
@@ -1200,28 +884,17 @@
                 Timer timer;
                 if constexpr(std::is_same_v<typename KmerCollector::Data,
                                             ChunkedWaitQueue<T_INT>>) {
-                    recover_dummy_nodes_disk(kmer_collector_, kmers, &kmers, async_worker_);
+                    recover_dummy_nodes_disk(kmer_collector_, canonical_mode_, kmers, &kmers, async_worker_);
                 } else {
                     // kmer_collector stores (BOSS::k_ + 1)-mers
                     static_assert(std::is_same_v<typename KmerCollector::Data, Vector<T_INT>>);
-                    recover_dummy_nodes(kmer_collector_.get_k() - 1,
+                    recover_dummy_nodes(kmer_collector_.get_k() - 1, canonical_mode_,
                                         kmer_collector_.num_threads(), &kmers);
                 }
                 logger->trace("Dummy source k-mers were reconstructed in {} sec",
                               timer.elapsed());
->>>>>>> d754b68c
             }
 
-<<<<<<< HEAD
-        BOSS::Chunk *result;
-
-        // kmer_collector stores (BOSS::k_ + 1)-mers
-        result = new BOSS::Chunk(kmer_collector_.alphabet_size(),
-                                 kmer_collector_.get_k() - 1,
-                                 canonical_mode_,
-                                 kmers,
-                                 bits_per_count_);
-=======
             // kmer_collector stores (BOSS::k_ + 1)-mers
             result = new BOSS::Chunk(kmer_collector_.alphabet_size(),
                                      kmer_collector_.get_k() - 1,
@@ -1245,7 +918,7 @@
                                         ChunkedWaitQueue<T_INT>>) {
 #define INIT_CHUNK(KMER) \
     ChunkedWaitQueue<utils::replace_first_t<KMER, T>> queue(ENCODER_BUFFER_SIZE); \
-    recover_dummy_nodes_disk(kmer_collector_, kmers, &queue, async_worker_); \
+    recover_dummy_nodes_disk(kmer_collector_, canonical_mode_, kmers, &queue, async_worker_); \
     logger->trace("Dummy source k-mers were reconstructed in {} sec", timer.elapsed()); \
     result = new BOSS::Chunk(KmerExtractorBOSS().alphabet.size(), \
                              kmer_collector_.get_k() - 1, \
@@ -1264,7 +937,6 @@
                 throw std::runtime_error("Not implemented");
             }
         }
->>>>>>> d754b68c
 
         kmer_collector_.clear();
 
