--- conflicted
+++ resolved
@@ -178,26 +178,12 @@
 template <typename T>
 void add_reverse_complements(size_t k, size_t num_threads, Vector<T> *kmers) {
     size_t size = kmers->size();
-<<<<<<< HEAD
     kmers->reserve(2 * size);
 
     logger->trace("Adding reverse-complement k-mers...");
     const std::vector<TAlphabet> complement_code = KmerExtractor2Bit().complement_code();
     for (T *kmer = kmers->data(); kmer != kmers->data() + size; ++kmer) {
         const T &rc = rev_comp(k + 1, *kmer, complement_code);
-=======
-    if (size < 2) {
-        return;
-    }
-    // extra 20% for dummy kmers; better to waste some extra space now than to have a
-    // twice larger re-allocation after the reverse complements were added
-    kmers->reserve(2.4 * size);
-
-    T *kmer = kmers->data() + 1; // skip $$...$
-    const T *end = kmers->data() + size;
-    for( ; kmer != end; ++kmer) {
-        const T &rc = rev_comp(k + 1, *kmer, KmerExtractorBOSS::kComplementCode);
->>>>>>> d2c60961
         if (get_first(rc) != get_first(*kmer)) {
             kmers->push_back(std::move(rc));
         } else {
