#include "sequence_graph.hpp"

#include <cassert>
#include <progress_bar.hpp>
#include <sdsl/int_vector.hpp>

#include "common/logger.hpp"
#include "common/seq_tools/reverse_complement.hpp"
#include "common/threads/threading.hpp"
#include "common/vectors/vector_algorithm.hpp"
#include "graph/representation/canonical_dbg.hpp"


namespace mtg {
namespace graph {

typedef DeBruijnGraph::node_index node_index;

static const uint64_t kBlockSize = 9'999'872;
static_assert(!(kBlockSize & 0xFF));


/*************** SequenceGraph ***************/

void SequenceGraph::call_nodes(const std::function<void(node_index)> &callback,
                               const std::function<bool()> &stop_early) const {
    assert(num_nodes() == max_index());

    const auto nnodes = num_nodes();
    for (node_index i = 1; i <= nnodes && !stop_early(); ++i) {
        callback(i);
    }
}

void SequenceGraph::add_extension(std::shared_ptr<GraphExtension> extension) {
    assert(extension.get());
    extensions_.push_back(extension);
}

void SequenceGraph::serialize_extensions(const std::string &filename) const {
    for (auto extension : extensions_) {
        extension->serialize(utils::remove_suffix(filename, file_extension()) + file_extension());
    }
}

/*************** DeBruijnGraph ***************/

node_index DeBruijnGraph::kmer_to_node(std::string_view kmer) const {
    assert(kmer.size() == get_k());

    node_index node = npos;
    map_to_nodes_sequentially(kmer, [&node](node_index i) { node = i; });
    return node;
}

// Check whether graph contains fraction of nodes from the sequence
bool DeBruijnGraph::find(std::string_view sequence,
                         double discovery_fraction) const {
    if (sequence.length() < get_k())
        return false;

    const size_t num_kmers = sequence.length() - get_k() + 1;
    const size_t max_kmers_missing = num_kmers * (1 - discovery_fraction);
    const size_t min_kmers_discovered = num_kmers - max_kmers_missing;
    size_t num_kmers_discovered = 0;
    size_t num_kmers_missing = 0;

    map_to_nodes(sequence,
        [&](node_index node) {
            if (node) {
                num_kmers_discovered++;
            } else {
                num_kmers_missing++;
            }
        },
        [&]() { return num_kmers_missing > max_kmers_missing
                        || num_kmers_discovered >= min_kmers_discovered; }
    );

    return num_kmers_missing <= max_kmers_missing;
}

bool DeBruijnGraph::operator==(const DeBruijnGraph &) const {
    throw std::runtime_error("Not implemented");
    return false;
}

void DeBruijnGraph::traverse(node_index start,
                             const char *begin,
                             const char *end,
                             const std::function<void(node_index)> &callback,
                             const std::function<bool()> &terminate) const {
    assert(start >= 1 && start <= max_index());
    assert(end >= begin);
    if (terminate())
        return;

    for (; begin != end && !terminate(); ++begin) {
        start = traverse(start, *begin);

        if (start == npos)
            return;

        callback(start);
    }
}

void call_sequences_from(const DeBruijnGraph &graph,
                         node_index start,
                         const DeBruijnGraph::CallPath &callback,
                         sdsl::bit_vector *visited,
                         sdsl::bit_vector *discovered,
                         ProgressBar &progress_bar,
                         bool call_unitigs,
                         uint64_t min_tip_size,
                         bool kmers_in_single_form) {
    assert(start >= 1 && start <= graph.max_index());
    assert((min_tip_size <= 1 || call_unitigs)
                && "tip pruning works only for unitig extraction");
    assert(visited);
    assert(discovered);
    assert(!(*visited)[start]);

    std::vector<node_index> queue = { start };
    (*discovered)[start] = true;

    std::vector<node_index> path;
    std::string sequence;

    std::vector<std::pair<node_index, char>> targets;

    // keep traversing until we have worked off all branches from the queue
    while (queue.size()) {
        node_index node = queue.back();
        path.resize(0);
        path.push_back(node);
        sequence = graph.get_node_sequence(node);
        queue.pop_back();
        start = node;
        assert(!call_unitigs || !(*visited)[node]);
        if ((*visited)[node])
            continue;

        // traverse simple path until we reach its tail or
        // the first edge that has been already visited
        while (!(*visited)[node]) {
            assert(node);
            assert((*discovered)[node]);
            assert(sequence.length() >= graph.get_k());
            (*visited)[node] = true;
            ++progress_bar;

            targets.clear();
            graph.call_outgoing_kmers(node,
                [&](auto next, char c) { targets.emplace_back(next, c); }
            );

            if (targets.empty())
                break;

            // in call_unitigs mode, all nodes with multiple incoming
            // edges are marked as discovered
            assert(!call_unitigs || graph.has_single_incoming(targets.front().first)
                                 || (*discovered)[targets.front().first]);
            if (targets.size() == 1) {
                if ((*visited)[targets.front().first])
                    break;

                if (!call_unitigs || !(*discovered)[targets.front().first]) {
                    sequence.push_back('\0');
                    std::tie(node, sequence.back()) = targets[0];
                    path.push_back(node);
                    (*discovered)[node] = true;
                    continue;
                }
            }

            node_index next_node = DeBruijnGraph::npos;
            //  _____.___
            //      \.___
            for (const auto& [next, c] : targets) {
                if (next_node == DeBruijnGraph::npos
                        && !call_unitigs
                        && !(*visited)[next]) {
                    (*discovered)[next] = true;
                    next_node = next;
                    sequence.push_back(c);
                    path.push_back(next);
                } else if (!(*discovered)[next]) {
                    (*discovered)[next] = true;
                    queue.push_back(next);
                }
            }

            if (next_node == DeBruijnGraph::npos)
                break;

            node = next_node;
        }

        assert(sequence.size() >= graph.get_k());
        assert(path.size());

        if (!call_unitigs
                  // check if long
                  || sequence.size() >= graph.get_k() + min_tip_size - 1
                  // check if not tip
                  || graph.indegree(start) + graph.outdegree(node) >= 2) {

            assert(path == map_sequence_to_nodes(graph, sequence));

            if (kmers_in_single_form) {
                // get dual path (mapping of the reverse complement sequence)
                std::string rev_comp_seq = sequence;
                reverse_complement(rev_comp_seq.begin(), rev_comp_seq.end());

                auto dual_path = map_sequence_to_nodes(graph, rev_comp_seq);
                std::reverse(dual_path.begin(), dual_path.end());
                size_t begin = 0;

                assert(std::all_of(path.begin(), path.end(),
                                   [&](auto i) { return (*visited)[i]; }));

                progress_bar += std::count_if(dual_path.begin(), dual_path.end(),
                                              [&](auto node) { return node && !(*visited)[node]; });

                // Mark all nodes in path as unvisited and re-visit them while
                // traversing the path (iterating through all nodes).
                std::for_each(path.begin(), path.end(),
                              [&](auto i) { (*visited)[i] = false; });

                // traverse the path with its dual and visit the nodes
                for (size_t i = 0; i < path.size(); ++i) {
                    assert(path[i]);
                    (*visited)[path[i]] = true;

                    if (!dual_path[i])
                        continue;

                    // check if reverse-complement k-mer has been traversed
                    if (!(*visited)[dual_path[i]] || dual_path[i] == path[i]) {
                        (*visited)[dual_path[i]] = (*discovered)[dual_path[i]] = true;
                        continue;
                    }

                    // The reverse-complement k-mer has been visited
                    // -> Skip this k-mer and call the traversed path segment.
                    if (begin < i)
                        callback(sequence.substr(begin, i + graph.get_k() - 1 - begin),
                                 { path.begin() + begin, path.begin() + i });

                    begin = i + 1;
                }

                // Call the path traversed
                if (!begin) {
                    callback(std::move(sequence), std::move(path));

                } else if (begin < path.size()) {
                    callback(sequence.substr(begin),
                             { path.begin() + begin, path.end() });
                }

            } else {
                callback(std::move(sequence), std::move(path));
            }
        }
    }
}

void call_sequences(const DeBruijnGraph &graph,
                    const DeBruijnGraph::CallPath &callback,
                    size_t num_threads,
                    bool call_unitigs,
                    uint64_t min_tip_size,
                    bool kmers_in_single_form) {
    // TODO: port over the implementation from BOSS once it's finalized
    std::ignore = num_threads;

    sdsl::bit_vector discovered(graph.max_index() + 1, true);
    graph.call_nodes([&](auto node) { discovered[node] = false; });
    sdsl::bit_vector visited = discovered;

    ProgressBar progress_bar(visited.size() - sdsl::util::cnt_one_bits(visited),
                             "Traverse graph",
                             std::cerr, !common::get_verbose());

    auto call_paths_from = [&](node_index node) {
        call_sequences_from(graph,
                            node,
                            callback,
                            &visited,
                            &discovered,
                            progress_bar,
                            call_unitigs,
                            min_tip_size,
                            kmers_in_single_form);
    };

    if (call_unitigs) {
        // mark all source and merge nodes (those with indegree 0 or >1)
        //  .____  or  .____  or  ____.___
        //              \___      ___/
        //
        #pragma omp parallel for num_threads(get_num_threads())
        for (uint64_t begin = 0; begin < discovered.size(); begin += kBlockSize) {
            call_zeros(discovered,
                begin,
                std::min(begin + kBlockSize, discovered.size()),
                [&](auto i) { discovered[i] = !graph.has_single_incoming(i); }
            );
        }

        // now traverse graph starting at these nodes
        call_zeros(visited, [&](auto node) {
            assert(discovered[node] == !graph.has_single_incoming(node));
            if (discovered[node])
                call_paths_from(node);
        });

    } else {
        // start at the source nodes (those with indegree == 0)
        //  .____  or  .____
        //              \___
        //
        call_zeros(visited, [&](auto node) {
            if (graph.has_no_incoming(node) && !visited[node])
                call_paths_from(node);
        });
    }

    // then forks
    //  ____.____
    //       \___
    //
    call_zeros(visited, [&](auto node) {
        // TODO: these two calls to outgoing nodes could be combined into one
        if (graph.has_multiple_outgoing(node)) {
            graph.adjacent_outgoing_nodes(node, [&](auto next) {
                if (!visited[next])
                    call_paths_from(next);
            });
        }
    });

    // then the rest (loops)
    call_zeros(visited, call_paths_from);
}

void DeBruijnGraph::call_sequences(const CallPath &callback,
                                   size_t num_threads,
                                   bool kmers_in_single_form) const {
<<<<<<< HEAD
    ::call_sequences(*this, callback, num_threads, false, 0, kmers_in_single_form);
=======
    ::mtg::graph::call_sequences(*this, callback, num_threads, false, 0, kmers_in_single_form);
>>>>>>> 2302ddc6
}

void DeBruijnGraph::call_unitigs(const CallPath &callback,
                                 size_t num_threads,
                                 size_t min_tip_size,
                                 bool kmers_in_single_form) const {
<<<<<<< HEAD
    ::call_sequences(*this, callback, num_threads, true, min_tip_size, kmers_in_single_form);
=======
    ::mtg::graph::call_sequences(*this, callback, num_threads, true, min_tip_size, kmers_in_single_form);
>>>>>>> 2302ddc6
}

/**
 * Traverse graph and iterate over all nodes
 */
void DeBruijnGraph
::call_kmers(const std::function<void(node_index, const std::string&)> &callback) const {
    sdsl::bit_vector visited(max_index() + 1, false);
    std::stack<std::pair<node_index, std::string>> nodes;

    call_nodes([&](node_index i) {
        if (visited[i])
            return;

        nodes.emplace(i, get_node_sequence(i));
        while (nodes.size()) {
            // FYI: structured binding is a new thing that often
            // leads to issues, so avoid using it.
            // https://bit.ly/2JI6oci
            auto [node, sequence] = std::move(nodes.top());
            nodes.pop();

            while (!visited[node]) {
                visited[node] = true;
                callback(node, sequence);
                sequence.assign(sequence.begin() + 1, sequence.end());

                auto next_node = npos;
                char next_c = '\0';
                call_outgoing_kmers(
                    node,
                    [&, &sequence=sequence](const auto &next, char c) {
                        if (visited[next])
                            return;

                        if (next_node == npos) {
                            std::tie(next_node, next_c) =  std::tie(next, c);
                        } else {
                            nodes.emplace(next, sequence + c);
                        }
                    }
                );

                if (next_node == npos)
                    break;

                node = next_node;
                sequence.push_back(next_c);
            }
        }
    });
}

void DeBruijnGraph::print(std::ostream &out) const {
    std::string vertex_header("Vertex");
    vertex_header.resize(get_k(), ' ');

    out << "Index"
        << "\t" << vertex_header
        << std::endl;

    call_nodes([&](node_index i) {
        out << i
            << "\t" << get_node_sequence(i)
            << std::endl;
    });
}

void DeBruijnGraph
::call_source_nodes(const std::function<void(node_index)> &callback) const {
    call_nodes([&](node_index i) {
        if (has_no_incoming(i))
            callback(i);
    });
}


std::ostream& operator<<(std::ostream &out, const DeBruijnGraph &graph) {
    graph.print(out);
    return out;
}

// returns the edge rank, starting from zero
size_t incoming_edge_rank(const SequenceGraph &graph,
                          SequenceGraph::node_index source,
                          SequenceGraph::node_index target) {
    assert(source >= 1 && source <= graph.max_index());
    assert(target >= 1 && target <= graph.max_index());

    size_t edge_rank = 0;
    bool done = false;

    graph.adjacent_incoming_nodes(target, [&](auto node) {
        if (node == source)
            done = true;

        if (!done)
            edge_rank++;
    });

    assert(done && "the edge must exist in graph");

    return edge_rank;
}

std::vector<SequenceGraph::node_index>
map_sequence_to_nodes(const SequenceGraph &graph, std::string_view sequence) {
    std::vector<SequenceGraph::node_index> nodes;
    nodes.reserve(sequence.size());

    graph.map_to_nodes_sequentially(sequence,
        [&nodes](auto node) { nodes.push_back(node); }
    );

    return nodes;
}

void reverse_complement_seq_path(const SequenceGraph &graph,
                                 std::string &seq,
                                 std::vector<SequenceGraph::node_index> &path) {
    if (const auto *canonical_dbg = dynamic_cast<const CanonicalDBG*>(&graph)) {
        canonical_dbg->reverse_complement(seq, path);
        return;
    }

    reverse_complement(seq.begin(), seq.end());
    path = map_sequence_to_nodes(graph, seq);
}

} // namespace graph
} // namespace mtg<|MERGE_RESOLUTION|>--- conflicted
+++ resolved
@@ -350,22 +350,14 @@
 void DeBruijnGraph::call_sequences(const CallPath &callback,
                                    size_t num_threads,
                                    bool kmers_in_single_form) const {
-<<<<<<< HEAD
-    ::call_sequences(*this, callback, num_threads, false, 0, kmers_in_single_form);
-=======
     ::mtg::graph::call_sequences(*this, callback, num_threads, false, 0, kmers_in_single_form);
->>>>>>> 2302ddc6
 }
 
 void DeBruijnGraph::call_unitigs(const CallPath &callback,
                                  size_t num_threads,
                                  size_t min_tip_size,
                                  bool kmers_in_single_form) const {
-<<<<<<< HEAD
-    ::call_sequences(*this, callback, num_threads, true, min_tip_size, kmers_in_single_form);
-=======
     ::mtg::graph::call_sequences(*this, callback, num_threads, true, min_tip_size, kmers_in_single_form);
->>>>>>> 2302ddc6
 }
 
 /**
