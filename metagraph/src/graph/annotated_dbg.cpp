--- conflicted
+++ resolved
@@ -74,18 +74,6 @@
 ::annotate_sequences(const std::vector<std::pair<std::string, std::vector<Label>>> &data) {
     assert(check_compatibility());
 
-<<<<<<< HEAD
-    std::vector<std::vector<row_index>> indices(data.size());
-    size_t last = 0;
-    for (size_t t = 0; t < data.size(); ++t) {
-        // if the labels are the same, write indexes to the same array
-        auto &ids = data[t].second == data[last].second ? indices[last] : indices[t];
-        ids.reserve(data[t].first.size());
-
-        graph_->map_to_nodes(data[t].first, [&](node_index i) {
-            if (i > 0)
-                ids.push_back(graph_to_anno_index(i));
-=======
     std::vector<std::vector<row_index>> ids(data.size());
     size_t last = 0;
     for (size_t t = 0; t < data.size(); ++t) {
@@ -96,37 +84,24 @@
         graph_->map_to_nodes(data[t].first, [&](node_index i) {
             if (i > 0)
                 indices.push_back(graph_to_anno_index(i));
->>>>>>> 3f366e75
         });
     }
 
     std::lock_guard<std::mutex> lock(mutex_);
 
     for (size_t t = 0; t < data.size(); ++t) {
-<<<<<<< HEAD
-        if (!indices[t].size())
-=======
         if (!ids[t].size())
->>>>>>> 3f366e75
             continue;
 
         if (force_fast_) {
             auto row_major = dynamic_cast<annot::RowCompressed<Label>*>(annotator_.get());
             if (row_major) {
-<<<<<<< HEAD
-                row_major->add_labels_fast(indices[t], data[t].second);
-=======
                 row_major->add_labels_fast(ids[t], data[t].second);
->>>>>>> 3f366e75
                 continue;
             }
         }
 
-<<<<<<< HEAD
-        annotator_->add_labels(indices[t], data[t].second);
-=======
         annotator_->add_labels(ids[t], data[t].second);
->>>>>>> 3f366e75
     }
 }
 
@@ -155,44 +130,6 @@
 
     if (indices.size())
         annotator_->add_label_counts(indices, labels, kmer_counts);
-}
-
-void AnnotatedDBG::add_kmer_counts(std::vector<std::tuple<std::string,
-                                                          std::vector<Label>,
-                                                          std::vector<uint64_t>>>&& data) {
-    assert(check_compatibility());
-
-    std::vector<std::vector<row_index>> ids(data.size());
-    for (size_t t = 0; t < data.size(); ++t) {
-        const auto &[sequence, labels, _] = data[t];
-        if (sequence.size() < dbg_.get_k())
-            continue;
-
-        std::vector<uint64_t> &kmer_counts = std::get<2>(data[t]);
-        assert(kmer_counts.size() == sequence.size() - dbg_.get_k() + 1);
-
-        auto &indices = ids[t];
-        indices.reserve(sequence.size() - dbg_.get_k() + 1);
-        size_t end = 0;
-
-        graph_->map_to_nodes(sequence, [&](node_index i) {
-            // only insert indexes for matched k-mers and shift counts accordingly
-            if (i > 0) {
-                indices.push_back(graph_to_anno_index(i));
-                kmer_counts[indices.size() - 1] = kmer_counts[end++];
-            }
-        });
-
-        kmer_counts.resize(end);
-    }
-
-    std::lock_guard<std::mutex> lock(mutex_);
-
-    for (size_t t = 0; t < data.size(); ++t) {
-        const auto &[_, labels, kmer_counts] = data[t];
-        if (ids[t].size())
-            annotator_->add_label_counts(ids[t], labels, kmer_counts);
-    }
 }
 
 void AnnotatedDBG::add_kmer_coord(std::string_view sequence,
