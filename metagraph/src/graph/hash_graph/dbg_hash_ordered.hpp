--- conflicted
+++ resolved
@@ -74,31 +74,16 @@
         return hash_dbg_->traverse_back(node, prev_char);
     }
 
-<<<<<<< HEAD
-    // Given a node index and a pointer to a vector of node indices, iterates
-    // over all the outgoing edges and pushes back indices of their target nodes.
+    // Given a node index, call the target nodes of all edges outgoing from it.
     virtual void adjacent_outgoing_nodes(node_index node,
-                                 std::vector<node_index> *target_nodes) const {
-        hash_dbg_->adjacent_outgoing_nodes(node, target_nodes);
-    }
-
-    // Given a node index and a pointer to a vector of node indices, iterates
-    // over all the incoming edges and pushes back indices of their source nodes.
-    virtual void adjacent_incoming_nodes(node_index node,
-                                 std::vector<node_index> *source_nodes) const {
-        hash_dbg_->adjacent_incoming_nodes(node, source_nodes);
-=======
-    // Given a node index, call the target nodes of all edges outgoing from it.
-    void adjacent_outgoing_nodes(node_index node,
                                  const std::function<void(node_index)> &callback) const {
         hash_dbg_->adjacent_outgoing_nodes(node, callback);
     }
 
     // Given a node index, call the source nodes of all edges incoming to it.
-    void adjacent_incoming_nodes(node_index node,
+    virtual void adjacent_incoming_nodes(node_index node,
                                  const std::function<void(node_index)> &callback) const {
         hash_dbg_->adjacent_incoming_nodes(node, callback);
->>>>>>> 487cdb41
     }
 
 
