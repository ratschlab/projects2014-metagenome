#include "dbg_hash_string.hpp"

#include <cassert>

#include "serialization.hpp"
#include "bit_vector.hpp"
#include "utils.hpp"
#include "alphabets.hpp"


#if _PROTEIN_GRAPH
    const std::string DBGHashString::alphabet_ = alphabets::kAlphabetProtein;
#elif _DNA_CASE_SENSITIVE_GRAPH
    const std::string DBGHashString::alphabet_ = alphabets::kAlphabetDNACaseSent;
#elif _DNA5_GRAPH
    const std::string DBGHashString::alphabet_ = alphabets::kAlphabetDNA5;
#elif _DNA_GRAPH
    const std::string DBGHashString::alphabet_ = alphabets::kAlphabetDNA;
#else
    static_assert(false,
        "Define an alphabet: either "
        "_DNA_GRAPH, _DNA5_GRAPH, _PROTEIN_GRAPH, or _DNA_CASE_SENSITIVE_GRAPH."
    );
#endif

void DBGHashString::add_sequence(const std::string &sequence,
                                 bit_vector_dyn *nodes_inserted) {
    assert(!nodes_inserted || nodes_inserted->size() == num_nodes());

    for (const auto &seq_encoded : encode_sequence(sequence)) {
        assert(sequence.size() >= k_);

        for (size_t i = 0; i + k_ - 1 < seq_encoded.size(); ++i) {
            auto index_insert = indices_.emplace(seq_encoded.substr(i, k_),
                                                 kmers_.size());
            if (index_insert.second) {
                kmers_.push_back(index_insert.first->first);
                if (nodes_inserted)
                    nodes_inserted->insert_bit(kmers_.size() - 1, true);
            }
        }
    }
}

void DBGHashString::map_to_nodes(const std::string &sequence,
                                 const std::function<void(node_index)> &callback,
                                 const std::function<bool()> &terminate) const {
    for (size_t i = 0; i + k_ <= sequence.size() && !terminate(); ++i) {
        callback(kmer_to_node(std::string(&sequence[i], &sequence[i + k_])));
    }
}

void DBGHashString
::map_to_nodes_sequentially(std::string::const_iterator begin,
                            std::string::const_iterator end,
                            const std::function<void(node_index)> &callback,
                            const std::function<bool()> &terminate) const {
    for (auto it = begin; it + k_ <= end && !terminate(); ++it) {
        callback(kmer_to_node(std::string(it, it + k_)));
    }
}

DBGHashString::node_index
DBGHashString::traverse(node_index node, char next_char) const {
    assert(node);
    auto kmer = node_to_kmer(node).substr(1) + next_char;
    return kmer_to_node(kmer);
}

DBGHashString::node_index
DBGHashString::traverse_back(node_index node, char prev_char) const {
    assert(node);
    auto kmer = node_to_kmer(node);
    kmer.pop_back();
    return kmer_to_node(std::string(1, prev_char) + kmer);
}

void DBGHashString
::adjacent_outgoing_nodes(node_index node,
                          std::vector<node_index> *target_nodes) const {
    assert(node);
    assert(target_nodes);

    auto prefix = node_to_kmer(node).substr(1);

    for (char c : alphabet_) {
        auto next = kmer_to_node(prefix + c);
        if (next != npos)
            target_nodes->push_back(next);
    }
}

void DBGHashString
::adjacent_incoming_nodes(node_index node,
                          std::vector<node_index> *source_nodes) const {
    assert(node);
    assert(source_nodes);

    auto suffix = node_to_kmer(node);
    suffix.pop_back();

    for (char c : alphabet_) {
        auto next = kmer_to_node(std::string(1, c) + suffix);
        if (next != npos)
            source_nodes->push_back(next);
    }
}

void DBGHashString
::call_outgoing_kmers(node_index node,
                      const OutgoingEdgeCallback &callback) const {
    assert(node);

    auto prefix = node_to_kmer(node).substr(1);

    for (char c : alphabet_) {
        auto next = kmer_to_node(prefix + c);
        if (next != npos)
            callback(next, c);
    }
}

void DBGHashString
::call_incoming_kmers(node_index node,
                      const IncomingEdgeCallback &callback) const {
    assert(node);

    auto suffix = node_to_kmer(node);
    suffix.pop_back();

    for (char c : alphabet_) {
        auto next = kmer_to_node(std::string(1, c) + suffix);
        if (next != npos)
            callback(next, c);
    }
}

size_t DBGHashString::outdegree(node_index node) const {
    assert(node);

    size_t outdegree = 0;

    auto next = node_to_kmer(node).substr(1);
    next.push_back('\0');

    for (char c : alphabet_) {
        next.back() = c;

        if (kmer_to_node(next) != npos)
            outdegree++;
    }
    return outdegree;
}

size_t DBGHashString::indegree(node_index node) const {
    assert(node);

    size_t indegree = 0;

    auto next = node_to_kmer(node);
    next.pop_back();
    next.insert(0, 1, '\0');

    for (char c : alphabet_) {
        next.front() = c;

        if (kmer_to_node(next) != npos)
            indegree++;
    }
    return indegree;
}

void DBGHashString
::call_kmers(const std::function<void(node_index, const std::string&)> &callback) const {
    for (const auto &kmer : indices_) {
        callback(kmer.second + 1, kmer.first);
    }
}

DBGHashString::node_index
DBGHashString::kmer_to_node(const std::string &kmer) const {
    if (kmer.length() != k_)
        throw std::runtime_error("Error: incompatible k-mer size");

    auto find = indices_.find(kmer);
    if (find == indices_.end())
        return npos;

    return find->second + 1;
}

std::string DBGHashString::node_to_kmer(node_index node) const {
    assert(node);
    assert(kmers_.at(node - 1).size() == k_);
    return std::string(kmers_.at(node - 1));
}

void DBGHashString::serialize(std::ostream &out) const {
    if (!out.good())
        throw std::ofstream::failure("Error: trying to dump graph to a bad stream");

    serialize_number(out, kmers_.size());
    serialize_number(out, k_);
    serialize_string_number_map(out, indices_);
}

void DBGHashString::serialize(const std::string &filename) const {
    std::ofstream out(utils::remove_suffix(filename, kExtension) + kExtension,
                      std::ios::binary);
    serialize(out);
}

bool DBGHashString::load(std::istream &in) {
    if (!in.good())
        return false;

    try {
        size_t size = load_number(in);
        k_ = load_number(in);
        kmers_.resize(size);
        load_string_number_map(in, &indices_);
        //kmers_.resize(indices_.size());
        for (auto &kmer : indices_) {
            kmers_[kmer.second] = kmer.first;
        }
        return true;
    } catch (...) {
        return false;
    }
}

bool DBGHashString::load(const std::string &filename) {
    std::ifstream in(utils::remove_suffix(filename, kExtension) + kExtension,
                     std::ios::binary);
    return load(in);
}

bool DBGHashString::operator==(const DeBruijnGraph &other) const {
    if (!dynamic_cast<const DBGHashString*>(&other)) {
        throw std::runtime_error("Not implemented");
        return false;
    }

    const auto& other_hash = *dynamic_cast<const DBGHashString*>(&other);
    if (k_ != other_hash.k_)
        return false;

    for (const auto &kmer : kmers_) {
        if (other_hash.indices_.find(kmer) == other_hash.indices_.end())
            return false;
    }

    return true;
}

std::vector<std::string> DBGHashString::encode_sequence(const std::string &sequence) const {
    std::vector<std::string> results;

<<<<<<< HEAD
    for (char &c : result) {
        if (alphabet_.find(c) == std::string::npos)
            c = 'N';
    }
    return result;
}

void DBGHashString
::call_start_nodes(const std::function<void(node_index)> &callback) const {
    call_nodes([&](node_index i) {
        if (!indegree(i))
            callback(i);
    });
}
=======
    #if _DNA_GRAPH
        auto it = sequence.begin();
        while (it != sequence.end()) {
            auto jt = std::find_if(it, sequence.end(),
                                   [&](char c) {
                                       return alphabet_.find(c) == std::string::npos;
                                   });
            if (jt - it >= static_cast<int>(k_))
                results.emplace_back(it, jt);

            if (jt == sequence.end())
                break;

            it = std::next(jt);
        }
    #else
        results.push_back(sequence);

        std::replace_if(results[0].begin(), results[0].end(),
                        [&](char c) {
                            return alphabet_.find(c) == std::string::npos;
                        },
                        'N');
    #endif

    return results;
}

const std::string& DBGHashString::alphabet() const { return alphabet_; }
>>>>>>> 2a43fd00
<|MERGE_RESOLUTION|>--- conflicted
+++ resolved
@@ -256,22 +256,6 @@
 std::vector<std::string> DBGHashString::encode_sequence(const std::string &sequence) const {
     std::vector<std::string> results;
 
-<<<<<<< HEAD
-    for (char &c : result) {
-        if (alphabet_.find(c) == std::string::npos)
-            c = 'N';
-    }
-    return result;
-}
-
-void DBGHashString
-::call_start_nodes(const std::function<void(node_index)> &callback) const {
-    call_nodes([&](node_index i) {
-        if (!indegree(i))
-            callback(i);
-    });
-}
-=======
     #if _DNA_GRAPH
         auto it = sequence.begin();
         while (it != sequence.end()) {
@@ -300,5 +284,12 @@
     return results;
 }
 
-const std::string& DBGHashString::alphabet() const { return alphabet_; }
->>>>>>> 2a43fd00
+void DBGHashString
+::call_start_nodes(const std::function<void(node_index)> &callback) const {
+    call_nodes([&](node_index i) {
+        if (!indegree(i))
+            callback(i);
+    });
+}
+
+const std::string& DBGHashString::alphabet() const { return alphabet_; }