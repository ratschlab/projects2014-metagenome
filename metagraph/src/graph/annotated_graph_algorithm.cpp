#include "annotated_graph_algorithm.hpp"

#include <unordered_set>

#include "common/algorithms.hpp"
#include "common/vectors/int_vector_algorithm.hpp"
#include "kmer/alphabets.hpp"
#include "annotation/representation/column_compressed/annotate_column_compressed.hpp"
#include "graph/alignment/aligner_helper.hpp"
#include "graph/representation/masked_graph.hpp"

namespace annotated_graph_algorithm {

typedef AnnotatedDBG::node_index node_index;
typedef AnnotatedDBG::row_index row_index;
typedef AnnotatedDBG::Annotator::Label Label;
typedef Alignment<DeBruijnGraph::node_index> DBGAlignment;


std::unique_ptr<bitmap_vector>
mask_nodes_by_unitig(const DeBruijnGraph &graph,
                     const KeepUnitigPath &keep_unitig) {
    sdsl::bit_vector unitig_mask(graph.max_index() + 1, false);

    graph.call_unitigs([&](const std::string &unitig, const auto &path) {
        if (keep_unitig(unitig, path)) {
            for (const auto node : path) {
                unitig_mask[node] = true;
            }
        }
    });

    return std::make_unique<bitmap_vector>(std::move(unitig_mask));
}

std::unique_ptr<bitmap_vector>
mask_nodes_by_unitig_labels(const AnnotatedDBG &anno_graph,
                            const std::vector<Label> &labels_in,
                            const std::vector<Label> &labels_out,
                            double label_mask_in_fraction,
                            double label_mask_out_fraction,
                            double label_other_fraction) {
    assert(dynamic_cast<const DeBruijnGraph*>(anno_graph.get_graph_ptr().get()));
    const auto &dbg = dynamic_cast<const DeBruijnGraph&>(anno_graph.get_graph());
    const auto &annotation = anno_graph.get_annotation();
    const auto &label_encoder = annotation.get_label_encoder();

    assert(labels_in.size() + labels_out.size() <= annotation.num_labels());

    const double label_in_factor = label_mask_in_fraction * labels_in.size();
    const double label_out_factor = label_mask_out_fraction * labels_out.size();

    std::unordered_set<uint64_t> labels_in_enc;
    for (const auto &label_in : labels_in) {
        labels_in_enc.emplace(label_encoder.encode(label_in));
    }

    std::unordered_set<uint64_t> labels_out_enc;
    for (const auto &label_out : labels_out) {
        labels_out_enc.emplace(label_encoder.encode(label_out));
    }

    return annotated_graph_algorithm::mask_nodes_by_unitig(
        dbg,
        [&](const auto &, const auto &path) {
            tsl::hopscotch_map<row_index, size_t> index_counts;
            for (const auto i : path) {
                index_counts[anno_graph.graph_to_anno_index(i)]++;
            }

            size_t other_count = 0;
            size_t in_count = 0;
            size_t out_count = 0;
            const size_t out_count_cutoff = label_out_factor * path.size();

            for (const auto &pair : annotation.count_labels(index_counts)) {
                if (labels_in_enc.find(pair.first) != labels_in_enc.end()) {
                    in_count += pair.second;

                } else if (labels_out_enc.find(pair.first) != labels_out_enc.end()) {
                    // early cutoff
                    if ((out_count += pair.second) > out_count_cutoff)
                        return false;

                } else {
                    other_count += pair.second;
                }
            }

            return (in_count >= label_in_factor * path.size())
                && (other_count <= label_other_fraction * (in_count + out_count + other_count));
        }
    );
}

sdsl::int_vector<> fill_count_vector(const AnnotatedDBG &anno_graph,
                                     const std::vector<Label> &labels_in,
                                     const std::vector<Label> &labels_out) {
    // at this stage, the width of counts is twice what it should be, since
    // the intention is to store the in label and out label counts interleaved
    // in the beginning, it's the correct size, but double width
    size_t width = sdsl::bits::hi(std::max(labels_in.size(), labels_out.size())) + 1;
    sdsl::int_vector<> counts(anno_graph.get_graph().max_index() + 1, 0, width << 1);

    for (const auto &label_in : labels_in) {
        anno_graph.call_annotated_nodes(label_in, [&](auto i) { counts[i]++; });
    }

    // correct the width of counts, making it single-width
    counts.width(width);

    for (const auto &label_out : labels_out) {
        anno_graph.call_annotated_nodes(
            label_out,
            [&](auto i) { counts[(i << 1) + 1]++; }
        );
    }

    // set the width to be double again
    counts.width(width << 1);

    return counts;
}

std::function<uint64_t(SequenceGraph::node_index)>
build_label_counter(const AnnotatedDBG &anno_graph,
                    const std::vector<Label> &labels_to_check) {
    return [&anno_graph, labels_to_check](auto i) {
        assert(i != SequenceGraph::npos);
        return std::count_if(labels_to_check.begin(), labels_to_check.end(),
            [&](const auto &label) { return anno_graph.has_label(i, label); }
        );
    };
}

std::unique_ptr<bitmap>
mask_nodes_by_node_label(const AnnotatedDBG &anno_graph,
                         const std::vector<Label> &labels_in,
                         const std::vector<Label> &labels_out,
                         const std::function<bool(DeBruijnGraph::node_index,
                                                  const LabelCountCallback & /* get_num_labels_in */,
                                                  const LabelCountCallback & /* get_num_labels_out */)> &is_node_in_mask,
                         double min_frequency_for_frequent_label) {
    if (!anno_graph.get_graph().num_nodes())
        return std::make_unique<bitmap_lazy>([](uint64_t) { return false; },
                                             anno_graph.get_graph().max_index() + 1,
                                             0);

    const auto *columns = dynamic_cast<const annotate::ColumnCompressed<>*>(
        &anno_graph.get_annotation()
    );

    //TODO: why do we have num_nodes + 1 here and not just num_nodes?
    if (columns) {
        size_t frequent_column_label_min_count
            = (anno_graph.get_graph().num_nodes() + 1)
                * min_frequency_for_frequent_label;

        // Partition labels into frequent and infrequent sets
        std::vector<Label> labels_in_infrequent,
                           labels_in_frequent,
                           labels_out_infrequent,
                           labels_out_frequent;

        for (const auto &label_in : labels_in) {
            if (columns->get_column(label_in).num_set_bits()
                    >= frequent_column_label_min_count) {
                labels_in_frequent.push_back(label_in);
            } else {
                labels_in_infrequent.push_back(label_in);
            }
        }

        for (const auto &label_out : labels_out) {
            if (columns->get_column(label_out).num_set_bits()
                    >= frequent_column_label_min_count) {
                labels_out_frequent.push_back(label_out);
            } else {
                labels_out_infrequent.push_back(label_out);
            }
        }

        // If at least one infrequent label exists, construct a count vector to
        // reduce calls to the annotator
        if (labels_in_infrequent.size() || labels_out_infrequent.size()) {
            sdsl::int_vector<> counts = fill_count_vector(anno_graph,
                                                          labels_in_infrequent,
                                                          labels_out_infrequent);

            // the width of counts is double, since it's both in and out counts interleaved
            auto width = counts.width() >> 1;
            size_t int_mask = (size_t(1) << width) - 1;

            // Flatten count vector to bitmap if all labels were infrequent
            if (labels_in_frequent.empty() && labels_out_frequent.empty()) {
                sdsl::bit_vector mask(anno_graph.get_graph().max_index() + 1, false);

                call_nonzeros(counts,
                    [&](auto i, auto count) {
                        if (i != DeBruijnGraph::npos
                                && is_node_in_mask(i, [&]() { return count & int_mask; },
                                                      [&]() { return count >> width; }))
                            mask[i] = true;
                    }
                );

                return std::make_unique<bitmap_vector>(std::move(mask));
            }

            // If at least one of the labels was frequent, construct a lazy bitmap
            // which references both the Annotator and the count vector
            auto count_frequent_in_labels = build_label_counter(anno_graph,
                                                                labels_in_frequent);
            auto count_frequent_out_labels = build_label_counter(anno_graph,
                                                                 labels_out_frequent);
            return std::make_unique<bitmap_lazy>(
                [=](uint64_t i) {
                    auto count = counts[i];
                    return i != DeBruijnGraph::npos
                        && is_node_in_mask(i,
                                [&]() { return (count & int_mask) + count_frequent_in_labels(i); },
                                [&]() { return (count >> width) + count_frequent_out_labels(i); });
            }, counts.size());
        }
    }

    // If all of the labels were frequent, or if the Annotator is not ColumnCompressed,
    // construct a lazy bitmap
    auto count_frequent_in_labels = build_label_counter(anno_graph, labels_in);
    auto count_frequent_out_labels = build_label_counter(anno_graph, labels_out);

    return std::make_unique<bitmap_lazy>(
        [=](uint64_t i) {
            return i != DeBruijnGraph::npos
                && is_node_in_mask(i,
                        [&]() { return count_frequent_in_labels(i); },
                        [&]() { return count_frequent_out_labels(i); });
    }, anno_graph.get_graph().max_index() + 1);
}

void
call_paths_from_branch(const DeBruijnGraph &graph,
                       const DeBruijnGraph &full_graph,
                       const std::function<void(node_index, node_index, std::string&&)> &callback,
                       const std::function<bool(node_index, node_index, const std::string&)> &stop_path,
                       const std::function<bool()> &terminate = []() { return false; }) {
    assert(&graph != &full_graph);

    sdsl::bit_vector visited(graph.max_index() + 1, false);

    bool stop = false;
    graph.call_nodes(
        [&](node_index start) {
            if (visited[start] || full_graph.outdegree(start) <= 1)
                return;

            visited[start] = true;

            std::string node_seq = graph.get_node_sequence(start);

            if (stop_path(start, start, node_seq)) {
                if (!(stop = terminate()))
                    callback(start, start, std::move(node_seq));

                return;
            }

            std::stack<std::tuple<node_index, node_index, std::string>> paths;
            paths.emplace(start, start, std::move(node_seq));
            while (paths.size()) {
                auto path = std::move(paths.top());
                paths.pop();

                if (!visited[std::get<1>(path)]
                        && full_graph.outdegree(std::get<1>(path)) > 1) {
                    visited[std::get<1>(path)] = true;
                    paths.emplace(std::get<1>(path),
                                  std::get<1>(path),
                                  std::string(std::get<2>(path).end() - graph.get_k(),
                                              std::get<2>(path).end()));
                }

                while (!std::apply(stop_path, path)) {
                    size_t cur_size = std::get<2>(path).size();

                    graph.call_outgoing_kmers(
                        std::get<1>(path),
                        [&](const auto &index, char out_char) {
                            if (std::get<2>(path).size() == cur_size) {
                                std::get<2>(path).push_back(out_char);
                                std::get<1>(path) = index;
                            } else {
                                paths.emplace(
                                    std::get<0>(path),
                                    index,
                                    std::get<2>(path).substr(
                                        0, std::get<2>(path).length() - 1
                                    ) + out_char
                                );
                            }
                        }
                    );

                    if (std::get<2>(path).size() == cur_size)
                        break;
                }

                if ((stop = terminate()))
                    break;

                std::apply(callback, std::move(path));
            }
        },
        [&]() { return stop; }
    );
}

void call_breakpoints(const MaskedDeBruijnGraph &graph,
                      const AnnotatedDBG &anno_graph,
                      const VariantLabelCallback &callback,
                      ThreadPool *thread_pool,
                      const std::function<bool()> &terminate) {
    const auto dbg_succ = dynamic_pointer_cast<const DeBruijnGraph>(
        anno_graph.get_graph_ptr()
    );

    assert(dbg_succ.get());

    if (&graph == dbg_succ.get())
        return;

    thread_pool = nullptr;

    #if _PROTEIN_GRAPH
        const auto *alphabet = alphabets::kAlphabetProtein;
        const auto *alphabet_encoding = alphabets::kCharToProtein;
    #elif _DNA_CASE_SENSITIVE_GRAPH
        const auto *alphabet = alphabets::kAlphabetDNA;
        const auto *alphabet_encoding = alphabets::kCharToDNA;
    #elif _DNA5_GRAPH
        const auto *alphabet = alphabets::kAlphabetDNA;
        const auto *alphabet_encoding = alphabets::kCharToDNA;
    #elif _DNA_GRAPH
        const auto *alphabet = alphabets::kAlphabetDNA;
        const auto *alphabet_encoding = alphabets::kCharToDNA;
    #else
        static_assert(false,
            "Define an alphabet: either "
            "_DNA_GRAPH, _DNA5_GRAPH, _PROTEIN_GRAPH, or _DNA_CASE_SENSITIVE_GRAPH."
        );
    #endif
    const DBGAlignerConfig variant_config(
        DBGAlignerConfig::unit_scoring_matrix(1, alphabet, alphabet_encoding),
        -1, -1
    );

    bool stop = false;
    call_paths_from_branch(
        graph,
        *dbg_succ,
        [&](node_index first, node_index, std::string&& sequence) {
            assert(sequence.size() == graph.get_k());

            std::vector<std::pair<DeBruijnGraph::node_index, char>> outgoing;
            graph.call_outgoing_kmers(
                first,
                [&](const auto &next_index, char c) {
                    outgoing.emplace_back(next_index, c);
                }
            );

            MaskedDeBruijnGraph background_masked(
                dbg_succ,
                [&](const auto &i) { return i == first || !graph.in_subgraph(i); }
            );

            // if outgoing is empty, we don't have to check for it to be excluded
            // from the mask
            const DeBruijnGraph& background = outgoing.size()
                ? background_masked : *dbg_succ;

            background.call_outgoing_kmers(
                first,
                [&](const auto &next_index, char c) {
                    if ((stop = terminate()))
                        return;

                    auto var = sequence + c;
                    auto ref = const_cast<const std::string&>(sequence);

                    if (outgoing.size())
                        ref += outgoing.front().second;

                    auto score = variant_config.score_sequences(ref.begin(),
                                                                ref.end(),
                                                                var.begin());

                    if (ref.size() != var.size()) {
                        auto difference = ref.size() > var.size()
                            ? ref.size() - var.size() - 1
                            : var.size() - ref.size() - 1;

                        score += variant_config.gap_opening_penalty
                            + difference * variant_config.gap_extension_penalty;
                    }

                    DBGAlignment breakpoint(ref.c_str(),
                                            ref.c_str() + ref.size(),
                                            { first, next_index },
                                            std::move(var),
                                            score);

                    assert(breakpoint.is_valid(background));

                    callback(std::move(breakpoint),
                             ref,
                             anno_graph.get_labels(next_index));
                }
            );
        },
        [&](const auto&...) { return true; },
        [&]() { return stop; }
    );

    if (thread_pool)
        thread_pool->join();
}

void call_bubbles_from_path(const MaskedDeBruijnGraph &foreground,
                            const MaskedDeBruijnGraph &background,
                            const AnnotatedDBG &anno_graph,
                            node_index first,
                            const std::string &ref,
                            const VariantLabelCallback &callback,
                            const std::function<bool()> &terminate,
                            const DBGAlignerConfig &variant_config) {
    assert(&foreground != &background);
    assert(ref.length() == foreground.get_k() * 2 + 1);

    const char ref_char = ref[foreground.get_k()];
    bool stop = false;
    background.call_outgoing_kmers(
        first,
        [&](auto, char c) {
            if ((stop = terminate()))
                return;

            if (c == ref_char)
                return;

            // For each outgoing edge, traverse path and intersect labels
            std::string var = ref;
            var[foreground.get_k()] = c;

            bool in_foreground = true;
            bool in_background = true;
            std::vector<DeBruijnGraph::node_index> nodes { first };
            anno_graph.get_graph().map_to_nodes_sequentially(
                std::string_view(var).substr(1),
<<<<<<< HEAD
                [&](const auto &i) {
=======
                [&](node_index i) {
>>>>>>> 36abeeb8
                    nodes.emplace_back(i);
                    in_foreground &= foreground.in_subgraph(i);
                    in_background &= background.in_subgraph(i);
                },
                [&]() { return !in_background; }
            );

            if (in_foreground || !in_background)
                return;

            auto labels = anno_graph.get_labels(var, 1.0);
            if (labels.size()) {
                auto score = variant_config.score_sequences(ref.begin(),
                                                            ref.end(),
                                                            var.begin());

                DBGAlignment bubble(ref.c_str(),
                                    ref.c_str() + ref.size(),
                                    std::move(nodes),
                                    std::move(var),
                                    score);
                assert(bubble.is_valid(background));

                callback(std::move(bubble), ref, std::move(labels));
            }
        }
    );
}

void call_bubbles(const MaskedDeBruijnGraph &graph,
                  const AnnotatedDBG &anno_graph,
                  const VariantLabelCallback &callback,
                  ThreadPool *thread_pool,
                  const std::function<bool()> &terminate) {
    const auto dbg_succ = dynamic_pointer_cast<const DeBruijnGraph>(
        anno_graph.get_graph_ptr()
    );

    assert(dbg_succ.get());

    if (&graph == dbg_succ.get())
        return;

    // TODO: REPLACE THIS
    #if _PROTEIN_GRAPH
        const auto *alphabet = alphabets::kAlphabetProtein;
        const auto *alphabet_encoding = alphabets::kCharToProtein;
    #elif _DNA_CASE_SENSITIVE_GRAPH
        const auto *alphabet = alphabets::kAlphabetDNA;
        const auto *alphabet_encoding = alphabets::kCharToDNA;
    #elif _DNA5_GRAPH
        const auto *alphabet = alphabets::kAlphabetDNA;
        const auto *alphabet_encoding = alphabets::kCharToDNA;
    #elif _DNA_GRAPH
        const auto *alphabet = alphabets::kAlphabetDNA;
        const auto *alphabet_encoding = alphabets::kCharToDNA;
    #else
        static_assert(false,
            "Define an alphabet: either "
            "_DNA_GRAPH, _DNA5_GRAPH, _PROTEIN_GRAPH, or _DNA_CASE_SENSITIVE_GRAPH."
        );
    #endif
    const DBGAlignerConfig variant_config(
        DBGAlignerConfig::unit_scoring_matrix(1, alphabet, alphabet_encoding),
        -1, -1
    );

    size_t path_length = graph.get_k() * 2 + 1;

    call_paths_from_branch(
        graph,
        *dbg_succ,
        [&](node_index first, node_index last, std::string&& sequence) {
            if (sequence.size() != path_length || dbg_succ->indegree(last) <= 1)
                return;

<<<<<<< HEAD
            auto process_path = [&, first, sequence]() {
=======
            auto process_path = [&, first, seq{std::move(sequence)}]() {
>>>>>>> 36abeeb8
                // TODO: does this make sense? Background is the full `*dbg_succ`
                call_bubbles_from_path(
                    graph,
                    MaskedDeBruijnGraph(dbg_succ, [&](auto) { return true; }),
                    anno_graph,
                    first,
                    seq,
                    callback,
                    terminate,
                    variant_config
                );
            };

            if (thread_pool) {
                thread_pool->enqueue(process_path);
            } else {
                process_path();
            }
        },
        [&](node_index, node_index, const std::string &sequence) {
            return sequence.size() >= path_length;
        },
        terminate
    );

    if (thread_pool)
        thread_pool->join();
}

} // namespace annotated_graph_algorithm<|MERGE_RESOLUTION|>--- conflicted
+++ resolved
@@ -457,11 +457,7 @@
             std::vector<DeBruijnGraph::node_index> nodes { first };
             anno_graph.get_graph().map_to_nodes_sequentially(
                 std::string_view(var).substr(1),
-<<<<<<< HEAD
-                [&](const auto &i) {
-=======
                 [&](node_index i) {
->>>>>>> 36abeeb8
                     nodes.emplace_back(i);
                     in_foreground &= foreground.in_subgraph(i);
                     in_background &= background.in_subgraph(i);
@@ -538,11 +534,7 @@
             if (sequence.size() != path_length || dbg_succ->indegree(last) <= 1)
                 return;
 
-<<<<<<< HEAD
-            auto process_path = [&, first, sequence]() {
-=======
             auto process_path = [&, first, seq{std::move(sequence)}]() {
->>>>>>> 36abeeb8
                 // TODO: does this make sense? Background is the full `*dbg_succ`
                 call_bubbles_from_path(
                     graph,
