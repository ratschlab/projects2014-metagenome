--- conflicted
+++ resolved
@@ -282,11 +282,7 @@
             auto &[seq, seq_counts] = contigs[l];
             size_t j = 0;
             graph_ptr->map_to_nodes_sequentially(seq, [&](node_index i) {
-<<<<<<< HEAD
-                atomic_exchange(counts, i, contigs[l].second[j++], __ATOMIC_RELAXED);
-=======
                 atomic_exchange(counts, i, contigs[l].second[j++], vector_backup_mutex);
->>>>>>> 8c49512b
             });
             assert(j == seq_counts.size());
         }
@@ -301,14 +297,8 @@
                 // so to add values properly, it should be reshaped first
                 size_t j = seq_counts.size();
                 graph_ptr->map_to_nodes_sequentially(seq, [&](node_index i) {
-<<<<<<< HEAD
-                    uint64_t old_val = atomic_exchange(counts, i,
-                                                       contigs[l].second[--j],
-                                                       __ATOMIC_RELAXED);
-=======
                     uint64_t old_val = atomic_exchange(counts, i, contigs[l].second[--j],
                                                        vector_backup_mutex);
->>>>>>> 8c49512b
                     std::ignore = old_val;
                     assert(!old_val);
                 });
@@ -380,11 +370,7 @@
             rows.call_ones([&](auto r) {
                 node_index i = AnnotatedDBG::anno_to_graph_index(r);
                 set_bit(indicator.data(), i, async, __ATOMIC_RELAXED);
-<<<<<<< HEAD
-                atomic_fetch_and_add(counts, i, __ATOMIC_RELAXED);
-=======
                 atomic_fetch_and_add(counts, i, 1, vector_backup_mutex);
->>>>>>> 8c49512b
             });
         });
 
@@ -399,11 +385,7 @@
             rows.call_ones([&](auto r) {
                 node_index i = AnnotatedDBG::anno_to_graph_index(r);
                 set_bit(indicator.data(), i, async, __ATOMIC_RELAXED);
-<<<<<<< HEAD
-                atomic_fetch_and_add(counts, i * 2 + 1, __ATOMIC_RELAXED);
-=======
                 atomic_fetch_and_add(counts, i * 2 + 1, 1, vector_backup_mutex);
->>>>>>> 8c49512b
             });
         });
 
@@ -420,52 +402,31 @@
 
         MaskedDeBruijnGraph masked_graph(graph, std::move(union_mask));
 
-<<<<<<< HEAD
-=======
         std::mutex count_mutex;
         std::atomic_thread_fence(std::memory_order_release);
->>>>>>> 8c49512b
         masked_graph.update_mask([&](const auto &callback) {
             masked_graph.call_sequences([&](const std::string &seq, const auto &path) {
                 auto it = path.rbegin();
                 auto rev = seq;
                 reverse_complement(rev.begin(), rev.end());
                 graph->map_to_nodes_sequentially(rev, [&](node_index i) {
-                    assert(i != DeBruijnGraph::npos);
-                    assert(it != path.rend());
-<<<<<<< HEAD
                     if (i != *it) {
+                        assert(i != DeBruijnGraph::npos);
+                        assert(it != path.rend());
                         callback(i, true);
-                        atomic_fetch_and_add(
-                            counts, i * 2,
-                            atomic_fetch(counts, *it * 2, __ATOMIC_RELAXED),
-                            __ATOMIC_RELAXED
-                        );
-                        atomic_fetch_and_add(
-                            counts, i * 2 + 1,
-                            atomic_fetch(counts, *it * 2 + 1, __ATOMIC_RELAXED),
-                            __ATOMIC_RELAXED
-                        );
+                        atomic_fetch_and_add(counts, i * 2,
+                                             atomic_fetch(counts, *it * 2, count_mutex),
+                                             count_mutex);
+                        atomic_fetch_and_add(counts, i * 2 + 1,
+                                             atomic_fetch(counts, *it * 2 + 1, count_mutex),
+                                             count_mutex);
                     }
-=======
-                    callback(i, true);
-                    atomic_fetch_and_add(counts, i * 2,
-                                         atomic_fetch(counts, *it * 2, count_mutex),
-                                         count_mutex);
-                    atomic_fetch_and_add(counts, i * 2 + 1,
-                                         atomic_fetch(counts, *it * 2 + 1, count_mutex),
-                                         count_mutex);
->>>>>>> 8c49512b
                     ++it;
                 });
                 assert(it == path.rend());
             }, num_threads);
-<<<<<<< HEAD
         }, update_in_place, num_threads > 1, __ATOMIC_RELAXED);
-=======
-        }, update_in_place);
         std::atomic_thread_fence(std::memory_order_acquire);
->>>>>>> 8c49512b
 
         union_mask = std::unique_ptr<bitmap>(masked_graph.release_mask());
     }
