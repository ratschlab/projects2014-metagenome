--- conflicted
+++ resolved
@@ -320,7 +320,6 @@
             // number of sentinel characters (i.e., if some non-sentinel characters
             // from the node prefix are not included).
 
-<<<<<<< HEAD
             const auto *canonical = dynamic_cast<const CanonicalDBG*>(&graph);
             const auto &dbg_succ = dynamic_cast<const DBGSuccinct&>(
                 canonical ? canonical->get_graph() : graph
@@ -341,28 +340,12 @@
             // the node is present in the underlying graph, so use
             // lower-level methods
             const auto &boss = dbg_succ.get_boss();
-=======
-            const auto &dbg_succ = dynamic_cast<const DBGSuccinct&>(graph);
-            const auto &boss = dbg_succ.get_boss();
-
-#ifndef NDEBUG
-            size_t num_sentinels = sequence_.find_last_of(boss::BOSS::kSentinel) + 1;
-            assert(offset_ >= num_sentinels);
-#endif
-
-            // the node is present in the underlying graph, so use
-            // lower-level methods
->>>>>>> 09aefd3f
             boss::BOSS::edge_index edge = dbg_succ.kmer_to_boss_index(nodes_[0]);
             boss::BOSS::TAlphabet edge_label = boss.get_W(edge) % boss.alph_size;
 
             // TODO: This picks the node which is found by always traversing
             // the last outgoing edge. Is there a better way to pick a node?
-<<<<<<< HEAD
             for (size_t i = 0; i < num_first_steps; ++i) {
-=======
-            for (size_t i = 0; i < offset_; ++i) {
->>>>>>> 09aefd3f
                 edge = boss.fwd(edge, edge_label);
                 edge_label = boss.get_W(edge) % boss.alph_size;
                 if (edge_label == boss::BOSS::kSentinelCode) {
@@ -379,7 +362,6 @@
                     == sequence_.substr(sequence_.size() - graph.get_k()));
             }
 
-<<<<<<< HEAD
             for (size_t i = num_first_steps; i < offset_; ++i) {
                 NodeType next_node = 0;
                 char last_char;
@@ -405,11 +387,6 @@
             assert(sequence_.size() == dbg_succ.get_k() + offset_);
             sequence_ = sequence_.substr(offset_);
 
-=======
-            assert(sequence_.size() == dbg_succ.get_k() + offset_);
-            sequence_ = sequence_.substr(offset_);
-
->>>>>>> 09aefd3f
             assert(nodes_ == map_sequence_to_nodes(graph, sequence_));
             reverse_complement_seq_path(graph, sequence_, nodes_);
 
@@ -482,14 +459,10 @@
 
     int64_t rank = 1;
     const char *query_start = query_.data();
-<<<<<<< HEAD
-    const char *query_end = query_.data() + query_.size();
-=======
 
 #ifndef NDEBUG
     const char *query_end = query_.data() + query_.size();
 #endif
->>>>>>> 09aefd3f
 
     size_t cur_pos = rank == 1 ? offset_ : 0;
 
