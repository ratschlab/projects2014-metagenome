--- conflicted
+++ resolved
@@ -12,10 +12,6 @@
 namespace graph {
 namespace align {
 
-<<<<<<< HEAD
-template <typename NodeType = DeBruijnGraph::node_index>
-=======
->>>>>>> 07e9564f
 class IExtender {
   public:
     typedef DeBruijnGraph::node_index node_index;
@@ -23,17 +19,10 @@
 
     virtual ~IExtender() {}
 
-<<<<<<< HEAD
-    std::vector<DBGAlignment>
-    get_extensions(const DBGAlignment &seed, score_t min_path_score, bool force_fixed_seed) {
+    std::vector<Alignment>
+    get_extensions(const Alignment &seed, score_t min_path_score, bool force_fixed_seed) {
         return set_seed(seed) ? extend(min_path_score, force_fixed_seed)
-                              : std::vector<DBGAlignment>{};
-=======
-    std::vector<Alignment>
-    get_extensions(const Alignment &seed,
-                   score_t min_path_score = std::numeric_limits<score_t>::min()) {
-        return set_seed(seed) ? extend(min_path_score) : std::vector<Alignment>{};
->>>>>>> 07e9564f
+                              : std::vector<Alignment>{};
     }
 
     virtual void set_graph(const DeBruijnGraph &graph) = 0;
@@ -44,21 +33,13 @@
     virtual const Alignment& get_seed() const = 0;
     virtual bool set_seed(const Alignment &seed) = 0;
 
-<<<<<<< HEAD
-    virtual std::vector<DBGAlignment> extend(score_t min_path_score, bool force_fixed_seed) = 0;
+    virtual std::vector<Alignment> extend(score_t min_path_score, bool force_fixed_seed) = 0;
 
     // returns whether the seed must be a prefix of an extension
     virtual bool fixed_seed() const { return true; }
 };
 
-template <typename NodeType = DeBruijnGraph::node_index>
-class SeedFilteringExtender : public IExtender<NodeType> {
-=======
-    virtual std::vector<Alignment> extend(score_t min_path_score) = 0;
-};
-
 class SeedFilteringExtender : public IExtender {
->>>>>>> 07e9564f
   public:
     SeedFilteringExtender(std::string_view query) : query_size_(query.size()) {}
 
@@ -86,13 +67,7 @@
     virtual bool filter_nodes(node_index node, size_t query_start, size_t query_end);
 };
 
-<<<<<<< HEAD
-
-template <typename NodeType = DeBruijnGraph::node_index>
-class DefaultColumnExtender : public SeedFilteringExtender<NodeType> {
-=======
 class DefaultColumnExtender : public SeedFilteringExtender {
->>>>>>> 07e9564f
   public:
     DefaultColumnExtender(const DeBruijnGraph &graph,
                           const DBGAlignerConfig &config,
@@ -128,11 +103,7 @@
 
     tsl::hopscotch_set<size_t> prev_starts;
 
-<<<<<<< HEAD
-    virtual std::vector<DBGAlignment> extend(score_t min_path_score, bool force_fixed_seed) override;
-=======
-    virtual std::vector<Alignment> extend(score_t min_path_score) override;
->>>>>>> 07e9564f
+    virtual std::vector<Alignment> extend(score_t min_path_score, bool force_fixed_seed) override;
 
     // backtracking helpers
     virtual bool terminate_backtrack_start(const std::vector<Alignment> &extensions) const {
@@ -170,20 +141,16 @@
 
     virtual void call_outgoing(node_index node,
                                size_t max_prefetch_distance,
-<<<<<<< HEAD
-                               const std::function<void(NodeType, char)> &callback,
+                               const std::function<void(node_index, char)> &callback,
                                size_t table_idx);
-=======
-                               const std::function<void(node_index, char)> &callback);
->>>>>>> 07e9564f
 
     Alignment construct_alignment(Cigar cigar,
-                                     size_t clipping,
-                                     std::string_view window,
-                                     std::vector<node_index> final_path,
-                                     std::string match,
-                                     score_t score,
-                                     size_t offset) const;
+                                  size_t clipping,
+                                  std::string_view window,
+                                  std::vector<node_index> final_path,
+                                  std::string match,
+                                  score_t score,
+                                  size_t offset) const;
 
   private:
     // compute perfect match scores for all suffixes
