#include "aligner_extender_methods.hpp"

#include "common/utils/simd_utils.hpp"
#include "common/utils/template_utils.hpp"
#include "common/logger.hpp"

#include "graph/representation/succinct/dbg_succinct.hpp"


namespace mtg {
namespace graph {
namespace align {

using score_t = DBGAlignerConfig::score_t;
constexpr score_t ninf = std::numeric_limits<score_t>::min() + 100;

// to ensure that SIMD operations on arrays don't read out of bounds
constexpr size_t kPadding = 5;


DefaultColumnExtender::DefaultColumnExtender(const DeBruijnGraph &graph,
                                             const DBGAlignerConfig &config,
                                             std::string_view query)
      : SeedFilteringExtender(query),
        graph_(&graph), config_(config), query_(query) {
    assert(config_.check_config_scores());

    // compute exact-match scores for all suffixes of the query
    partial_sums_.reserve(query_.size() + 1);
    partial_sums_.resize(query_.size(), 0);
    std::transform(query_.begin(), query_.end(), partial_sums_.begin(),
                   [&](char c) { return config_.get_row(c)[c]; });

    std::partial_sum(partial_sums_.rbegin(), partial_sums_.rend(), partial_sums_.rbegin());
    assert(config_.match_score(query_) == partial_sums_.front());
    assert(config_.get_row(query_.back())[query_.back()] == partial_sums_.back());
    partial_sums_.push_back(0);

    // precompute profiles to store match/mismatch scores and Cigar::Operators
    // in contiguous arrays
    for (char c : graph_->alphabet()) {
        auto &p_score_row = profile_score_.emplace(c, query_.size() + kPadding).first.value();
        auto &p_op_row = profile_op_.emplace(c, query_.size() + kPadding).first.value();

        const auto &row = config_.get_row(c);
        const auto &op_row = kCharToOp[c];

        // the first cell in a DP table row is one position before the first character,
        // so we need to shift the indices of profile_score_ and profile_op_
        std::transform(query_.begin(), query_.end(), p_score_row.begin() + 1,
                       [&row](char q) { return row[q]; });

        std::transform(query_.begin(), query_.end(), p_op_row.begin() + 1,
                       [&op_row](char q) { return op_row[q]; });
    }
}

bool SeedFilteringExtender::set_seed(const Alignment &seed) {
    assert(seed.size());
    assert(seed.get_cigar().size());
    assert(seed.get_cigar().back().first == Cigar::MATCH
        || seed.get_cigar().back().first == Cigar::MISMATCH);

    seed_ = nullptr;

    auto it = conv_checker_.find(seed.back());

    if (it != conv_checker_.end()) {
        size_t pos = seed.get_query().size() + seed.get_clipping() - 1;
        const auto &[start, vec] = it->second;
        if (pos < start || pos - start >= vec.size() || vec[pos - start] < seed.get_score())
            it = conv_checker_.end();
    }

    if (it == conv_checker_.end()) {
        seed_ = &seed;
    } else {
        DEBUG_LOG("Skipping seed: {}", seed);
    }

    return seed_;
}

bool SeedFilteringExtender::update_seed_filter(node_index node,
                                               size_t query_start,
                                               const score_t *s_begin,
                                               const score_t *s_end) {
    assert(s_end >= s_begin);
    assert(query_start + (s_end - s_begin) <= query_size_);

    size_t size = s_end - s_begin;

    auto it = conv_checker_.find(node);

    if (it == conv_checker_.end()) {
        conv_checker_.emplace(node, ScoreVec(query_start, { s_begin, s_end }));
        return true;

    } else {
        auto &[start, vec] = it.value();
        if (query_start + size <= start) {
            vec.insert(vec.begin(), start - query_start, ninf);
            std::copy(s_begin, s_end, vec.begin());
            start = query_start;
            return true;

        } else if (query_start >= start + vec.size()) {
            vec.reserve(query_start + size - start);
            vec.insert(vec.end(), query_start - start - vec.size(), ninf);
            vec.insert(vec.end(), s_begin, s_end);
            return true;

        } else {
            // overlap
            if (query_start < start) {
                vec.insert(vec.begin(), start - query_start, ninf);
                start = query_start;
            }

            if (query_start + size > start + vec.size())
                vec.resize(query_start + size - start, ninf);

            bool converged = true;
            score_t *v = vec.data() + query_start - start;
            for (size_t j = 0; j < size; ++j) {
                if (s_begin[j] > v[j]) {
                    converged = false;
                    v[j] = s_begin[j];
                }
            }

            return !converged;
        }
    }
}

bool SeedFilteringExtender::filter_nodes(node_index node,
                                         size_t query_start,
                                         size_t query_end) {
    assert(query_end >= query_start);
    assert(query_end <= query_size_);
    constexpr score_t mscore = -ninf;
    size_t size = query_end - query_start;

    auto it = conv_checker_.find(node);
    if (it == conv_checker_.end()) {
        conv_checker_.emplace(
            node, ScoreVec(query_start, AlignedVector<score_t>(size, mscore))
        );
        return true;

    } else {
        auto &[start, vec] = it.value();
        if (query_start + size <= start) {
            vec.insert(vec.begin(), start - query_start, ninf);
            std::fill(vec.begin(), vec.begin() + size, mscore);
            start = query_start;
            return true;

        } else if (query_start >= start + vec.size()) {
            vec.reserve(query_start + size - start);
            vec.insert(vec.end(), query_start - start - vec.size(), ninf);
            vec.insert(vec.end(), size, mscore);
            return true;

        } else {
            // overlap
            if (query_start < start) {
                vec.insert(vec.begin(), start - query_start, ninf);
                start = query_start;
            }

            if (query_start + size > start + vec.size())
                vec.resize(query_start + size - start, ninf);

            bool converged = true;
            score_t *v = vec.data() + query_start - start;
            for (size_t j = 0; j < size; ++j) {
                if (mscore > v[j]) {
                    converged = false;
                    v[j] = mscore;
                }
            }

            return !converged;
        }
    }
}

void update_column(size_t prev_end,
                   const score_t *S_prev_v,
                   const score_t *F_prev_v,
                   AlignedVector<score_t> &S_v,
                   AlignedVector<score_t> &E_v,
                   AlignedVector<score_t> &F_v,
                   const score_t *profile_scores,
                   score_t xdrop_cutoff,
                   const DBGAlignerConfig &config_) {
#ifndef __SSE4_1__
    for (size_t j = 0; j < prev_end; ++j) {
        score_t match = j ? (S_prev_v[j - 1] + profile_scores[j]) : ninf;
        F_v[j] = std::max(S_prev_v[j] + config_.gap_opening_penalty,
                          F_prev_v[j] + config_.gap_extension_penalty);

        match = std::max(del_score, match);

        if (match >= xdrop_cutoff) {
            S_v[j] = match;
            score_t ins_score = match + config_.gap_opening_penalty;
            if (j + 1 < prev_end)
                E_v[j + 1] = ins_score;
        }
    }
#else
    const __m128i gap_open = _mm_set1_epi32(config_.gap_opening_penalty);
    const __m128i gap_extend = _mm_set1_epi32(config_.gap_extension_penalty);
    const __m128i xdrop_v = _mm_set1_epi32(xdrop_cutoff - 1);
    const __m128i ninf_v = _mm_set1_epi32(ninf);
    const __m128i prev_end_v = _mm_set1_epi32(prev_end);
    __m128i j_v = _mm_set_epi32(3, 2, 1, 0);
    for (size_t j = 0; j < prev_end; j += 4) {
        // match = j ? S_prev_v[j - 1] + profile_scores[j] : ninf;
        __m128i match;
        if (j) {
            match = _mm_add_epi32(_mm_loadu_si128((__m128i*)&S_prev_v[j - 1]),
                                  _mm_loadu_si128((__m128i*)&profile_scores[j]));
        } else {
            // rotate elements to the right, then insert ninf in first cell
            match = _mm_shuffle_epi32(_mm_loadu_si128((__m128i*)&S_prev_v[j]), 0b10010000);
            match = _mm_add_epi32(match, _mm_loadu_si128((__m128i*)&profile_scores[j]));
            match = _mm_insert_epi32(match, ninf, 0);
        }

        // del_score = std::max(del_open, del_extend);
        __m128i del_score = _mm_max_epi32(
            _mm_add_epi32(_mm_loadu_si128((__m128i*)&S_prev_v[j]), gap_open),
            _mm_add_epi32(_mm_loadu_si128((__m128i*)&F_prev_v[j]), gap_extend)
        );

        // F_v[j] = del_score
        _mm_store_si128((__m128i*)&F_v[j], del_score);

        // match = max(match, del_score)
        match = _mm_max_epi32(match, del_score);

        // match >= xdrop_cutoff
        __m128i mask = _mm_cmpgt_epi32(match, xdrop_v);

        // j < prev_end
        __m128i bound = _mm_cmpgt_epi32(prev_end_v, j_v);
        j_v = _mm_add_epi32(j_v, _mm_set1_epi32(4));
        mask = _mm_and_si128(mask, bound);
        match = _mm_blendv_epi8(ninf_v, match, mask);

        // S_v[j] = match
        _mm_store_si128((__m128i*)&S_v[j], match);

        // ins_open = S[j] + gap_open
        __m128i ins_open = _mm_add_epi32(match, gap_open);

        // E_v[j + 1] = ins_open
        _mm_storeu_si128((__m128i*)&E_v[j + 1], ins_open);
    }

#endif

    if (S_v.size() > prev_end) {
        size_t j = S_v.size() - 1;
        score_t match = S_prev_v[j - 1] + profile_scores[j];
        if (match >= xdrop_cutoff)
            S_v[j] = match;
    }
}

void update_ins(AlignedVector<score_t> &S,
                AlignedVector<score_t> &E,
                score_t xdrop_cutoff,
                const DBGAlignerConfig &config_) {
    // update insertion scores
    // elements are dependent on the previous one, so this can't be vectorized easily
    // this takes 15% of the run time when aligning long reads...
#ifndef __SSE4_1__
    for (size_t j = 1; j < S.size(); ++j) {
        E[j] = std::max(E[j - 1] + config_.gap_extension_penalty, E[j]);
        if (E[j] >= xdrop_cutoff)
            S[j] = std::max(S[j], E[j]);
    }
#else
    // first update the best score vector with insert open penalties
    const __m128i xdrop_v = _mm_set1_epi32(xdrop_cutoff - 1);
    const __m128i ninf_v = _mm_set1_epi32(ninf);
    for (size_t j = 0; j < S.size(); j += 4) {
        __m128i ins_open = _mm_load_si128((__m128i*)&E[j]);
        __m128i mask = _mm_cmpgt_epi32(ins_open, xdrop_v);
        ins_open = _mm_blendv_epi8(ninf_v, ins_open, mask);
        ins_open = _mm_max_epi32(_mm_load_si128((__m128i*)&S[j]), ins_open);
        _mm_store_si128((__m128i*)&S[j], ins_open);
    }

    // then compute insert extension penalties
    for (size_t j = 1; j < S.size(); ++j) {
        score_t ins_extend = E[j - 1] + config_.gap_extension_penalty;
        if (ins_extend > std::max(E[j], xdrop_cutoff - 1)) {
            E[j] = ins_extend;
            S[j] = std::max(S[j], ins_extend);
        }
    }
#endif
}

// add insertions to the end of the array until the score drops too low
void extend_ins(AlignedVector<score_t> &S,
                AlignedVector<score_t> &E,
                AlignedVector<score_t> &F,
                size_t max_size,
                score_t xdrop_cutoff,
                const DBGAlignerConfig &config_) {
    while (S.back() >= xdrop_cutoff && S.size() < max_size) {
        score_t ins_score = std::max(
            S.back() + config_.gap_opening_penalty,
            E.back() + config_.gap_extension_penalty
        );

        if (ins_score >= xdrop_cutoff) {
            S.push_back(ins_score);
            E.push_back(ins_score);
            F.push_back(ninf);
        } else {
            break;
        }
    }
}

void DefaultColumnExtender
::call_outgoing(node_index node,
                size_t /* max_prefetch_distance */,
<<<<<<< HEAD
                const std::function<void(NodeType, char)> &callback,
                size_t /* table_idx */) {
    graph_->call_outgoing_kmers(node, [&](NodeType next, char c) {
=======
                const std::function<void(node_index, char)> &callback) {
    graph_->call_outgoing_kmers(node, [&](node_index next, char c) {
>>>>>>> 07e9564f
        if (c != boss::BOSS::kSentinel)
            callback(next, c);
    });
}

// allocate and initialize with padding to ensure that SIMD operations don't
// read/write out of bounds
template <class Column, typename... RestArgs>
Column alloc_column(size_t size, RestArgs... args) {
    Column column { {}, {}, {}, args... };
    auto &[S, E, F, node, i_prev, c, offset, max_pos, trim] = column;

    S.reserve(size + kPadding);
    E.reserve(size + kPadding);
    F.reserve(size + kPadding);

    S.resize(size, ninf);
    E.resize(size, ninf);
    F.resize(size, ninf);

    std::fill(S.data() + S.size(), S.data() + S.capacity(), ninf);
    std::fill(E.data() + E.size(), E.data() + E.capacity(), ninf);
    std::fill(F.data() + F.size(), F.data() + F.capacity(), ninf);

    return column;
}

<<<<<<< HEAD
template <typename NodeType>
auto DefaultColumnExtender<NodeType>
::extend(score_t min_path_score, bool force_fixed_seed) -> std::vector<DBGAlignment> {
=======
auto DefaultColumnExtender::extend(score_t min_path_score) -> std::vector<Alignment> {
>>>>>>> 07e9564f
    assert(this->seed_);

    table.clear();
    prev_starts.clear();

    size_t start = this->seed_->get_clipping();

    // the sequence to align (the suffix of the query starting from the seed)
    std::string_view window(this->seed_->get_query().data(),
                            query_.data() + query_.size() - this->seed_->get_query().data());

    ssize_t seed_offset = static_cast<ssize_t>(this->seed_->get_offset()) - 1;

    // initialize the root of the tree
    table.emplace_back(alloc_column<Column>(window.size() + 1, this->seed_->front(),
                                            static_cast<size_t>(-1), '\0', seed_offset, 0, 0));
    std::fill(std::get<0>(table[0]).begin(), std::get<0>(table[0]).end(), 0);

    score_t xdrop_cutoff = std::max(-config_.xdrop, ninf + 1);
    assert(config_.xdrop > 0);
    assert(xdrop_cutoff < 0);

    using TableIt = std::tuple<score_t,
                               ssize_t, /* negative off_diag */
                               size_t /* table idx */>;
    TableIt best_score { 0, 0, 0 };

    // node traversal heap
    std::priority_queue<TableIt> queue;
    queue.emplace(best_score);

    assert(partial_sums_.at(start) == config_.match_score(window));

    while (queue.size()) {
        size_t i = std::get<2>(queue.top());
        queue.pop();

        // If a node has a single outgoing edge, which has the best score, then
        // that node is taken without updating the heap. This loop ensures that
        // that happens
        bool nofork = true;
        while (nofork) {
            nofork = false;

            std::vector<std::pair<node_index, char>> outgoing;
            size_t next_offset = -1;

            size_t prev_begin = 0;
            size_t prev_end = window.size() + 1;

            {
                const auto &[S, E, F, node, i_prev, c, offset, max_pos, trim] = table[i];
                next_offset = offset + 1;

                // if too many nodes have been explored, give up
                if (static_cast<double>(table.size()) / window.size() >= config_.max_nodes_per_seq_char)
                    continue;

                // determine maximal range within the xdrop score cutoff
                auto in_range = [xdrop_cutoff](score_t s) { return s >= xdrop_cutoff; };

                prev_begin = std::find_if(S.begin(), S.end(), in_range) - S.begin() + trim;
                prev_end = std::find_if(S.rbegin(), S.rend(), in_range).base() - S.begin() + trim;

                if (prev_end <= prev_begin)
                    continue;

                // check if this node can be extended to get a better alignment
                bool has_extension = false;
                for (size_t j = prev_begin; j < prev_end; ++j) {
                    assert(partial_sums_.at(start + j) == config_.match_score(window.substr(j)));
                    score_t ext_score = S[j - trim] + partial_sums_.at(start + j);
                    if ((config_.num_alternative_paths == 1 && ext_score > std::get<0>(best_score))
                            || ext_score >= min_path_score) {
                        has_extension = true;
                        break;
                    }
                }

                if (!has_extension)
                    continue;

                size_t seed_pos = next_offset - this->seed_->get_offset();
                bool in_seed = seed_pos < this->seed_->get_sequence().size();

                // Get the next node(s) from the graph. If the current node is
                // part of the seed and the arguments tell us to force using
                // the full seed, then pick the next node from the seed.
                if (in_seed && next_offset < graph_->get_k()) {
                    outgoing.emplace_back(this->seed_->front(),
                                          this->seed_->get_sequence()[seed_pos]);
                } else if (in_seed && (force_fixed_seed || this->fixed_seed())) {
                    outgoing.emplace_back((*this->seed_)[next_offset - graph_->get_k() + 1],
                                          this->seed_->get_sequence()[seed_pos]);
                    assert(graph_->traverse(node, outgoing.back().second)
                                == outgoing.back().first);
                } else {
                    call_outgoing(node, window.size() + 1 - offset - S.size(),
<<<<<<< HEAD
                                  [&](NodeType next, char c) {
                        outgoing.emplace_back(next, c);
                    }, i);
=======
                                  [&](node_index next, char c) { outgoing.emplace_back(next, c); });
>>>>>>> 07e9564f
                }
            }

            ssize_t begin = prev_begin;
            size_t end = std::min(prev_end, window.size()) + 1;

            for (const auto &[next, c] : outgoing) {
                assert(std::get<0>(best_score) > xdrop_cutoff);

                table.emplace_back(alloc_column<Column>(
                    end - begin, next, i, c,
                    static_cast<ssize_t>(next_offset),
                    begin, begin
                ));

                const auto &[S_prev, E_prev, F_prev, node_prev, i_prev, c_prev,
                             offset_prev, max_pos_prev, trim_prev] = table[i];

                auto &[S, E, F, node_cur, i_cur, c_stored, offset, max_pos, trim]
                    = table.back();

                if (next != node_prev && !trim && !trim_prev)
                    S[0] = S_prev[0];

                assert(i_cur == i);
                assert(node_cur == next);
                assert(c_stored == c);
                assert(offset == offset_prev + 1);
                assert(c == graph_->get_node_sequence(node_cur)[std::min(static_cast<ssize_t>(graph_->get_k()) - 1, offset)]);

                // compute column scores
                update_column(prev_end - trim,
                              S_prev.data() + trim - trim_prev,
                              F_prev.data() + trim - trim_prev,
                              S, E, F,
                              profile_score_[c].data() + start + trim,
                              xdrop_cutoff, config_);

                update_ins(S, E, xdrop_cutoff, config_);
                extend_ins(S, E, F, window.size() + 1 - trim, xdrop_cutoff, config_);

                assert(max_pos >= trim);
                assert(static_cast<size_t>(max_pos - trim) < S.size());

                // find the maximal scoring position which is closest to the diagonal
                // TODO: this can be done with SIMD, but it's not a bottleneck
                ssize_t cur_offset = begin;
                ssize_t diag_i = offset - seed_offset;
                for (size_t j = 0; j < S.size(); ++j, ++cur_offset) {
                    if (std::make_pair(S[j], std::abs(max_pos - diag_i))
                            > std::make_pair(S[max_pos - begin], std::abs(cur_offset - diag_i))) {
                        max_pos = j + begin;
                    }
                }
                assert(max_pos >= trim);
                assert(static_cast<size_t>(max_pos - trim) < S.size());

                // if the best score in this column is above the xdrop score
                // then check if the extension can continue
                score_t max_val = S[max_pos - trim];
                if (max_val >= xdrop_cutoff) {
                    TableIt next_score { max_val, -std::abs(max_pos - diag_i),
                                         table.size() - 1 };

                    if (max_val - xdrop_cutoff > config_.xdrop)
                        xdrop_cutoff = max_val - config_.xdrop;

                    if (max_val > std::get<0>(best_score))
                        best_score = next_score;

                    size_t vec_offset = start + begin;
                    score_t *s_begin = S.data();
                    score_t *s_end = S.data() + S.size();

                    // skip the first index since it corresponds to the position
                    // before the query start
                    if (!begin) {
                        ++s_begin;
                    } else {
                        --vec_offset;
                    }

                    assert(s_begin <= s_end);
                    assert(vec_offset + (s_end - s_begin) <= query_.size());

                    // if this node has not been reached by a different
                    // alignment with a better score, continue
                    if (this->update_seed_filter(next, vec_offset, s_begin, s_end)) {
                        // if there is only one outgoing edge, which is the best,
                        // don't update the node traversal heap
                        if (outgoing.size() == 1 && max_val >= std::get<0>(queue.top())) {
                            nofork = true;
                            i = table.size() - 1;
                        } else {
                            queue.emplace(next_score);
                        }
                    }

                } else {
                    table.pop_back();
                }
            }
        }
    }

    return backtrack(min_path_score, window);
}

auto DefaultColumnExtender::construct_alignment(Cigar cigar,
                                                size_t clipping,
                                                std::string_view window,
                                                std::vector<node_index> final_path,
                                                std::string match,
                                                score_t score,
                                                size_t offset) const -> Alignment {
    assert(final_path.size());
    cigar.append(Cigar::CLIPPED, clipping);

    std::reverse(cigar.begin(), cigar.end());
    std::reverse(final_path.begin(), final_path.end());
    std::reverse(match.begin(), match.end());

    Alignment extension(window, std::move(final_path), std::move(match), score,
                           std::move(cigar), 0, this->seed_->get_orientation(), offset);
    assert(extension.is_valid(*this->graph_, &config_));

    extension.trim_offset();
    extension.extend_query_begin(query_.data());
    extension.extend_query_end(query_.data() + query_.size());

    assert(extension.is_valid(*this->graph_, &config_));

    return extension;
}

auto DefaultColumnExtender
::backtrack(score_t min_path_score, std::string_view window) -> std::vector<Alignment> {
    if (table.empty())
        return {};

    init_backtrack();

    std::vector<Alignment> extensions;

    size_t seed_clipping = this->seed_->get_clipping();
    ssize_t seed_offset = static_cast<ssize_t>(this->seed_->get_offset() - 1);
    ssize_t k_minus_1 = graph_->get_k() - 1;

    std::vector<std::tuple<score_t, ssize_t, size_t>> indices;
    indices.reserve(table.size());
    for (size_t i = 1; i < table.size(); ++i) {
        const auto &[S, E, F, node, j_prev, c, offset, max_pos, trim] = table[i];
        const auto &[S_p, E_p, F_p, node_p, j_prev_p, c_p, offset_p, max_pos_p, trim_p] = table[j_prev];

        if (max_pos < trim_p + 1)
            continue;

        size_t pos = max_pos - trim;
        size_t pos_p = max_pos - trim_p - 1;
        if (S[pos] >= min_path_score
                && offset >= k_minus_1
                && S[pos] == S_p[pos_p] + profile_score_.find(c)->second[seed_clipping + max_pos]
                && profile_op_.find(c)->second[seed_clipping + max_pos] == Cigar::MATCH) {
            indices.emplace_back(-S[pos], std::abs(max_pos - offset + seed_offset), i);
        }
    }

    // find highest scoring which is closest to the diagonal
    std::sort(indices.begin(), indices.end());

    for (const auto &[neg_score, off_diag, j_start] : indices) {
        if (terminate_backtrack_start(extensions))
            break;

        if (skip_backtrack_start(j_start))
            continue;

        std::vector<DeBruijnGraph::node_index> path;
        std::vector<size_t> trace;
        Cigar ops;
        std::string seq;
        score_t score = -neg_score;

        size_t j = j_start;
        ssize_t pos = std::get<7>(table[j]);
        ssize_t end_pos = pos;
        size_t align_offset = this->seed_->get_offset();

        while (j && !terminate_backtrack()) {
            assert(j != static_cast<size_t>(-1));
            const auto &[S, E, F, node, j_prev, c, offset, max_pos, trim] = table[j];
            const auto &[S_p, E_p, F_p, node_p, j_prev_p, c_p, offset_p, max_pos_p, trim_p] = table[j_prev];

            assert(pos >= trim);
            assert(*std::max_element(S.begin(), S.end()) == S[max_pos - trim]);
            assert(c == graph_->get_node_sequence(node)[std::min(k_minus_1, offset)]);

            align_offset = std::min(offset, k_minus_1);

            if (pos == max_pos)
                prev_starts.emplace(j);

            if (S[pos - trim] == ninf) {
                j = 0;

            } else if (pos && pos >= trim_p + 1
                    && S[pos - trim] == S_p[pos - trim_p - 1]
                        + profile_score_.find(c)->second[seed_clipping + pos]) {
                // match/mismatch
                trace.emplace_back(j);
                if (offset >= k_minus_1)
                    path.emplace_back(node);

                seq += c;
                ops.append(profile_op_.find(c)->second[seed_clipping + pos]);
                --pos;
                assert(j_prev != static_cast<size_t>(-1));
                j = j_prev;

            } else if (S[pos - trim] == F[pos - trim] && ops.size() && ops.back().first != Cigar::INSERTION) {
                // deletion
                Cigar::Operator last_op = Cigar::DELETION;
                while (last_op == Cigar::DELETION && j) {
                    const auto &[S, E, F, node, j_prev, c, offset, max_pos, trim] = table[j];
                    const auto &[S_p, E_p, F_p, node_p, j_prev_p, c_p, offset_p, max_pos_p, trim_p] = table[j_prev];

                    assert(pos >= trim_p);

                    assert(F[pos - trim] == F_p[pos - trim_p] + config_.gap_extension_penalty
                        || F[pos - trim] == S_p[pos - trim_p] + config_.gap_opening_penalty);

                    last_op = F[pos - trim] == F_p[pos - trim_p] + config_.gap_extension_penalty
                        ? Cigar::DELETION
                        : Cigar::MATCH;

                    trace.emplace_back(j);
                    if (offset >= k_minus_1)
                        path.emplace_back(node);

                    seq += c;
                    ops.append(Cigar::DELETION);
                    assert(j_prev != static_cast<size_t>(-1));
                    j = j_prev;
                }
            } else if (pos && S[pos - trim] == E[pos - trim] && ops.size() && ops.back().first != Cigar::DELETION) {
                // insertion
                Cigar::Operator last_op = Cigar::INSERTION;
                while (last_op == Cigar::INSERTION) {
                    ops.append(last_op);

                    assert(E[pos - trim] == E[pos - trim - 1] + config_.gap_extension_penalty
                        || E[pos - trim] == S[pos - trim - 1] + config_.gap_opening_penalty);

                    last_op = E[pos - trim] == E[pos - trim - 1] + config_.gap_extension_penalty
                        ? Cigar::INSERTION
                        : Cigar::MATCH;

                    --pos;
                }
#ifndef NDEBUG
            } else {
                assert(false && "Failure to backtrack. One of the above should apply");
#endif
            }

            if (trace.size() >= this->graph_->get_k()) {
                const auto &[S, E, F, node, j_prev, c, offset, max_pos, trim] = table[j];

                call_alignments(S[pos - trim], score, min_path_score, path, trace, ops,
                                pos, align_offset, window.substr(pos, end_pos - pos), seq,
                                [&](Alignment&& alignment) {
                    extensions.emplace_back(std::move(alignment));
                });
            }
        }
    }

    return extensions;
}

} // namespace align
} // namespace graph
} // namespace mtg<|MERGE_RESOLUTION|>--- conflicted
+++ resolved
@@ -334,14 +334,9 @@
 void DefaultColumnExtender
 ::call_outgoing(node_index node,
                 size_t /* max_prefetch_distance */,
-<<<<<<< HEAD
-                const std::function<void(NodeType, char)> &callback,
+                const std::function<void(node_index, char)> &callback,
                 size_t /* table_idx */) {
-    graph_->call_outgoing_kmers(node, [&](NodeType next, char c) {
-=======
-                const std::function<void(node_index, char)> &callback) {
     graph_->call_outgoing_kmers(node, [&](node_index next, char c) {
->>>>>>> 07e9564f
         if (c != boss::BOSS::kSentinel)
             callback(next, c);
     });
@@ -369,13 +364,8 @@
     return column;
 }
 
-<<<<<<< HEAD
-template <typename NodeType>
-auto DefaultColumnExtender<NodeType>
-::extend(score_t min_path_score, bool force_fixed_seed) -> std::vector<DBGAlignment> {
-=======
-auto DefaultColumnExtender::extend(score_t min_path_score) -> std::vector<Alignment> {
->>>>>>> 07e9564f
+auto DefaultColumnExtender
+::extend(score_t min_path_score, bool force_fixed_seed) -> std::vector<Alignment> {
     assert(this->seed_);
 
     table.clear();
@@ -474,13 +464,9 @@
                                 == outgoing.back().first);
                 } else {
                     call_outgoing(node, window.size() + 1 - offset - S.size(),
-<<<<<<< HEAD
-                                  [&](NodeType next, char c) {
-                        outgoing.emplace_back(next, c);
-                    }, i);
-=======
-                                  [&](node_index next, char c) { outgoing.emplace_back(next, c); });
->>>>>>> 07e9564f
+                                  [&](node_index next, char c) {
+                                      outgoing.emplace_back(next, c);
+                                  }, i);
                 }
             }
 
