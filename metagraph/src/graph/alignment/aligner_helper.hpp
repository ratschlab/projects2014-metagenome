--- conflicted
+++ resolved
@@ -493,15 +493,6 @@
                 min_score_(min_score),
                 scores(std::min(end, size) - start + 8, min_score),
                 gap_scores(scores.size(), min_score),
-<<<<<<< HEAD
-                ops(scores.size()),
-                prev_nodes(scores.size()),
-                gap_prev_nodes(scores.size()),
-                gap_count(scores.size()),
-                last_char(start_char),
-                best_pos(std::min(std::max(pos, start), start + scores.size() - size_t(9))),
-                last_priority_pos(std::min(std::max(priority_pos, start), start + scores.size() - size_t(9))),
-=======
                 ops(scores.size(), Cigar::CLIPPED),
                 prev_nodes(scores.size(), 0),
                 gap_prev_nodes(scores.size(), 0),
@@ -509,7 +500,6 @@
                 last_char(start_char),
                 best_pos(std::min(std::max(pos, start), start + scores.size() - (size_t)9)),
                 last_priority_pos(std::min(std::max(priority_pos, start), start + scores.size() - (size_t)9)),
->>>>>>> c73d627e
                 start_index(start) {}
 
         size_t size_;
@@ -538,21 +528,12 @@
                     return;
 
                 // extend the range to the right to reach end
-<<<<<<< HEAD
-                scores.resize(end + 8 - start_index);
-                gap_scores.resize(end + 8 - start_index);
-                ops.resize(end + 8 - start_index);
-                prev_nodes.resize(end + 8 - start_index);
-                gap_prev_nodes.resize(end + 8 - start_index);
-                gap_count.resize(end + 8 - start_index);
-=======
                 scores.resize(end + 8 - start_index, min_score_);
                 gap_scores.resize(end + 8 - start_index, min_score_);
                 ops.resize(end + 8 - start_index, Cigar::CLIPPED);
                 prev_nodes.resize(end + 8 - start_index, 0);
                 gap_prev_nodes.resize(end + 8 - start_index, 0);
                 gap_count.resize(end + 8 - start_index, 0);
->>>>>>> c73d627e
             } else if (end <= start_index + scores.size() - 8) {
                 // extend the range to the left to reach begin
                 size_t shift = start_index - begin;
@@ -568,27 +549,6 @@
                 size_t shift = start_index - begin;
                 start_index = begin;
                 end += 8;
-<<<<<<< HEAD
-                size_t new_size = end - begin;
-                AlignedVector<score_t> new_scores(new_size, min_score_);
-                AlignedVector<score_t> new_gap_scores(new_size, min_score_);
-                AlignedVector<Cigar::Operator> new_ops(new_size, Cigar::CLIPPED);
-                AlignedVector<uint8_t> new_prev_nodes(new_size);
-                AlignedVector<uint8_t> new_gap_prev_nodes(new_size);
-                AlignedVector<int32_t> new_gap_count(new_size);
-                std::copy(scores.begin(), scores.end(), new_scores.begin() + shift);
-                std::copy(gap_scores.begin(), gap_scores.end(), new_gap_scores.begin() + shift);
-                std::copy(ops.begin(), ops.end(), new_ops.begin() + shift);
-                std::copy(prev_nodes.begin(), prev_nodes.end(), new_prev_nodes.begin() + shift);
-                std::copy(gap_prev_nodes.begin(), gap_prev_nodes.end(), new_gap_prev_nodes.begin() + shift);
-                std::copy(gap_count.begin(), gap_count.end(), new_gap_count.begin() + shift);
-                std::swap(scores, new_scores);
-                std::swap(gap_scores, new_gap_scores);
-                std::swap(ops, new_ops);
-                std::swap(prev_nodes, new_prev_nodes);
-                std::swap(gap_prev_nodes, new_gap_prev_nodes);
-                std::swap(gap_count, new_gap_count);
-=======
 
                 size_t new_size = end - begin;
 
@@ -612,7 +572,6 @@
                 prev_nodes.resize(new_size, 0);
                 gap_prev_nodes.resize(new_size, 0);
                 gap_count.resize(new_size, 0);
->>>>>>> c73d627e
             }
 
             assert(best_pos >= start_index);
