#ifndef __ALIGNER_HELPER_HPP__
#define __ALIGNER_HELPER_HPP__

#include <cassert>
#include <array>
#include <memory>
#include <numeric>
#include <ostream>
#include <string>
#include <vector>

#include <json/json.h>
#include <tsl/hopscotch_map.h>

#include "common/aligned_vector.hpp"
#include "common/seq_tools/reverse_complement.hpp"
#include "common/utils/template_utils.hpp"
#include "graph/representation/base/sequence_graph.hpp"


namespace mtg {
namespace graph {
namespace align {

class Cigar {
  public:
    enum Operator : int8_t {
        CLIPPED,
        MISMATCH,
        MATCH,
        DELETION,
        INSERTION
    };

    typedef uint32_t LengthType;
    typedef std::array<Operator, 128> OperatorTableRow;
    typedef std::array<OperatorTableRow, 128> OperatorTable;
    typedef std::pair<Operator, LengthType> value_type;
    typedef typename std::vector<value_type>::iterator iterator;
    typedef typename std::vector<value_type>::const_iterator const_iterator;

    static OperatorTable char_to_op;
    static const OperatorTableRow& get_op_row(char a) { return char_to_op[a]; }

    Cigar(Operator op = Operator::CLIPPED, LengthType num = 0)
          : cigar_(num ? 1 : 0, std::make_pair(op, num)) { }

    // See section 1.4 in https://samtools.github.io/hts-specs/SAMv1.pdf for
    // a specification of the CIGAR string format.
    // e.g., 3=1X2I3D for 3 matches, 1 mismatch, 2 insertions, 3 deletions
    explicit Cigar(const std::string &cigar_str);

    explicit Cigar(const_iterator begin, const_iterator end)
          : cigar_(begin, end) { }

    size_t size() const { return cigar_.size(); }
    bool empty() const { return cigar_.empty(); }

    std::string to_string() const;

    void append(Operator op, LengthType num = 1);
    void append(Cigar&& other);

    void pop_front() {
        assert(cigar_.size());
        cigar_.erase(cigar_.begin(), cigar_.begin() + 1);
    }

    void pop_back() {
        assert(cigar_.size());
        cigar_.pop_back();
    }

    // This is essentially just a vector, so there's no reason not to have it editable
    iterator begin() { return cigar_.begin(); }
    iterator end() { return cigar_.end(); }
    const_iterator begin() const { return cigar_.cbegin(); }
    const_iterator end() const { return cigar_.cend(); }

    template <typename... Args>
    void insert(iterator it, Args&&... args) {
        cigar_.insert(it, std::forward<Args>(args)...);
    }

    value_type& front() { return cigar_.front(); }
    value_type& back() { return cigar_.back(); }
    const value_type& front() const { return cigar_.front(); }
    const value_type& back() const { return cigar_.back(); }

    bool operator==(const Cigar &other) const { return cigar_ == other.cigar_; }

    bool operator!=(const Cigar &other) const { return !(*this == other); }

    void clear() { cigar_.clear(); }

    LengthType get_clipping() const {
        return cigar_.size() && cigar_.front().first == Operator::CLIPPED
            ? cigar_.front().second
            : 0;
    }

    LengthType get_end_clipping() const {
        return cigar_.size() && cigar_.back().first == Operator::CLIPPED
            ? cigar_.back().second
            : 0;
    }

    size_t get_num_matches() const {
        return std::accumulate(begin(), end(), 0, [&](size_t old, const value_type &op) {
            return old + (op.first == Operator::MATCH) * op.second;
        });
    }

    // Return true if the cigar is valid. reference_begin points to the first
    // character of the reference sequence after clipping is trimmed
    bool is_valid(const std::string_view reference, const std::string_view query) const;

    static char opt_to_char(Cigar::Operator op);

  private:
    std::vector<value_type> cigar_;

    static OperatorTable initialize_opt_table();
};

class CigarOpIterator {
  public:
    typedef Cigar::Operator value_type;
    typedef const Cigar::Operator& reference;
    typedef const Cigar::Operator* pointer;
    typedef int difference_type;
    typedef std::random_access_iterator_tag iterator_category;

    CigarOpIterator(const Cigar &cigar) : CigarOpIterator(cigar, cigar.begin()) {}
    CigarOpIterator(const Cigar &cigar, size_t offset)
          : CigarOpIterator(cigar) {
        while (offset) {
            if (offset >= it_->second) {
                offset -= it_->second;
                ++it_;
            } else {
                pos_ = offset;
                offset = 0;
            }
        }
    }

    CigarOpIterator(const Cigar &cigar, Cigar::const_iterator it, size_t offset = 0)
          : cigar_(&cigar), it_(it), pos_(offset) {
        assert(cigar_->begin() <= it);
        assert(it <= cigar_->end());
        assert(!offset || (it != cigar_->end() && pos_ < it->second));
    }

    CigarOpIterator& next_op() {
        assert(it_ != cigar_->end());
        pos_ = 0;
        ++it_;
        assert(it_ == cigar_->end() || it_->second);
        return *this;
    }

    CigarOpIterator& prev_op() {
        assert(it_ != cigar_->begin());
        --it_;
        pos_ = it_->second;
        assert(pos_);
        return *this;
    }

    CigarOpIterator& operator++() {
        ++pos_;

        if (pos_ == it_->second)
            return next_op();

        return *this;
    }

    CigarOpIterator& operator+=(difference_type i) {
        if (i > 0) {
            while (pos_ + i >= it_->second) {
                i -= it_->second - pos_;
                next_op();
            }
            pos_ += i;
        } else if (i < 0) {
            return operator-=(-i);
        }

        return *this;
    }

    CigarOpIterator& operator--() {
        if (!pos_)
            prev_op();

        --pos_;
        return *this;
    }

    CigarOpIterator& operator-=(difference_type i) {
        if (i > 0) {
            while (i - pos_ > 0) {
                i -= pos_;
                prev_op();
            }
            pos_ -= i;

        } else if (i < 0) {
            return operator+=(-i);
        }

        return *this;
    }

    bool operator==(const CigarOpIterator &other) const {
        return cigar_ == other.cigar_ && it_ == other.it_ && pos_ == other.pos_;
    }

    bool operator!=(const CigarOpIterator &other) const {
        return !(*this == other);
    }

    reference operator*() const { return it_->first; }

    bool operator<(const CigarOpIterator &other) const {
        assert(cigar_ == other.cigar_);
        return it_ < other.it_ || (it_ == other.it_ && pos_ < other.pos_);
    }

    bool operator<=(const CigarOpIterator &other) const {
        assert(cigar_ == other.cigar_);
        return it_ < other.it_ || (it_ == other.it_ && pos_ <= other.pos_);
    }

    bool operator>(const CigarOpIterator &other) const {
        assert(cigar_ == other.cigar_);
        return it_ > other.it_ || (it_ == other.it_ && pos_ > other.pos_);
    }

    bool operator>=(const CigarOpIterator &other) const {
        assert(cigar_ == other.cigar_);
        return it_ > other.it_ || (it_ == other.it_ && pos_ >= other.pos_);
    }

    size_t count_left() const { return it_->second - pos_; }
    size_t offset() const { return pos_; }
    Cigar::const_iterator get_it() const { return it_; }

  private:
    const Cigar *cigar_;
    Cigar::const_iterator it_;
    size_t pos_;
};


// TODO: move to a separate header file aligner_config.hpp
class DBGAlignerConfig {
  public:
    typedef int32_t score_t;
    typedef std::array<int8_t, 128> ScoreMatrixRow;
    typedef std::array<ScoreMatrixRow, 128> ScoreMatrix;

    // Set parameters manually and call `set_scoring_matrix()`
    DBGAlignerConfig() {}

    explicit DBGAlignerConfig(const ScoreMatrix &score_matrix,
                              int8_t gap_opening = -5,
                              int8_t gap_extension = -2);

    DBGAlignerConfig(ScoreMatrix&& score_matrix,
                     int8_t gap_opening = -5,
                     int8_t gap_extension = -2);

    score_t score_sequences(const std::string_view a, const std::string_view b) const {
        return std::inner_product(
            a.begin(), a.end(), b.begin(), score_t(0), std::plus<score_t>(),
            [&](char a, char b) -> score_t { return score_matrix_[a][b]; }
        );
    }

    score_t match_score(const std::string_view query) const {
        return score_sequences(query, query);
    }

    score_t score_cigar(const std::string_view reference,
                        const std::string_view query,
                        const Cigar &cigar) const;

    const ScoreMatrixRow& get_row(char char_in_query) const {
        return score_matrix_[char_in_query];
    }

    size_t queue_size = std::numeric_limits<size_t>::max();
    size_t bandwidth = std::numeric_limits<size_t>::max();
    size_t num_alternative_paths = 1;
    size_t min_seed_length = 1;
    size_t max_seed_length = std::numeric_limits<size_t>::max();
    // thresholds for scores
    score_t min_cell_score = 0;
    score_t min_path_score = 0;
    score_t xdrop = std::numeric_limits<score_t>::max();

    double exact_kmer_match_fraction = 0.0;
    double max_nodes_per_seq_char = std::numeric_limits<double>::max();
    double max_ram_per_alignment = std::numeric_limits<double>::max();

    int8_t gap_opening_penalty;
    int8_t gap_extension_penalty;

    bool forward_and_reverse_complement = false;
    bool chain_alignments = false;

    bool alignment_edit_distance;
    int8_t alignment_match_score;
    int8_t alignment_mm_transition_score;
    int8_t alignment_mm_transversion_score;

    bool check_config_scores() const;

    void set_scoring_matrix();

    // Protein matrices
    static const ScoreMatrix score_matrix_blosum62;

    static ScoreMatrix dna_scoring_matrix(int8_t match_score,
                                          int8_t mm_transition_score,
                                          int8_t mm_transversion_score);

    static ScoreMatrix unit_scoring_matrix(int8_t match_score,
                                           const std::string &alphabet,
                                           const uint8_t *encoding);

  private:
    ScoreMatrix score_matrix_;
};


template <typename NodeType>
class DPTable;

<<<<<<< HEAD
=======
template <typename NodeType>
class SuffixSeeder;

template <typename NodeType = SequenceGraph::node_index>
class AlignmentPrefix;

template <typename NodeType = SequenceGraph::node_index>
class AlignmentSuffix;

>>>>>>> 15eeaaf8
// Note: this object stores pointers to the query sequence, so it is the user's
//       responsibility to ensure that the query sequence is not destroyed when
//       calling this class' methods
template <typename NodeType = SequenceGraph::node_index>
class Alignment {
  public:
    typedef NodeType node_index;
    typedef DBGAlignerConfig::score_t score_t;

    // Used for constructing seeds
    Alignment(const std::string_view query = {},
              std::vector<NodeType>&& nodes = {},
              score_t score = 0,
              size_t clipping = 0,
              bool orientation = false,
              size_t offset = 0)
          : Alignment(query,
                      std::move(nodes),
                      std::string(query),
                      score,
                      Cigar(Cigar::MATCH, query.size()),
                      clipping,
                      orientation,
                      offset) {
        assert(nodes.empty() || clipping || is_exact_match());
    }

    Alignment(const std::string_view query,
              std::vector<NodeType>&& nodes,
              std::string&& sequence,
              score_t score,
              size_t clipping = 0,
              bool orientation = false,
              size_t offset = 0);

    // TODO: construct multiple alignments from the same starting point
    Alignment(const DPTable<NodeType> &dp_table,
              const DBGAlignerConfig &config,
              const std::string_view query_view,
              typename DPTable<NodeType>::const_iterator column,
              size_t start_pos,
              size_t offset,
              NodeType *start_node,
              const Alignment &seed);

    Alignment(const AlignmentPrefix<NodeType> &alignment_prefix);
    Alignment(const AlignmentSuffix<NodeType> &alignment_suffix);

    void append(Alignment&& other);

    size_t size() const { return nodes_.size(); }
    const NodeType& front() const { return nodes_.front(); }
    const NodeType& back() const { return nodes_.back(); }
    const std::vector<NodeType>& get_nodes() const { return nodes_; }
    bool empty() const { return nodes_.empty(); }

    score_t get_score() const { return score_; }

    static std::pair<Alignment, Alignment>
    get_best_overlap(const Alignment &first, const Alignment &second,
                     const DeBruijnGraph &graph,
                     const DBGAlignerConfig &config);

    uint64_t get_num_matches() const { return cigar_.get_num_matches(); }

    const std::string_view get_query() const {
        return std::string_view(query_begin_, query_end_ - query_begin_);
    }
    const char* get_query_end() const { return query_end_; }

    void set_query_begin(const char *begin) {
        assert((query_end_ - query_begin_) + begin >= begin);
        query_end_ = (query_end_ - query_begin_) + begin;
        query_begin_ = begin;
    }

    void extend_query_begin(const char *begin) {
        size_t clipping = get_clipping();
        assert(begin <= query_begin_ - clipping);
        if (begin == query_begin_ - clipping)
            return;

        if (clipping) {
            cigar_.front().second += query_begin_ - clipping - begin;
            return;
        }

        cigar_.insert(
            cigar_.begin(),
            typename Cigar::value_type { Cigar::CLIPPED, query_begin_ - begin }
        );
    }

    void extend_query_end(const char *end) {
        size_t end_clipping = get_end_clipping();
        assert(end >= query_end_ + end_clipping);
        if (end == query_end_ + end_clipping)
            return;

        cigar_.append(Cigar::CLIPPED, end - query_end_ - end_clipping);
    }

    void trim_clipping() {
        if (get_clipping())
            cigar_.pop_front();
    }

    void trim_end_clipping() {
        if (get_end_clipping())
            cigar_.pop_back();
    }

    void trim_offset(const DeBruijnGraph *graph = nullptr);

    void reverse_complement(const DeBruijnGraph &graph,
                            const std::string_view query_rev_comp);

    const std::string& get_sequence() const { return sequence_; }

    const Cigar& get_cigar() const { return cigar_; }
    void set_cigar(Cigar&& cigar) { cigar_ = std::move(cigar); }

    bool get_orientation() const { return orientation_; }
    size_t get_offset() const { return offset_; }
    Cigar::LengthType get_clipping() const { return cigar_.get_clipping(); }
    Cigar::LengthType get_end_clipping() const { return cigar_.get_end_clipping(); }

    bool operator<(const Alignment &other) const { return score_ < other.score_; }
    bool operator>(const Alignment &other) const { return score_ > other.score_; }

    typedef typename std::vector<NodeType>::iterator iterator;
    typedef typename std::vector<NodeType>::const_iterator const_iterator;

    const_iterator begin() const { return nodes_.cbegin(); }
    const_iterator end() const { return nodes_.cend(); }

    const NodeType& operator[](size_t i) const { return nodes_[i]; }
    const NodeType& at(size_t i) const { return nodes_.at(i); }

    bool operator==(const Alignment &other) const {
        return orientation_ == other.orientation_
            && score_ == other.score_
            && sequence_ == other.sequence_
            && std::equal(query_begin_, query_end_, other.query_begin_, other.query_end_)
            && cigar_ == other.cigar_;
    }

    bool operator!=(const Alignment &other) const { return !(*this == other); }

    bool is_exact_match() const {
        return cigar_.size() == 1
            && cigar_.front().first == Cigar::MATCH
            && query_begin_ + cigar_.front().second == query_end_;
    }

    Json::Value to_json(const std::string &query,
                        const DeBruijnGraph &graph,
                        bool is_secondary = false,
                        const std::string &name = "",
                        const std::string &label = "") const;

    std::shared_ptr<const std::string>
    load_from_json(const Json::Value &alignment,
                   const DeBruijnGraph &graph);

    bool is_valid(const DeBruijnGraph &graph, const DBGAlignerConfig *config = nullptr) const;

  private:
    Alignment(const std::string_view query,
              std::vector<NodeType>&& nodes = {},
              std::string&& sequence = "",
              score_t score = 0,
              Cigar&& cigar = Cigar(),
              size_t clipping = 0,
              bool orientation = false,
              size_t offset = 0)
          : query_begin_(query.data()),
            query_end_(query.data() + query.size()),
            nodes_(std::move(nodes)),
            sequence_(std::move(sequence)),
            score_(score),
            cigar_(Cigar::CLIPPED, clipping),
            orientation_(orientation),
            offset_(offset) { cigar_.append(std::move(cigar)); }

    Json::Value path_json(size_t node_size, const std::string &label = "") const;

    const char* query_begin_;
    const char* query_end_;
    std::vector<NodeType> nodes_;
    std::string sequence_;
    score_t score_;
    Cigar cigar_;
    bool orientation_;
    size_t offset_;
};

template <typename NodeType>
std::ostream& operator<<(std::ostream& out, const Alignment<NodeType> &alignment) {
    out << (alignment.get_orientation() ? "-" : "+") << "\t"
        << alignment.get_sequence() << "\t"
        << alignment.get_score() << "\t"
        << alignment.get_num_matches() << "\t"
        << alignment.get_cigar().to_string() << "\t"
        << alignment.get_offset();

    return out;
}

template <typename NodeType>
class AlignmentSuffix {
  public:
    AlignmentSuffix(const Alignment<NodeType> &alignment, const DBGAlignerConfig &config,
                    size_t k)
          : alignment_(&alignment),
            config_(&config),
            begin_it_(alignment_->get_query().data()),
            end_it_(alignment_->get_query_end()),
            ref_begin_it_(alignment_->get_sequence().data()),
            ref_end_it_(ref_begin_it_ + alignment_->get_sequence().size()),
            cigar_begin_(alignment_->get_cigar(), alignment_->get_clipping()),
            cigar_end_(alignment_->get_cigar(),
                       alignment_->get_cigar().end()
                          - static_cast<bool>(alignment_->get_end_clipping())),
            cigar_it_(cigar_begin_),
            score_(alignment_->get_score()),
            trim_(0),
            k_(k) {
        assert(cigar_begin_ <= cigar_end_);
        assert(cigar_it_ <= cigar_end_);
    }

    AlignmentSuffix& operator++();
    AlignmentSuffix& operator--();

    auto get_score() const { return score_; }
    std::string_view get_query() const {
        return std::string_view(begin_it_, end_it_ - begin_it_);
    }

    std::string_view get_sequence() const {
        return std::string_view(ref_begin_it_, ref_end_it_ - ref_begin_it_);
    }

    Cigar::Operator get_front_op() const { return *cigar_it_; }
    const CigarOpIterator& get_op_it() const {
        assert(cigar_begin_ <= cigar_it_);
        assert(cigar_it_ <= cigar_end_);
        return cigar_it_;
    }

    bool eof() const { return cigar_it_ == cigar_end_; }
    bool reof() const { return cigar_it_ == cigar_begin_; }

    const Alignment<NodeType>& data() const { return *alignment_; }

    size_t get_trim() const { return trim_; }
    size_t get_k() const { return k_; }

  private:
    typedef typename Alignment<NodeType>::score_t score_t;
    const Alignment<NodeType> *alignment_;
    const DBGAlignerConfig *config_;
    const char *begin_it_;
    const char *end_it_;
    const char *ref_begin_it_;
    const char *ref_end_it_;
    CigarOpIterator cigar_begin_;
    CigarOpIterator cigar_end_;
    CigarOpIterator cigar_it_;
    score_t score_;
    size_t trim_;
    size_t k_;
};

template <typename NodeType>
std::ostream& operator<<(std::ostream &out, const AlignmentSuffix<NodeType> &suffix) {
    out << Alignment<NodeType>(suffix);
    return out;
}

template <typename NodeType>
class AlignmentPrefix {
  public:
    AlignmentPrefix(const Alignment<NodeType> &alignment, const DBGAlignerConfig &config,
                    const DeBruijnGraph &graph)
          : alignment_(&alignment),
            graph_(&graph),
            config_(&config),
            begin_it_(alignment_->get_query().data()),
            end_it_(alignment_->get_query_end()),
            ref_begin_it_(alignment_->get_sequence().data()),
            ref_end_it_(ref_begin_it_ + alignment_->get_sequence().size()),
            cigar_rbegin_(std::make_reverse_iterator(CigarOpIterator(alignment_->get_cigar(), alignment_->get_cigar().end()))),
            cigar_rend_(std::make_reverse_iterator(CigarOpIterator(alignment_->get_cigar()))),
            cigar_it_(cigar_rbegin_),
            score_(alignment_->get_score()),
            trim_(0), offset_(0), prefix_node_(DeBruijnGraph::npos),
            node_it_(alignment_->end()) {
        cigar_rbegin_ += alignment_->get_end_clipping();
        cigar_rend_ -= alignment_->get_clipping();
        cigar_it_ = cigar_rbegin_;

        assert(cigar_rbegin_ <= cigar_rend_);
        assert(cigar_it_ <= cigar_rend_);
    }

    AlignmentPrefix& operator++();
    AlignmentPrefix& operator--();

    auto get_score() const { return score_; }
    std::string_view get_query() const {
        return std::string_view(begin_it_, end_it_ - begin_it_);
    }

    std::string_view get_sequence() const {
        return std::string_view(ref_begin_it_, ref_end_it_ - ref_begin_it_);
    }

    Cigar::Operator get_back_op() const { return *cigar_it_; }
    typename std::vector<NodeType>::const_iterator get_node_end_it() const { return node_it_; }

    bool eof() const {
        return cigar_it_ == cigar_rend_ || (offset_ && !prefix_node_);
    }
    bool reof() const { return cigar_it_ == cigar_rbegin_; }

    const Alignment<NodeType>& data() const { return *alignment_; }

    size_t get_trim() const { return trim_; }
    size_t get_offset() const { return offset_; }
    DeBruijnGraph::node_index get_prefix_node() const { return prefix_node_; }

    const DeBruijnGraph& get_graph() const { return *graph_; }

  private:
    typedef typename Alignment<NodeType>::score_t score_t;
    const Alignment<NodeType> *alignment_;
    const DeBruijnGraph *graph_;
    const DBGAlignerConfig *config_;
    const char *begin_it_;
    const char *end_it_;
    const char *ref_begin_it_;
    const char *ref_end_it_;
    std::reverse_iterator<CigarOpIterator> cigar_rbegin_;
    std::reverse_iterator<CigarOpIterator> cigar_rend_;
    std::reverse_iterator<CigarOpIterator> cigar_it_;
    score_t score_;
    size_t trim_;
    size_t offset_;
    DeBruijnGraph::node_index prefix_node_;
    typename std::vector<NodeType>::const_iterator node_it_;
};

template <typename NodeType>
std::ostream& operator<<(std::ostream &out, const AlignmentPrefix<NodeType> &prefix) {
    out << Alignment<NodeType>(prefix);
    return out;
}


template <typename NodeType = SequenceGraph::node_index>
class QueryAlignment {
  public:
    typedef Alignment<NodeType> value_type;

    QueryAlignment(const std::string_view query);
    QueryAlignment(const QueryAlignment &other);
    QueryAlignment(QueryAlignment&& other) noexcept;

    size_t size() const { return alignments_.size(); }
    bool empty() const { return alignments_.empty(); }

    template <typename... Args>
    void emplace_back(Args&&... args) {
        alignments_.emplace_back(std::forward<Args>(args)...);

        // sanity checks
        assert(alignments_.back().get_orientation()
            || alignments_.back().get_query().data() >= query_.c_str());
        assert(alignments_.back().get_orientation()
            || alignments_.back().get_query_end() <= query_.c_str() + query_.size());
        assert(!alignments_.back().get_orientation()
            || alignments_.back().get_query().data() >= query_rc_.c_str());
        assert(!alignments_.back().get_orientation()
            || alignments_.back().get_query_end() <= query_rc_.c_str() + query_rc_.size());
    }

    void push_back(const value_type &alignment) { emplace_back(alignment); }
    void push_back(value_type&& alignment) { emplace_back(std::move(alignment)); }

    void pop_back() { alignments_.pop_back(); }
    void clear() { alignments_.clear(); }

    const std::string& get_query() const { return query_; }
    const std::string& get_query_reverse_complement() const { return query_rc_; }
    const value_type& front() const { return alignments_.front(); }
    const value_type& back() const { return alignments_.back(); }
    const value_type& operator[](size_t i) const { return alignments_[i]; }

    typedef typename std::vector<value_type>::const_iterator const_iterator;

    const_iterator begin() const { return alignments_.cbegin(); }
    const_iterator end() const { return alignments_.cend(); }
    const_iterator cbegin() const { return alignments_.cbegin(); }
    const_iterator cend() const { return alignments_.cend(); }

    template <class Iterator>
    void erase(Iterator begin, Iterator end) { alignments_.erase(begin, end); }

    bool operator==(const QueryAlignment &other) const {
        return query_ == other.query_ && alignments_ == other.alignments_;
    }

    bool operator!=(const QueryAlignment &other) const { return !(*this == other); }

  private:
    // When a QueryAlignment is copied or moved, the pointers in the alignment
    // vector may be incorrect, so this corrects them
    void fix_pointers(const std::string &query, const std::string &query_rc);

    const std::string query_;
    const std::string query_rc_;
    std::vector<value_type> alignments_;
};


// dynamic programming table stores score columns and steps needed to reconstruct paths
template <typename NodeType = SequenceGraph::node_index>
class DPTable {
  public:
    typedef DBGAlignerConfig::score_t score_t;

    struct Column {
        Column() = default;

        Column(size_t size,
               score_t min_score,
               char start_char,
               size_t pos = 0,
               size_t priority_pos = 0,
               size_t start = 0,
               size_t end = std::numeric_limits<size_t>::max())
              : size_(size),
                min_score_(min_score),
                scores(std::min(end, size) - start + 8, min_score),
                gap_scores(scores.size(), min_score),
                ops(scores.size()),
                prev_nodes(scores.size()),
                gap_prev_nodes(scores.size()),
                gap_count(scores.size()),
                last_char(start_char),
                best_pos(std::min(std::max(pos, start), start + scores.size() - size_t(9))),
                last_priority_pos(std::min(std::max(priority_pos, start), start + scores.size() - size_t(9))),
                start_index(start) {}

        size_t size_;
        score_t min_score_;
        AlignedVector<score_t> scores;
        AlignedVector<score_t> gap_scores;
        AlignedVector<Cigar::Operator> ops;
        AlignedVector<uint8_t> prev_nodes;
        AlignedVector<uint8_t> gap_prev_nodes;
        AlignedVector<int32_t> gap_count;
        mutable std::vector<NodeType> incoming_nodes;
        char last_char;
        size_t best_pos;
        size_t last_priority_pos;
        size_t start_index;

        void expand_to_cover(size_t begin, size_t end) {
            assert(best_pos >= start_index);
            assert(best_pos - start_index < scores.size());
            assert(last_priority_pos >= start_index);
            assert(last_priority_pos - start_index < scores.size());

            if (begin >= start_index) {
                // the current range already covers [begin, end)
                if (end <= start_index + scores.size() - 8)
                    return;

                // extend the range to the right to reach end
                scores.resize(end + 8 - start_index);
                gap_scores.resize(end + 8 - start_index);
                ops.resize(end + 8 - start_index);
                prev_nodes.resize(end + 8 - start_index);
                gap_prev_nodes.resize(end + 8 - start_index);
                gap_count.resize(end + 8 - start_index);
            } else if (end <= start_index + scores.size() - 8) {
                // extend the range to the left to reach begin
                size_t shift = start_index - begin;
                start_index = begin;
                scores.insert(scores.begin(), shift, min_score_);
                gap_scores.insert(gap_scores.begin(), shift, min_score_);
                ops.insert(ops.begin(), shift, Cigar::CLIPPED);
                prev_nodes.insert(prev_nodes.begin(), shift, 0);
                gap_prev_nodes.insert(gap_prev_nodes.begin(), shift, 0);
                gap_count.insert(gap_count.begin(), shift, 0);
            } else {
                // extend the range in both directions
                size_t shift = start_index - begin;
                start_index = begin;
                end += 8;
                size_t new_size = end - begin;
                AlignedVector<score_t> new_scores(new_size, min_score_);
                AlignedVector<score_t> new_gap_scores(new_size, min_score_);
                AlignedVector<Cigar::Operator> new_ops(new_size, Cigar::CLIPPED);
                AlignedVector<uint8_t> new_prev_nodes(new_size);
                AlignedVector<uint8_t> new_gap_prev_nodes(new_size);
                AlignedVector<int32_t> new_gap_count(new_size);
                std::copy(scores.begin(), scores.end(), new_scores.begin() + shift);
                std::copy(gap_scores.begin(), gap_scores.end(), new_gap_scores.begin() + shift);
                std::copy(ops.begin(), ops.end(), new_ops.begin() + shift);
                std::copy(prev_nodes.begin(), prev_nodes.end(), new_prev_nodes.begin() + shift);
                std::copy(gap_prev_nodes.begin(), gap_prev_nodes.end(), new_gap_prev_nodes.begin() + shift);
                std::copy(gap_count.begin(), gap_count.end(), new_gap_count.begin() + shift);
                std::swap(scores, new_scores);
                std::swap(gap_scores, new_gap_scores);
                std::swap(ops, new_ops);
                std::swap(prev_nodes, new_prev_nodes);
                std::swap(gap_prev_nodes, new_gap_prev_nodes);
                std::swap(gap_count, new_gap_count);
            }

            assert(best_pos >= start_index);
            assert(best_pos - start_index < scores.size());
            assert(last_priority_pos >= start_index);
            assert(last_priority_pos - start_index < scores.size());
        }

        const score_t& best_score() const { return scores.at(best_pos - start_index); }
        const score_t& last_priority_value() const { return scores.at(last_priority_pos - start_index); }
        const Cigar::Operator& best_op() const { return ops.at(best_pos - start_index); }

        bool operator<(const Column &other) const {
            return best_score() < other.best_score();
        }

        size_t cell_size() const {
            return sizeof(score_t) * 2 + sizeof(Cigar::Operator)
                 + sizeof(uint8_t) * 2 + sizeof(int32_t);
        }

        size_t bytes_taken() const {
            return sizeof(Column)
                + sizeof(score_t) * scores.capacity()
                + sizeof(score_t) * gap_scores.capacity()
                + sizeof(Cigar::Operator) * ops.capacity()
                + sizeof(uint8_t) * prev_nodes.capacity()
                + sizeof(uint8_t) * gap_prev_nodes.capacity()
                + sizeof(int32_t) * gap_count.capacity()
                + sizeof(NodeType) * incoming_nodes.capacity();
        }

        size_t size() const { return size_; }

        uint8_t rank_prev_node(NodeType node) const {
            assert(incoming_nodes.size() < std::numeric_limits<uint8_t>::max());
            for (uint8_t i = 0; i < incoming_nodes.size(); ++i) {
                if (incoming_nodes[i] == node)
                    return i + 1;
            }

            incoming_nodes.push_back(node);
            return incoming_nodes.size();
        }

        NodeType select_prev_node(uint8_t rank) const {
            assert(rank);
            return incoming_nodes.at(rank - 1);
        }
    };

    DPTable() {}

    bool add_seed(const Alignment<NodeType> &seed,
                  const DBGAlignerConfig &config,
                  size_t size,
                  size_t start_pos,
                  size_t query_offset = 0);

    typedef tsl::hopscotch_map<NodeType, Column> Storage;

    typedef NodeType key_type;
    typedef Column mapped_type;
    typedef typename Storage::value_type value_type;

    typedef typename Storage::iterator iterator;
    typedef typename Storage::const_iterator const_iterator;

    iterator begin() { return dp_table_.begin(); }
    iterator end() { return dp_table_.end(); }
    const_iterator begin() const { return dp_table_.begin(); }
    const_iterator end() const { return dp_table_.end(); }

    iterator find(const NodeType &node) { return dp_table_.find(node); }
    const_iterator find(const NodeType &node) const { return dp_table_.find(node); }

    size_t size() const { return dp_table_.size(); }

    void clear() { dp_table_.clear(); }

    template <typename... Args>
    std::pair<iterator, bool> emplace(Args&&... args) {
        return dp_table_.emplace(std::forward<Args>(args)...);
    }

    void erase(NodeType key) { dp_table_.erase(key); }
    size_t count(NodeType key) const { return dp_table_.count(key); }

    void extract_alignments(const DeBruijnGraph &graph,
                            const DBGAlignerConfig &config,
                            const std::string_view query_view,
                            std::function<void(Alignment<NodeType>&&, NodeType)> callback,
                            score_t min_path_score,
                            const Alignment<NodeType> &seed,
                            NodeType *node = nullptr);

    std::pair<NodeType, score_t> best_score() const {
        auto mx = std::max_element(begin(), end(), utils::LessSecond());
        return std::make_pair(mx->first, mx->second.best_score());
    }

    const Storage& data() const { return dp_table_; }
    size_t get_query_offset() const { return query_offset_; }
    NodeType get_start_node() const { return start_node_; }

  private:
    Storage dp_table_;
    NodeType start_node_;
    size_t query_offset_ = 0;
};

} // namespace align
} // namespace graph
} // namespace mtg

#endif  // __ALIGNER_HELPER_HPP__<|MERGE_RESOLUTION|>--- conflicted
+++ resolved
@@ -340,18 +340,12 @@
 template <typename NodeType>
 class DPTable;
 
-<<<<<<< HEAD
-=======
-template <typename NodeType>
-class SuffixSeeder;
-
 template <typename NodeType = SequenceGraph::node_index>
 class AlignmentPrefix;
 
 template <typename NodeType = SequenceGraph::node_index>
 class AlignmentSuffix;
 
->>>>>>> 15eeaaf8
 // Note: this object stores pointers to the query sequence, so it is the user's
 //       responsibility to ensure that the query sequence is not destroyed when
 //       calling this class' methods
