#ifndef __ALIGNER_HELPER_HPP__
#define __ALIGNER_HELPER_HPP__

#include <cassert>
#include <array>
#include <memory>
#include <numeric>
#include <ostream>
#include <string>
#include <vector>

#include <json/json.h>
#include <tsl/hopscotch_map.h>

#include "common/aligned_vector.hpp"
#include "common/seq_tools/reverse_complement.hpp"
#include "common/utils/template_utils.hpp"
#include "graph/representation/base/sequence_graph.hpp"


namespace mtg {
namespace graph {
namespace align {

class Cigar {
  public:
    enum Operator : int8_t {
        CLIPPED,
        MISMATCH,
        MATCH,
        DELETION,
        INSERTION
    };

    typedef uint32_t LengthType;
    typedef std::array<Operator, 128> OperatorTableRow;
    typedef std::array<OperatorTableRow, 128> OperatorTable;
    typedef std::pair<Operator, LengthType> value_type;
    typedef typename std::vector<value_type>::iterator iterator;
    typedef typename std::vector<value_type>::const_iterator const_iterator;

    static OperatorTable char_to_op;
    static const OperatorTableRow& get_op_row(char a) { return char_to_op[a]; }

    Cigar(Operator op = Operator::CLIPPED, LengthType num = 0)
          : cigar_(num ? 1 : 0, std::make_pair(op, num)) { }

    // See section 1.4 in https://samtools.github.io/hts-specs/SAMv1.pdf for
    // a specification of the CIGAR string format.
    // e.g., 3=1X2I3D for 3 matches, 1 mismatch, 2 insertions, 3 deletions
    explicit Cigar(const std::string &cigar_str);

    explicit Cigar(const_iterator begin, const_iterator end) : cigar_(begin, end) {}

    size_t size() const { return cigar_.size(); }
    bool empty() const { return cigar_.empty(); }

    std::string to_string() const;

    void append(Operator op, LengthType num = 1);
    void append(Cigar&& other);

    void pop_front() {
        assert(cigar_.size());
        cigar_.erase(cigar_.begin(), cigar_.begin() + 1);
    }

    void pop_back() {
        assert(cigar_.size());
        cigar_.pop_back();
    }

    // This is essentially just a vector, so there's no reason not to have it editable
    iterator begin() { return cigar_.begin(); }
    iterator end() { return cigar_.end(); }
    const_iterator begin() const { return cigar_.cbegin(); }
    const_iterator end() const { return cigar_.cend(); }

    template <typename... Args>
    void insert(iterator it, Args&&... args) {
        cigar_.insert(it, std::forward<Args>(args)...);
    }

    value_type& front() { return cigar_.front(); }
    value_type& back() { return cigar_.back(); }
    const value_type& front() const { return cigar_.front(); }
    const value_type& back() const { return cigar_.back(); }

    bool operator==(const Cigar &other) const { return cigar_ == other.cigar_; }

    bool operator!=(const Cigar &other) const { return !(*this == other); }

    void clear() { cigar_.clear(); }

    LengthType get_clipping() const {
        return cigar_.size() && cigar_.front().first == Operator::CLIPPED
            ? cigar_.front().second
            : 0;
    }

    LengthType get_end_clipping() const {
        return cigar_.size() && cigar_.back().first == Operator::CLIPPED
            ? cigar_.back().second
            : 0;
    }

    size_t get_num_matches() const {
        return std::accumulate(begin(), end(), 0, [&](size_t old, const value_type &op) {
            return old + (op.first == Operator::MATCH) * op.second;
        });
    }

    // Return true if the cigar is valid. reference_begin points to the first
    // character of the reference sequence after clipping is trimmed
    bool is_valid(std::string_view reference, std::string_view query) const;

    static char opt_to_char(Cigar::Operator op);

  private:
    std::vector<value_type> cigar_;

    static OperatorTable initialize_opt_table();
};

class CigarOpIterator {
  public:
    typedef Cigar::Operator value_type;
    typedef const Cigar::Operator& reference;
    typedef const Cigar::Operator* pointer;
    typedef int difference_type;
    typedef std::random_access_iterator_tag iterator_category;

    CigarOpIterator(const Cigar &cigar) : CigarOpIterator(cigar, cigar.begin()) {}
    CigarOpIterator(const Cigar &cigar, size_t offset) : CigarOpIterator(cigar) {
        while (offset) {
            if (offset >= it_->second) {
                offset -= it_->second;
                ++it_;
            } else {
                pos_ = offset;
                offset = 0;
            }
        }
    }

    CigarOpIterator(const Cigar &cigar, Cigar::const_iterator it, size_t offset = 0)
          : cigar_(&cigar), it_(it), pos_(offset) {
        assert(cigar_->begin() <= it);
        assert(it <= cigar_->end());
        assert(!offset || (it != cigar_->end() && pos_ < it->second));
    }

    CigarOpIterator& next_op() {
        assert(it_ != cigar_->end());
        pos_ = 0;
        ++it_;
        assert(it_ == cigar_->end() || it_->second);
        return *this;
    }

    CigarOpIterator& prev_op() {
        assert(it_ != cigar_->begin());
        --it_;
        pos_ = it_->second;
        assert(pos_);
        return *this;
    }

    CigarOpIterator& operator++() {
        ++pos_;

        if (pos_ == it_->second)
            return next_op();

        return *this;
    }

    CigarOpIterator& operator+=(difference_type i) {
        if (i > 0) {
            while (pos_ + i >= it_->second) {
                i -= it_->second - pos_;
                next_op();
            }
            pos_ += i;
        } else if (i < 0) {
            return operator-=(-i);
        }

        return *this;
    }

    CigarOpIterator& operator--() {
        if (!pos_)
            prev_op();

        --pos_;
        return *this;
    }

    CigarOpIterator& operator-=(difference_type i) {
        if (i > 0) {
            while (i - pos_ > 0) {
                i -= pos_;
                prev_op();
            }
            pos_ -= i;

        } else if (i < 0) {
            return operator+=(-i);
        }

        return *this;
    }

    bool operator==(const CigarOpIterator &other) const {
        return cigar_ == other.cigar_ && it_ == other.it_ && pos_ == other.pos_;
    }

    bool operator!=(const CigarOpIterator &other) const {
        return !(*this == other);
    }

    reference operator*() const { return it_->first; }

    bool operator<(const CigarOpIterator &other) const {
        assert(cigar_ == other.cigar_);
        return it_ < other.it_ || (it_ == other.it_ && pos_ < other.pos_);
    }

    bool operator<=(const CigarOpIterator &other) const {
        assert(cigar_ == other.cigar_);
        return it_ < other.it_ || (it_ == other.it_ && pos_ <= other.pos_);
    }

    bool operator>(const CigarOpIterator &other) const {
        assert(cigar_ == other.cigar_);
        return it_ > other.it_ || (it_ == other.it_ && pos_ > other.pos_);
    }

    bool operator>=(const CigarOpIterator &other) const {
        assert(cigar_ == other.cigar_);
        return it_ > other.it_ || (it_ == other.it_ && pos_ >= other.pos_);
    }

    size_t count_left() const { return it_->second - pos_; }
    size_t offset() const { return pos_; }
    Cigar::const_iterator get_it() const { return it_; }

  private:
    const Cigar *cigar_;
    Cigar::const_iterator it_;
    size_t pos_;
};


// TODO: move to a separate header file aligner_config.hpp
class DBGAlignerConfig {
  public:
    typedef int32_t score_t;
    typedef std::array<int8_t, 128> ScoreMatrixRow;
    typedef std::array<ScoreMatrixRow, 128> ScoreMatrix;

    // Set parameters manually and call `set_scoring_matrix()`
    DBGAlignerConfig() {}

    explicit DBGAlignerConfig(const ScoreMatrix &score_matrix,
                              int8_t gap_opening = -5,
                              int8_t gap_extension = -2);

    DBGAlignerConfig(ScoreMatrix&& score_matrix,
                     int8_t gap_opening = -5,
                     int8_t gap_extension = -2);

    score_t score_sequences(std::string_view a, std::string_view b) const {
        return std::inner_product(
            a.begin(), a.end(), b.begin(), score_t(0), std::plus<score_t>(),
            [&](char a, char b) -> score_t { return score_matrix_[a][b]; }
        );
    }

    score_t match_score(std::string_view query) const {
        return score_sequences(query, query);
    }

    score_t score_cigar(std::string_view reference,
                        std::string_view query,
                        const Cigar &cigar) const;

    const ScoreMatrixRow& get_row(char char_in_query) const {
        return score_matrix_[char_in_query];
    }

    size_t queue_size = std::numeric_limits<size_t>::max();
    size_t bandwidth = std::numeric_limits<size_t>::max();
    size_t num_alternative_paths = 1;
    size_t min_seed_length = 1;
    size_t max_seed_length = std::numeric_limits<size_t>::max();
    size_t max_num_seeds_per_locus = std::numeric_limits<size_t>::max();
    // thresholds for scores
    score_t min_cell_score = 0;
    score_t min_path_score = 0;
    score_t xdrop = std::numeric_limits<score_t>::max();

    double min_exact_match = 0.0;
    double max_nodes_per_seq_char = std::numeric_limits<double>::max();
    double max_ram_per_alignment = std::numeric_limits<double>::max();

    int8_t gap_opening_penalty;
    int8_t gap_extension_penalty;

    bool forward_and_reverse_complement = false;
    bool chain_alignments = false;

    bool alignment_edit_distance;
    int8_t alignment_match_score;
    int8_t alignment_mm_transition_score;
    int8_t alignment_mm_transversion_score;

    bool check_config_scores() const;

    void set_scoring_matrix();

    // Protein matrices
    static const ScoreMatrix score_matrix_blosum62;

    static ScoreMatrix dna_scoring_matrix(int8_t match_score,
                                          int8_t mm_transition_score,
                                          int8_t mm_transversion_score);

    static ScoreMatrix unit_scoring_matrix(int8_t match_score,
                                           const std::string &alphabet,
                                           const uint8_t *encoding);

  private:
    ScoreMatrix score_matrix_;
};


template <typename NodeType>
class DPTable;

template <typename NodeType>
class SuffixSeeder;

template <typename NodeType = SequenceGraph::node_index>
class AlignmentPrefix;

template <typename NodeType = SequenceGraph::node_index>
class AlignmentSuffix;

// Note: this object stores pointers to the query sequence, so it is the user's
//       responsibility to ensure that the query sequence is not destroyed when
//       calling this class' methods
template <typename NodeType = SequenceGraph::node_index>
class Alignment {
  public:
    typedef NodeType node_index;
    typedef DBGAlignerConfig::score_t score_t;

    // Used for constructing seeds
    Alignment(std::string_view query = {},
              std::vector<NodeType>&& nodes = {},
              score_t score = 0,
              size_t clipping = 0,
              bool orientation = false,
              size_t offset = 0)
          : Alignment(query,
                      std::move(nodes),
                      std::string(query),
                      score,
                      Cigar(Cigar::MATCH, query.size()),
                      clipping,
                      orientation,
                      offset) {
        assert(nodes.empty() || clipping || is_exact_match());
    }

    Alignment(std::string_view query,
              std::vector<NodeType>&& nodes,
              std::string&& sequence,
              score_t score,
              size_t clipping = 0,
              bool orientation = false,
              size_t offset = 0);

    // TODO: construct multiple alignments from the same starting point
    Alignment(const DPTable<NodeType> &dp_table,
              const DBGAlignerConfig &config,
              std::string_view query_view,
              typename DPTable<NodeType>::const_iterator column,
              size_t start_pos,
              size_t offset,
              NodeType *start_node,
              const Alignment &seed);

    Alignment(const AlignmentPrefix<NodeType> &alignment_prefix);
    Alignment(const AlignmentSuffix<NodeType> &alignment_suffix);

    void append(Alignment&& other);

    size_t size() const { return nodes_.size(); }
    bool empty() const { return nodes_.empty(); }
    const std::vector<NodeType>& get_nodes() const { return nodes_; }
    const NodeType& operator[](size_t i) const { return nodes_[i]; }
    const NodeType& front() const { return nodes_.front(); }
    const NodeType& back() const { return nodes_.back(); }

    score_t get_score() const { return score_; }

    static std::pair<Alignment, Alignment>
    get_best_overlap(const Alignment &first, const Alignment &second,
                     const DeBruijnGraph &graph,
                     const DBGAlignerConfig &config);

    uint64_t get_num_matches() const { return cigar_.get_num_matches(); }

    std::string_view get_query() const {
        return std::string_view(query_begin_, query_end_ - query_begin_);
    }
    const char* get_query_end() const { return query_end_; }

    void set_query_begin(const char *begin) {
        assert((query_end_ - query_begin_) + begin >= begin);
        query_end_ = (query_end_ - query_begin_) + begin;
        query_begin_ = begin;
    }

    void extend_query_begin(const char *begin) {
        size_t clipping = get_clipping();
        assert(begin <= query_begin_ - clipping);
        if (begin == query_begin_ - clipping)
            return;

        if (clipping) {
            cigar_.front().second += query_begin_ - clipping - begin;
            return;
        }

        cigar_.insert(
            cigar_.begin(),
            typename Cigar::value_type { Cigar::CLIPPED, query_begin_ - begin }
        );
    }

    void extend_query_end(const char *end) {
        size_t end_clipping = get_end_clipping();
        assert(end >= query_end_ + end_clipping);
        if (end == query_end_ + end_clipping)
            return;

        cigar_.append(Cigar::CLIPPED, end - query_end_ - end_clipping);
    }

    void trim_clipping() {
        if (get_clipping())
            cigar_.pop_front();
    }

    void trim_end_clipping() {
        if (get_end_clipping())
            cigar_.pop_back();
    }

    void trim_offset();

    void reverse_complement(const DeBruijnGraph &graph,
                            std::string_view query_rev_comp);

    const std::string& get_sequence() const { return sequence_; }
    const Cigar& get_cigar() const { return cigar_; }
    bool get_orientation() const { return orientation_; }
    size_t get_offset() const { return offset_; }
    Cigar::LengthType get_clipping() const { return cigar_.get_clipping(); }
    Cigar::LengthType get_end_clipping() const { return cigar_.get_end_clipping(); }

    typedef typename std::vector<NodeType>::iterator iterator;
    typedef typename std::vector<NodeType>::const_iterator const_iterator;

    const_iterator begin() const { return nodes_.cbegin(); }
    const_iterator end() const { return nodes_.cend(); }

    bool operator==(const Alignment &other) const {
        return orientation_ == other.orientation_
            && score_ == other.score_
            && sequence_ == other.sequence_
            && std::equal(query_begin_, query_end_, other.query_begin_, other.query_end_)
            && cigar_ == other.cigar_;
    }

    bool operator!=(const Alignment &other) const { return !(*this == other); }

    bool is_exact_match() const {
        return cigar_.size() == 1
            && cigar_.front().first == Cigar::MATCH
            && query_begin_ + cigar_.front().second == query_end_;
    }

    Json::Value to_json(std::string_view query,
                        const DeBruijnGraph &graph,
                        bool is_secondary = false,
                        std::string_view name = {},
                        std::string_view label = {}) const;

    std::shared_ptr<const std::string>
    load_from_json(const Json::Value &alignment,
                   const DeBruijnGraph &graph);

    bool is_valid(const DeBruijnGraph &graph, const DBGAlignerConfig *config = nullptr) const;

  private:
    Alignment(std::string_view query,
              std::vector<NodeType>&& nodes = {},
              std::string&& sequence = "",
              score_t score = 0,
              Cigar&& cigar = Cigar(),
              size_t clipping = 0,
              bool orientation = false,
              size_t offset = 0)
          : query_begin_(query.data()),
            query_end_(query.data() + query.size()),
            nodes_(std::move(nodes)),
            sequence_(std::move(sequence)),
            score_(score),
            cigar_(Cigar::CLIPPED, clipping),
            orientation_(orientation),
            offset_(offset) { cigar_.append(std::move(cigar)); }

    Json::Value path_json(size_t node_size, std::string_view label = {}) const;

    const char* query_begin_;
    const char* query_end_;
    std::vector<NodeType> nodes_;
    std::string sequence_;
    score_t score_;
    Cigar cigar_;
    bool orientation_;
    size_t offset_;
};

template <typename NodeType>
std::ostream& operator<<(std::ostream& out, const Alignment<NodeType> &alignment) {
    out << (alignment.get_orientation() ? "-" : "+") << "\t"
        << alignment.get_sequence() << "\t"
        << alignment.get_score() << "\t"
        << alignment.get_num_matches() << "\t"
        << alignment.get_cigar().to_string() << "\t"
        << alignment.get_offset();

    return out;
}

<<<<<<< HEAD
template <typename NodeType>
class AlignmentSuffix {
  public:
    typedef typename Alignment<NodeType>::score_t score_t;
  
    AlignmentSuffix(const Alignment<NodeType> &alignment,
                    const DBGAlignerConfig &config,
                    size_t k)
          : alignment_(&alignment),
            config_(&config),
            begin_it_(alignment_->get_query().data()),
            end_it_(alignment_->get_query_end()),
            ref_begin_it_(alignment_->get_sequence().data()),
            ref_end_it_(ref_begin_it_ + alignment_->get_sequence().size()),
            cigar_begin_(alignment_->get_cigar(), alignment_->get_clipping()),
            cigar_end_(alignment_->get_cigar(),
                       alignment_->get_cigar().end()
                          - static_cast<bool>(alignment_->get_end_clipping())),
            cigar_it_(cigar_begin_),
            score_(alignment_->get_score()),
            trim_(0),
            k_(k) {
        assert(cigar_begin_ <= cigar_end_);
        assert(cigar_it_ <= cigar_end_);
    }

    AlignmentSuffix& operator++();
    AlignmentSuffix& operator--();

    score_t get_score() const { return score_; }
    std::string_view get_query() const {
        return std::string_view(begin_it_, end_it_ - begin_it_);
    }

    std::string_view get_sequence() const {
        return std::string_view(ref_begin_it_, ref_end_it_ - ref_begin_it_);
    }

    Cigar::Operator get_front_op() const { return *cigar_it_; }
    const CigarOpIterator& get_op_it() const {
        assert(cigar_begin_ <= cigar_it_);
        assert(cigar_it_ <= cigar_end_);
        return cigar_it_;
    }

    bool eof() const { return cigar_it_ == cigar_end_; }
    bool reof() const { return cigar_it_ == cigar_begin_; }

    const Alignment<NodeType>& data() const { return *alignment_; }

    size_t get_trim() const { return trim_; }
    size_t get_k() const { return k_; }

  private:
    const Alignment<NodeType> *alignment_;
    const DBGAlignerConfig *config_;
    const char *begin_it_;
    const char *end_it_;
    const char *ref_begin_it_;
    const char *ref_end_it_;
    CigarOpIterator cigar_begin_;
    CigarOpIterator cigar_end_;
    CigarOpIterator cigar_it_;
    score_t score_;
    size_t trim_;
    size_t k_;
};

template <typename NodeType>
std::ostream& operator<<(std::ostream &out, const AlignmentSuffix<NodeType> &suffix) {
    out << Alignment<NodeType>(suffix);
    return out;
}

template <typename NodeType>
class AlignmentPrefix {
  public:
    typedef typename Alignment<NodeType>::score_t score_t;
  
    AlignmentPrefix(const Alignment<NodeType> &alignment,
                    const DBGAlignerConfig &config,
                    const DeBruijnGraph &graph)
          : alignment_(&alignment),
            graph_(&graph),
            config_(&config),
            begin_it_(alignment_->get_query().data()),
            end_it_(alignment_->get_query_end()),
            ref_begin_it_(alignment_->get_sequence().data()),
            ref_end_it_(ref_begin_it_ + alignment_->get_sequence().size()),
            cigar_rbegin_(std::make_reverse_iterator(CigarOpIterator(alignment_->get_cigar(), alignment_->get_cigar().end()))),
            cigar_rend_(std::make_reverse_iterator(CigarOpIterator(alignment_->get_cigar()))),
            cigar_it_(cigar_rbegin_),
            score_(alignment_->get_score()),
            trim_(0), offset_(0), prefix_node_(DeBruijnGraph::npos),
            node_it_(alignment_->end()) {
        cigar_rbegin_ += alignment_->get_end_clipping();
        cigar_rend_ -= alignment_->get_clipping();
        cigar_it_ = cigar_rbegin_;

        assert(cigar_rbegin_ <= cigar_rend_);
        assert(cigar_it_ <= cigar_rend_);
    }

    AlignmentPrefix& operator++();
    AlignmentPrefix& operator--();

    score_t get_score() const { return score_; }
    std::string_view get_query() const {
        return std::string_view(begin_it_, end_it_ - begin_it_);
    }

    std::string_view get_sequence() const {
        return std::string_view(ref_begin_it_, ref_end_it_ - ref_begin_it_);
    }

    Cigar::Operator get_back_op() const { return *cigar_it_; }
    typename std::vector<NodeType>::const_iterator get_node_end_it() const { return node_it_; }

    bool eof() const {
        return cigar_it_ == cigar_rend_ || (offset_ && !prefix_node_);
    }
    bool reof() const { return cigar_it_ == cigar_rbegin_; }

    const Alignment<NodeType>& data() const { return *alignment_; }

    size_t get_trim() const { return trim_; }
    size_t get_offset() const { return offset_; }
    DeBruijnGraph::node_index get_prefix_node() const { return prefix_node_; }

    const DeBruijnGraph& get_graph() const { return *graph_; }

  private:
    const Alignment<NodeType> *alignment_;
    const DeBruijnGraph *graph_;
    const DBGAlignerConfig *config_;
    const char *begin_it_;
    const char *end_it_;
    const char *ref_begin_it_;
    const char *ref_end_it_;
    std::reverse_iterator<CigarOpIterator> cigar_rbegin_;
    std::reverse_iterator<CigarOpIterator> cigar_rend_;
    std::reverse_iterator<CigarOpIterator> cigar_it_;
    score_t score_;
    size_t trim_;
    size_t offset_;
    DeBruijnGraph::node_index prefix_node_;
    typename std::vector<NodeType>::const_iterator node_it_;
};

template <typename NodeType>
std::ostream& operator<<(std::ostream &out, const AlignmentPrefix<NodeType> &prefix) {
    out << Alignment<NodeType>(prefix);
    return out;
}

=======
template <typename NodeType = SequenceGraph::node_index>
struct LocalAlignmentLess {
    bool operator()(const Alignment<NodeType> &a, const Alignment<NodeType> &b) {
        return std::make_pair(-a.get_score(), a.get_query().size())
                > std::make_pair(-b.get_score(), b.get_query().size());
    }
};

>>>>>>> 49e0b0c0

template <typename NodeType = SequenceGraph::node_index>
class QueryAlignment {
  public:
    typedef typename std::vector<Alignment<NodeType>>::const_iterator const_iterator;

    QueryAlignment(std::string_view query, bool is_reverse_complement = false);

    size_t size() const { return alignments_.size(); }
    bool empty() const { return alignments_.empty(); }

    template <typename... Args>
    void emplace_back(Args&&... args) {
        alignments_.emplace_back(std::forward<Args>(args)...);

        // sanity checks
        assert(alignments_.back().get_orientation()
            || alignments_.back().get_query().data() >= query_->c_str());
        assert(alignments_.back().get_orientation()
            || alignments_.back().get_query_end() <= query_->c_str() + query_->size());
        assert(!alignments_.back().get_orientation()
            || alignments_.back().get_query().data() >= query_rc_->c_str());
        assert(!alignments_.back().get_orientation()
            || alignments_.back().get_query_end() <= query_rc_->c_str() + query_rc_->size());
    }

    void pop_back() { alignments_.pop_back(); }
    void clear() { alignments_.clear(); }

    const std::string& get_query(bool reverse_complement = false) const {
        return !reverse_complement ? *query_ : *query_rc_;
    }

    const Alignment<NodeType>& operator[](size_t i) const { return alignments_[i]; }
    const_iterator begin() const { return alignments_.cbegin(); }
    const_iterator end() const { return alignments_.cend(); }
    const_iterator cbegin() const { return alignments_.cbegin(); }
    const_iterator cend() const { return alignments_.cend(); }

  private:
    std::shared_ptr<std::string> query_;
    std::shared_ptr<std::string> query_rc_;
    std::vector<Alignment<NodeType>> alignments_;
};


// dynamic programming table stores score columns and steps needed to reconstruct paths
template <typename NodeType = SequenceGraph::node_index>
class DPTable {
  public:
    typedef DBGAlignerConfig::score_t score_t;

    struct Column {
        Column() = default;

        Column(size_t size,
               score_t min_score,
               char start_char,
               size_t pos = 0,
               size_t priority_pos = 0,
               size_t start = 0,
               size_t end = std::numeric_limits<size_t>::max())
              : size_(size),
                min_score_(min_score),
                scores(std::min(end, size) - start + 8, min_score),
                gap_scores(scores.size(), min_score),
                ops(scores.size(), Cigar::CLIPPED),
                prev_nodes(scores.size(), 0),
                gap_prev_nodes(scores.size(), 0),
                gap_count(scores.size(), 0),
                last_char(start_char),
                best_pos(std::min(std::max(pos, start), start + scores.size() - (size_t)9)),
                last_priority_pos(std::min(std::max(priority_pos, start), start + scores.size() - (size_t)9)),
                start_index(start) {}

        size_t size_;
        score_t min_score_;
        AlignedVector<score_t> scores;
        AlignedVector<score_t> gap_scores;
        AlignedVector<Cigar::Operator> ops;
        AlignedVector<uint8_t> prev_nodes;
        AlignedVector<uint8_t> gap_prev_nodes;
        AlignedVector<int32_t> gap_count;
        mutable std::vector<NodeType> incoming_nodes;
        char last_char;
        size_t best_pos;
        size_t last_priority_pos;
        size_t start_index;

        void expand_to_cover(size_t begin, size_t end) {
            assert(best_pos >= start_index);
            assert(best_pos - start_index < scores.size());
            assert(last_priority_pos >= start_index);
            assert(last_priority_pos - start_index < scores.size());

            if (begin >= start_index) {
                // the current range already covers [begin, end)
                if (end <= start_index + scores.size() - 8)
                    return;

                // extend the range to the right to reach end
                scores.resize(end + 8 - start_index, min_score_);
                gap_scores.resize(end + 8 - start_index, min_score_);
                ops.resize(end + 8 - start_index, Cigar::CLIPPED);
                prev_nodes.resize(end + 8 - start_index, 0);
                gap_prev_nodes.resize(end + 8 - start_index, 0);
                gap_count.resize(end + 8 - start_index, 0);
            } else if (end <= start_index + scores.size() - 8) {
                // extend the range to the left to reach begin
                size_t shift = start_index - begin;
                start_index = begin;
                scores.insert(scores.begin(), shift, min_score_);
                gap_scores.insert(gap_scores.begin(), shift, min_score_);
                ops.insert(ops.begin(), shift, Cigar::CLIPPED);
                prev_nodes.insert(prev_nodes.begin(), shift, 0);
                gap_prev_nodes.insert(gap_prev_nodes.begin(), shift, 0);
                gap_count.insert(gap_count.begin(), shift, 0);
            } else {
                // extend the range in both directions
                size_t shift = start_index - begin;
                start_index = begin;
                end += 8;

                size_t new_size = end - begin;

                scores.reserve(new_size);
                gap_scores.reserve(new_size);
                ops.reserve(new_size);
                prev_nodes.reserve(new_size);
                gap_prev_nodes.reserve(new_size);
                gap_count.reserve(new_size);

                scores.insert(scores.begin(), shift, min_score_);
                gap_scores.insert(gap_scores.begin(), shift, min_score_);
                ops.insert(ops.begin(), shift, Cigar::CLIPPED);
                prev_nodes.insert(prev_nodes.begin(), shift, 0);
                gap_prev_nodes.insert(gap_prev_nodes.begin(), shift, 0);
                gap_count.insert(gap_count.begin(), shift, 0);

                scores.resize(new_size, min_score_);
                gap_scores.resize(new_size, min_score_);
                ops.resize(new_size, Cigar::CLIPPED);
                prev_nodes.resize(new_size, 0);
                gap_prev_nodes.resize(new_size, 0);
                gap_count.resize(new_size, 0);
            }

            assert(best_pos >= start_index);
            assert(best_pos - start_index < scores.size());
            assert(last_priority_pos >= start_index);
            assert(last_priority_pos - start_index < scores.size());
        }

        const score_t& best_score() const { return scores.at(best_pos - start_index); }
        const score_t& last_priority_value() const { return scores.at(last_priority_pos - start_index); }
        const Cigar::Operator& best_op() const { return ops.at(best_pos - start_index); }

        bool operator<(const Column &other) const {
            return best_score() < other.best_score();
        }

        size_t cell_size() const {
            return sizeof(score_t) * 2 + sizeof(Cigar::Operator)
                 + sizeof(uint8_t) * 2 + sizeof(int32_t);
        }

        size_t bytes_taken() const {
            return sizeof(Column)
                + sizeof(score_t) * scores.capacity()
                + sizeof(score_t) * gap_scores.capacity()
                + sizeof(Cigar::Operator) * ops.capacity()
                + sizeof(uint8_t) * prev_nodes.capacity()
                + sizeof(uint8_t) * gap_prev_nodes.capacity()
                + sizeof(int32_t) * gap_count.capacity()
                + sizeof(NodeType) * incoming_nodes.capacity();
        }

        size_t size() const { return size_; }

        uint8_t rank_prev_node(NodeType node) const {
            assert(incoming_nodes.size() < std::numeric_limits<uint8_t>::max());
            for (uint8_t i = 0; i < incoming_nodes.size(); ++i) {
                if (incoming_nodes[i] == node)
                    return i + 1;
            }

            incoming_nodes.push_back(node);
            return incoming_nodes.size();
        }

        NodeType select_prev_node(uint8_t rank) const {
            assert(rank);
            return incoming_nodes.at(rank - 1);
        }
    };

    DPTable() {}

    bool add_seed(const Alignment<NodeType> &seed,
                  const DBGAlignerConfig &config,
                  size_t size,
                  size_t start_pos,
                  size_t query_offset = 0);

    typedef tsl::hopscotch_map<NodeType, Column> Storage;

    typedef NodeType key_type;
    typedef Column mapped_type;
    typedef typename Storage::value_type value_type;

    typedef typename Storage::iterator iterator;
    typedef typename Storage::const_iterator const_iterator;

    void expand_to_cover(iterator it, size_t begin, size_t end) {
        size_t old_size = it->second.bytes_taken();
        it.value().expand_to_cover(begin, end);
        num_bytes_ += it->second.bytes_taken() - old_size;
    }

    iterator begin() { return dp_table_.begin(); }
    iterator end() { return dp_table_.end(); }
    const_iterator begin() const { return dp_table_.begin(); }
    const_iterator end() const { return dp_table_.end(); }

    iterator find(const NodeType &node) { return dp_table_.find(node); }
    const_iterator find(const NodeType &node) const { return dp_table_.find(node); }

    size_t size() const { return dp_table_.size(); }

    size_t num_bytes() const { return num_bytes_; }

    void clear() {
        dp_table_.clear();
        num_bytes_ = 0;
    }

    template <typename... Args>
    std::pair<iterator, bool> emplace(Args&&... args) {
        auto pair = dp_table_.emplace(std::forward<Args>(args)...);

        if (pair.second)
            num_bytes_ += pair.first.value().bytes_taken();

        return pair;
    }

    void erase(NodeType key) { dp_table_.erase(key); }
    size_t count(NodeType key) const { return dp_table_.count(key); }

    void extract_alignments(const DeBruijnGraph &graph,
                            const DBGAlignerConfig &config,
                            std::string_view query_view,
                            std::function<void(Alignment<NodeType>&&, NodeType)> callback,
                            score_t min_path_score,
                            const Alignment<NodeType> &seed,
                            NodeType *node = nullptr);

    std::pair<NodeType, score_t> best_score() const {
        auto mx = std::max_element(begin(), end(), utils::LessSecond());
        return std::make_pair(mx->first, mx->second.best_score());
    }

    const Storage& data() const { return dp_table_; }
    size_t get_query_offset() const { return query_offset_; }
    NodeType get_start_node() const { return start_node_; }

  private:
    Storage dp_table_;
    NodeType start_node_;
    size_t query_offset_ = 0;
    size_t num_bytes_ = 0;
};

} // namespace align
} // namespace graph
} // namespace mtg

#endif  // __ALIGNER_HELPER_HPP__<|MERGE_RESOLUTION|>--- conflicted
+++ resolved
@@ -549,12 +549,11 @@
     return out;
 }
 
-<<<<<<< HEAD
 template <typename NodeType>
 class AlignmentSuffix {
   public:
     typedef typename Alignment<NodeType>::score_t score_t;
-  
+
     AlignmentSuffix(const Alignment<NodeType> &alignment,
                     const DBGAlignerConfig &config,
                     size_t k)
@@ -628,7 +627,7 @@
 class AlignmentPrefix {
   public:
     typedef typename Alignment<NodeType>::score_t score_t;
-  
+
     AlignmentPrefix(const Alignment<NodeType> &alignment,
                     const DBGAlignerConfig &config,
                     const DeBruijnGraph &graph)
@@ -705,7 +704,6 @@
     return out;
 }
 
-=======
 template <typename NodeType = SequenceGraph::node_index>
 struct LocalAlignmentLess {
     bool operator()(const Alignment<NodeType> &a, const Alignment<NodeType> &b) {
@@ -714,7 +712,6 @@
     }
 };
 
->>>>>>> 49e0b0c0
 
 template <typename NodeType = SequenceGraph::node_index>
 class QueryAlignment {
