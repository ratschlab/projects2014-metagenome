#ifndef __DBG_ALIGNER_HPP__
#define __DBG_ALIGNER_HPP__

#include <cassert>
#include <functional>

#include "aligner_alignment.hpp"
#include "aligner_aggregator.hpp"
#include "aligner_seeder_methods.hpp"
#include "aligner_extender_methods.hpp"
#include "graph/representation/base/sequence_graph.hpp"


namespace mtg {
namespace graph {
namespace align {


class IDBGAligner {
  public:
    typedef DeBruijnGraph::node_index node_index;
    typedef Alignment::score_t score_t;

    typedef std::tuple<std::string /* header */,
                       std::string /* seq */,
                       bool /* orientation of seq */> Query;
    typedef std::function<void(std::string_view /* header */,
                               QueryAlignment&& /* alignments */)> AlignmentCallback;

    virtual ~IDBGAligner() {}

    // Main aligner
    virtual void align_batch(const std::vector<Query> &seq_batch,
                             const AlignmentCallback &callback) const = 0;

    // Convenience method
    QueryAlignment align(std::string_view query, bool is_reverse_complement = false) const;
};

template <class AlignmentCompare = LocalAlignmentLess>
class ISeedAndExtendAligner : public IDBGAligner {
  public:
    ISeedAndExtendAligner(const DeBruijnGraph &graph, const DBGAlignerConfig &config);

    virtual ~ISeedAndExtendAligner() {}

    virtual void align_batch(const std::vector<IDBGAligner::Query> &seq_batch,
                             const AlignmentCallback &callback) const override;

    const DBGAlignerConfig& get_config() const { return config_; }

  protected:
    typedef AlignmentAggregator<AlignmentCompare> Aggregator;
    const DeBruijnGraph &graph_;

    virtual std::shared_ptr<IExtender>
    build_extender(std::string_view query, const Aggregator &aggregator) const = 0;

    virtual std::shared_ptr<ISeeder>
    build_seeder(std::string_view query,
                 bool is_reverse_complement,
                 const std::vector<node_index> &nodes) const = 0;

    template <class Seeder>
    std::shared_ptr<ISeeder>
    build_seeder_impl(std::string_view query,
                      bool is_reverse_complement,
                      const std::vector<node_index> &nodes) const {
        return std::make_shared<SuffixSeeder<Seeder>>(
            graph_, query, is_reverse_complement, nodes, config_
        );
    }

  private:
    DBGAlignerConfig config_;

    // Align the forward and reverse complement of the query sequence in both
    // directions and return the overall best alignment. e.g., for the forward query
    // 1. Find all seeds of its reverse complement
    // 2. Given a seed, extend forwards to get alignment A
    // 3. Reverse complement the alignment to get A', treat it like a new seed
    // 4. Extend A' forwards to get the final alignment A''
    void align_both_directions(std::string_view forward,
                               std::string_view reverse,
                               const ISeeder &forward_seeder,
                               const ISeeder &reverse_seeder,
                               IExtender &forward_extender,
                               IExtender &reverse_extender,
                               const std::function<void(Alignment&&)> &callback,
                               const std::function<score_t(const Alignment&)> &get_min_path_score) const;

    // Generates seeds and extends them
    void align_core(std::string_view query,
                    const ISeeder &seeder,
                    IExtender &extender,
                    const std::function<void(Alignment&&)> &callback,
                    const std::function<score_t(const Alignment&)> &get_min_path_score) const;
};

template <class Extender = DefaultColumnExtender,
          class Seeder = UniMEMSeeder,
          class AlignmentCompare = LocalAlignmentLess>
class DBGAligner : public ISeedAndExtendAligner<AlignmentCompare> {
  public:
    template <typename... Args>
    DBGAligner(Args&&... args)
          : ISeedAndExtendAligner<AlignmentCompare>(std::forward<Args>(args)...) {}

  private:
<<<<<<< HEAD
    std::shared_ptr<IExtender<DeBruijnGraph::node_index>>
    build_extender(std::string_view query,
                   const AlignmentAggregator<IDBGAligner::node_index, AlignmentCompare>&) const override final {
=======
    typedef typename ISeedAndExtendAligner<AlignmentCompare>::Aggregator Aggregator;
    std::shared_ptr<IExtender>
    build_extender(std::string_view query, const Aggregator&) const override final {
>>>>>>> 07e9564f
        return std::make_shared<Extender>(this->graph_, this->get_config(), query);
    }

    std::shared_ptr<ISeeder>
    build_seeder(std::string_view query,
                 bool is_reverse_complement,
<<<<<<< HEAD
                 const std::vector<DeBruijnGraph::node_index> &nodes) const override final {
=======
                 const std::vector<IDBGAligner::node_index> &nodes) const override final {
>>>>>>> 07e9564f
        return this->template build_seeder_impl<Seeder>(query, is_reverse_complement, nodes);
    }
};

} // namespace align
} // namespace graph
} // namespace mtg

#endif // __DBG_ALIGNER_HPP__<|MERGE_RESOLUTION|>--- conflicted
+++ resolved
@@ -94,7 +94,8 @@
                     const ISeeder &seeder,
                     IExtender &extender,
                     const std::function<void(Alignment&&)> &callback,
-                    const std::function<score_t(const Alignment&)> &get_min_path_score) const;
+                    const std::function<score_t(const Alignment&)> &get_min_path_score,
+                    bool force_fixed_seed) const;
 };
 
 template <class Extender = DefaultColumnExtender,
@@ -107,26 +108,16 @@
           : ISeedAndExtendAligner<AlignmentCompare>(std::forward<Args>(args)...) {}
 
   private:
-<<<<<<< HEAD
-    std::shared_ptr<IExtender<DeBruijnGraph::node_index>>
-    build_extender(std::string_view query,
-                   const AlignmentAggregator<IDBGAligner::node_index, AlignmentCompare>&) const override final {
-=======
     typedef typename ISeedAndExtendAligner<AlignmentCompare>::Aggregator Aggregator;
     std::shared_ptr<IExtender>
     build_extender(std::string_view query, const Aggregator&) const override final {
->>>>>>> 07e9564f
         return std::make_shared<Extender>(this->graph_, this->get_config(), query);
     }
 
     std::shared_ptr<ISeeder>
     build_seeder(std::string_view query,
                  bool is_reverse_complement,
-<<<<<<< HEAD
-                 const std::vector<DeBruijnGraph::node_index> &nodes) const override final {
-=======
                  const std::vector<IDBGAligner::node_index> &nodes) const override final {
->>>>>>> 07e9564f
         return this->template build_seeder_impl<Seeder>(query, is_reverse_complement, nodes);
     }
 };
