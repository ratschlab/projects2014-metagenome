--- conflicted
+++ resolved
@@ -24,10 +24,6 @@
 // Note: this object stores pointers to the query sequence, so it is the user's
 //       responsibility to ensure that the query sequence is not destroyed when
 //       calling this class' methods
-<<<<<<< HEAD
-template <typename NodeType = DeBruijnGraph::node_index>
-=======
->>>>>>> 07e9564f
 class Alignment {
   public:
     typedef DeBruijnGraph::node_index node_index;
@@ -217,10 +213,6 @@
 };
 
 
-<<<<<<< HEAD
-template <typename NodeType = DeBruijnGraph::node_index>
-=======
->>>>>>> 07e9564f
 class QueryAlignment {
   public:
     typedef DeBruijnGraph::node_index node_index;
