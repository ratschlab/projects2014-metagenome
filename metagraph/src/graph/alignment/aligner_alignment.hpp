--- conflicted
+++ resolved
@@ -40,22 +40,7 @@
             score_(score), cigar_(Cigar::CLIPPED, clipping), orientation_(orientation),
             offset_(offset) { cigar_.append(std::move(cigar)); }
 
-<<<<<<< HEAD
-    // Used for constructing seeds
-    Alignment(std::string_view query = {},
-              std::vector<node_index>&& nodes = {},
-              score_t score = 0,
-              size_t clipping = 0,
-              bool orientation = false,
-              size_t offset = 0)
-          : Alignment(query, std::move(nodes), std::string(query), score,
-                      Cigar(Cigar::MATCH, query.size()), clipping,
-                      orientation, offset) { }
-
-    // Used for constructing exact match seeds
-=======
     // Used for constructing gapless Alignments
->>>>>>> 97bcd8b1
     Alignment(std::string_view query,
               std::vector<node_index>&& nodes,
               std::string&& sequence,
