#include "aligner_helper.hpp"

#include <tsl/hopscotch_set.h>

#include "graph/representation/succinct/dbg_succinct.hpp"
#include "graph/representation/canonical_dbg.hpp"
#include "common/logger.hpp"


namespace mtg {
namespace graph {
namespace align {

using mtg::common::logger;


template <typename NodeType>
bool DPTable<NodeType>::add_seed(const Alignment<NodeType> &seed,
                                 const DBGAlignerConfig &config,
                                 size_t size,
                                 size_t start_pos,
                                 size_t query_offset) {
    query_offset_ = query_offset;
    char start_char = *(seed.get_query_end() - 1);
    score_t last_char_score = config.get_row(start_char)[seed.get_sequence().back()];

    iterator column_it = dp_table_.find(seed.back());
    if (column_it == dp_table_.end()) {
        column_it = emplace(seed.back(), Column(size, config.min_cell_score,
                                                start_char, start_pos)).first;
    } else {
        expand_to_cover(column_it, 0, size);
    }

    auto &table_init = column_it.value();

    bool update = false;

    if (table_init.best_score() < seed.get_score()) {
        auto last_op = seed.get_cigar().back().first;
        table_init.scores[start_pos] = seed.get_score();
        table_init.ops[start_pos] = last_op;
        table_init.prev_nodes[start_pos] = 0;
        table_init.gap_prev_nodes[start_pos] = 0;
        table_init.gap_scores[start_pos] = std::max(
            last_op == Cigar::INSERTION
                ? table_init.scores[start_pos]
                : table_init.scores[start_pos] - last_char_score + config.gap_opening_penalty + config.gap_opening_penalty,
            config.min_cell_score
        );
        table_init.gap_count[start_pos] = 1;
        update = true;
    }

    return update;
}

template <typename NodeType>
void DPTable<NodeType>
::extract_alignments(const DeBruijnGraph &graph,
                     const DBGAlignerConfig &config,
                     const std::string_view query_view,
                     std::function<void(Alignment<NodeType>&&, NodeType)> callback,
                     score_t min_path_score,
                     const Alignment<NodeType> &seed,
                     NodeType *node) {
    NodeType start_node;
    if (config.num_alternative_paths == 1 && node) {
        // avoid sorting column iterators if we're only interested in the top path
        start_node = DeBruijnGraph::npos;
        auto column_it = dp_table_.find(*node);
        assert(column_it != dp_table_.end());
        Alignment<NodeType> alignment(*this,
                                      config,
                                      query_view,
                                      column_it,
                                      column_it->second.best_pos,
                                      graph.get_k() - 1,
                                      &start_node,
                                      seed);

        if (alignment.empty() && !alignment.get_query().data())
            return;

        assert(alignment.is_valid(graph, &config));

        callback(std::move(alignment), start_node);

        return;
    }

    // store visited nodes in paths to avoid returning subalignments
    tsl::hopscotch_set<key_type> visited_nodes;

    std::vector<const_iterator> starts;
    starts.reserve(size());
    for (const_iterator it = dp_table_.begin(); it != dp_table_.end(); ++it) {
        if (it->second.best_score() > min_path_score
                && it->second.best_op() == Cigar::MATCH)
            starts.emplace_back(it);
    }

    if (starts.empty())
        return;

    std::sort(starts.begin(), starts.end(),
              [](const auto &a, const auto &b) {
                  return a->second.best_score() > b->second.best_score();
              });

    size_t num_paths = 0;
    for (const_iterator column_it : starts) {
        if (num_paths >= config.num_alternative_paths)
            return;

        // ignore if the current point is a subalignment of one already visited
        if (visited_nodes.find(column_it->first) != visited_nodes.end())
            continue;

        start_node = DeBruijnGraph::npos;
        Alignment<NodeType> next(*this,
                                 config,
                                 query_view,
                                 column_it,
                                 column_it->second.best_pos,
                                 graph.get_k() - 1,
                                 &start_node,
                                 seed);

        if (next.empty() && !next.get_query().data())
            continue;

        assert(next.is_valid(graph, &config));
        visited_nodes.insert(next.begin(), next.end());

        callback(std::move(next), start_node);

        ++num_paths;
    }
}


template <typename NodeType>
Alignment<NodeType>::Alignment(const std::string_view query,
                               std::vector<NodeType>&& nodes,
                               std::string&& sequence,
                               score_t score,
                               size_t clipping,
                               bool orientation,
                               size_t offset)
      : query_begin_(query.data()),
        query_end_(query.data() + query.size()),
        nodes_(std::move(nodes)),
        sequence_(std::move(sequence)),
        score_(score),
        orientation_(orientation),
        offset_(offset) {
    assert(query_begin_);
    assert(query_end_);

    size_t query_size = query_end_ - query_begin_;
    size_t min_length = std::min(query_size, sequence_.size());

    cigar_ = std::inner_product(
        query_begin_,
        query_begin_ + min_length,
        sequence_.c_str(),
        Cigar(Cigar::CLIPPED, clipping),
        [&](Cigar &cigar, bool equal) -> Cigar& {
            cigar.append(equal ? Cigar::MATCH : Cigar::MISMATCH);
            return cigar;
        },
        std::equal_to<char>()
    );

    assert(!(query_size - min_length) || (sequence_.size() - min_length));
    cigar_.append(Cigar::DELETION, query_size - min_length);
    cigar_.append(Cigar::INSERTION, sequence_.size() - min_length);
}

template <typename NodeType>
Alignment<NodeType>::Alignment(const DPTable<NodeType> &dp_table,
                               const DBGAlignerConfig &config,
                               const std::string_view query_view,
                               typename DPTable<NodeType>::const_iterator column,
                               size_t start_pos,
                               size_t offset,
                               NodeType *start_node,
                               const Alignment &seed)
      : query_begin_(NULL),
        query_end_(NULL),
        orientation_(seed.get_orientation()),
        offset_(offset) {
    assert(start_node);

    auto i = start_pos;
    size_t shift = column->second.start_index;
    assert(i >= shift);
    assert(i - shift < column->second.scores.size());
    score_ = column->second.scores.at(i - shift);
    Cigar::Operator op = column->second.ops.at(i - shift);
    NodeType prev_node;
    switch (column->second.prev_nodes.at(i - shift)) {
        case 0: { prev_node = SequenceGraph::npos; } break;
        case 0xFF: { prev_node = column->first; } break;
        default: {
            prev_node = column->second.select_prev_node(column->second.prev_nodes.at(i - shift));
        }
    }

    NodeType prev_gap_node;
    switch (column->second.gap_prev_nodes.at(i - shift)) {
        case 0: { prev_gap_node = SequenceGraph::npos; } break;
        case 0xFF: { prev_gap_node = column->first; } break;
        default: {
            prev_gap_node = column->second.select_prev_node(column->second.gap_prev_nodes.at(i - shift));
        }
    }

    if (op == Cigar::INSERTION)
        prev_node = prev_gap_node;

    uint32_t gap_count = op == Cigar::INSERTION ? column->second.gap_count.at(i - shift) - 1 : 0;

    if (!i && prev_node == SequenceGraph::npos)
        return;

    // use config to recompute CIGAR score in DEBUG mode
    score_t score_track = score_;
    Cigar::Operator last_op = Cigar::CLIPPED;

    score_t gap_diff = config.gap_opening_penalty - config.gap_extension_penalty;

    // TODO: If there is a cyclic part of the graph in which the optimal
    //       alignment involves a deletion, then a score which was previously
    //       from a deletion may be replaced with a match. This will cause
    //       subsequent deletion scores to be wrong since they're no longer
    //       extensions. The only way to fix this is to store a separate vector
    //       to keep partial alignments ending in deletions.
    //       Until this is fixed, the score checking asserts have been commented out.

    std::vector<typename DPTable<NodeType>::const_iterator> out_columns;
    while (prev_node != SequenceGraph::npos) {
        auto prev_column = dp_table.find(prev_node);
        assert(prev_column != dp_table.end());
        assert(i || op == Cigar::INSERTION);

        switch (op) {
            case Cigar::MATCH:
            case Cigar::MISMATCH: {
                --i;
                out_columns.emplace_back(column);

                if (last_op == Cigar::INSERTION)
                    score_track -= gap_diff;

                // assert(column->second.scores.at(i + 1) >= score_track);
                score_track -= config.get_row(column->second.last_char)[query_view[i]];
                // assert(prev_column->second.scores.at(i) >= score_track);

            } break;
            case Cigar::INSERTION: {
                out_columns.emplace_back(column);

                score_track -= config.gap_extension_penalty;

            } break;
            case Cigar::DELETION: {
                assert(column == prev_column);
                --i;

                assert(i >= shift);
                assert(i - shift < column->second.scores.size());

                // assert(column->second.prev_nodes.at(i + 1) == 0xFF);
                // assert(column->second.scores.at(i + 1) >= score_track);
                assert(column->second.ops.at(i - shift) != Cigar::INSERTION);
                score_track -= column->second.ops.at(i - shift) == Cigar::DELETION
                    ? config.gap_extension_penalty
                    : config.gap_opening_penalty;
                // assert(column->second.scores.at(i) >= score_track);

            } break;
            case Cigar::CLIPPED: { assert(false); }
        }

        cigar_.append(op);

        last_op = op;

        column = prev_column;
        shift = prev_column->second.start_index;
        assert(i >= shift);
        assert(i - shift < column->second.scores.size());
        if (gap_count) {
            --gap_count;
        } else {
            op = column->second.ops.at(i - shift);

            if (op == Cigar::INSERTION)
                gap_count = column->second.gap_count.at(i - shift) - 1;
        }
        switch (column->second.prev_nodes.at(i - shift)) {
            case 0: { prev_node = SequenceGraph::npos; } break;
            case 0xFF: { prev_node = column->first; } break;
            default: {
                prev_node = column->second.select_prev_node(column->second.prev_nodes.at(i - shift));
            }
        }

        switch (column->second.gap_prev_nodes.at(i - shift)) {
            case 0: { prev_gap_node = SequenceGraph::npos; } break;
            case 0xFF: { prev_gap_node = column->first; } break;
            default: {
                prev_gap_node = column->second.select_prev_node(column->second.gap_prev_nodes.at(i - shift));
            }
        }

        if (op == Cigar::INSERTION)
            prev_node = prev_gap_node;
    }

    const auto &score_col = column->second.scores;

    if (last_op == Cigar::INSERTION)
        score_track -= gap_diff;

    score_t correction = score_col.at(i - shift) - score_track;

    // assert(correction >= 0);

    if (correction > 0)
        logger->trace("Fixing outdated score: {} -> {}", score_, score_ + correction);

    score_ -= score_col.at(i - shift) - correction;

    *start_node = column->first;

    if (i > std::numeric_limits<Cigar::LengthType>::max())
        throw std::runtime_error("Error: clipping length can't be stored in CIGAR");

    cigar_.append(Cigar::CLIPPED, i);
    assert(cigar_.size());

    query_begin_ = query_view.data() + i;
    query_end_ = query_view.data() + start_pos;

    std::reverse(cigar_.begin(), cigar_.end());


    nodes_.resize(out_columns.size());
    std::transform(out_columns.rbegin(),
                   out_columns.rend(),
                   nodes_.begin(),
                   [](const auto &iter) { return iter->first; });

    sequence_.assign(out_columns.size(), 'N');
    std::transform(out_columns.rbegin(),
                   out_columns.rend(),
                   sequence_.begin(),
                   [](const auto &iter) { return iter->second.last_char; });

    if (correction < 0) {
        logger->warn("Incorrect score found: {} -> {}\nQuery: {}\nTarget: {}\nCIGAR: {}",
                     score_, score_ + correction,
                     seed.get_sequence() + std::string(query_view),
                     seed.get_sequence() + sequence_,
                     seed.get_cigar().to_string() + cigar_.to_string());
    }
}

template <typename NodeType>
void Alignment<NodeType>::append(Alignment&& other) {
    assert(query_end_ == other.query_begin_);
    assert(orientation_ == other.orientation_);
    assert(cigar_.empty() || cigar_.back().first != Cigar::CLIPPED);

    nodes_.insert(nodes_.end(), other.nodes_.begin(), other.nodes_.end());
    sequence_ += std::move(other.sequence_);
    score_ += other.score_;

    cigar_.append(std::move(other.cigar_));
    query_end_ = other.query_end_;
}

template <typename NodeType>
void Alignment<NodeType>::trim_offset() {
    if (!offset_ || empty() || cigar_.empty())
        return;

    auto it = cigar_.begin();
    if (it->first == Cigar::CLIPPED)
        ++it;

    if (it == cigar_.end())
        return;

    auto jt = nodes_.begin();
    size_t counter = 0;
    while (offset_ && it != cigar_.end() && jt != nodes_.end()) {
        if (counter == it->second
                || it->first == Cigar::CLIPPED
                || it->first == Cigar::DELETION) {
            ++it;
            counter = 0;
            continue;
        }

        size_t jump = std::min(std::min(offset_, size_t(it->second)),
                               static_cast<size_t>(nodes_.end() - jt));
        offset_ -= jump;
        counter += jump;
        jt += jump;
    }

    if (jt == nodes_.end()) {
        --jt;
        ++offset_;
    }

    nodes_.erase(nodes_.begin(), jt);
}

template <typename NodeType>
void Alignment<NodeType>::reverse_complement(const DeBruijnGraph &graph,
                                             const std::string_view query_rev_comp) {
    assert(graph.is_canonical_mode());

    if (empty())
        return;

    assert(query_end_ + get_end_clipping()
        == query_begin_ - get_clipping() + query_rev_comp.size());
    assert(is_valid(graph));

    // trim off the prefix nodes which are only partially matched
    trim_offset();
    assert(is_valid(graph));

    // start by reversing the CIGAR, alignment orientation, and swapping out the
    // query sequence
    std::reverse(cigar_.begin(), cigar_.end());

    orientation_ = !orientation_;

    query_begin_ = query_rev_comp.data() + get_clipping();
    query_end_ = query_rev_comp.data() + (query_rev_comp.size() - get_end_clipping());

    assert(query_end_ >= query_begin_);

    // now, reverse complement the path and the matched sequence

    if (!offset_) {
        // if there is no offset (i.e., no sequence is trimmed off from the beginning
        // of the path), then the alignment can be reverse complemented as usual
        reverse_complement_seq_path(graph, sequence_, nodes_);

    } else {
<<<<<<< HEAD
        // The mapped sequence was too short, so there are still |offset_|
        // characters at the beginning of the first node which are not included
        // in the alignment. This means that when the alignment is reverse complemented,
        // |offset_| new prefix nodes need to be found and the last |offset_|
        // nodes need to be trimmed off.
        assert(sequence_.size() < graph.get_k());

        // start by extracting the prefix of the first node which is not included
        // in the alignment
=======
        assert(nodes_.size() == 1);
        // extract target sequence prefix
>>>>>>> c405f43b
        std::string rev_seq = graph.get_node_sequence(nodes_.front()).substr(0, offset_)
            + sequence_;

        const auto *dbg_succ = dynamic_cast<const DBGSuccinct*>(&graph);
        const auto *canonical = dynamic_cast<const CanonicalDBG*>(&graph);
        if (!dbg_succ && canonical)
            dbg_succ = dynamic_cast<const DBGSuccinct*>(&canonical->get_graph());

        if (dbg_succ && rev_seq[0] == boss::BOSS::kSentinel) {
            // If the first character is a sentinel even after the trim_offset()
            // call, then it means the alignment must have been restricted to
            // a single dummy k-mer.
            // So, for this case, we need to find some other node whose prefix
            // matches sequence_, then take the reverse complement of that node.
            assert(nodes_.size() == 1);

            // start by finding a node with the matched sequence as its prefix
            nodes_[0] = DeBruijnGraph::npos;

            // TODO: find a better way to pick one node
            // TODO: return the node sequence suffix so we don't have to extract
            // it again below
            dbg_succ->call_nodes_with_prefix_matching_longest_prefix(
                sequence_,
                [&](NodeType prefix_node, size_t) { nodes_[0] = prefix_node; },
                sequence_.size(),
                [&]() -> bool { return nodes_[0]; }
            );

            if (nodes_[0]) {
                // If found, then proceed to reverse complement
                rev_seq = dbg_succ->get_node_sequence(nodes_[0]);
                reverse_complement_seq_path(graph, rev_seq, nodes_);
                sequence_.assign(rev_seq.begin() + offset_, rev_seq.end());

            } else if (canonical) {
                // If nothing was found, but the graph is primary wrapped in CanonicalDBG,
                // check to try to find the reverse complement as well.
                // In this case, we need to find a node whose suffix matches
                // the reverse complement of sequence_.
                std::string rev = sequence_;
                ::reverse_complement(rev.begin(), rev.end());
                dbg_succ->call_nodes_with_suffix_matching_longest_prefix(
                    rev,
                    [&](NodeType suffix_node, size_t) { nodes_[0] = suffix_node; },
                    sequence_.size(),
                    [&]() -> bool { return nodes_[0]; }
                );

                if (nodes_[0]) {
                    // If found, then the sequence is already reverse complemented,
                    // so we're done
                    sequence_ = dbg_succ->get_node_sequence(nodes_[0]).substr(offset_);

                } else {
                    // nothing was found, so clear the alignment
                    *this = Alignment();
                    return;
                }
            }

        } else {
<<<<<<< HEAD
            // start by reverse complementing the path
=======
            assert(nodes_.size() == 1);
>>>>>>> c405f43b
            assert(nodes_ == map_sequence_to_nodes(graph, rev_seq));
            std::vector<NodeType> rev_nodes = nodes_;
            reverse_complement_seq_path(graph, rev_seq, rev_nodes);

            assert(std::find(rev_nodes.begin(), rev_nodes.end(),
                             DeBruijnGraph::npos) == rev_nodes.end());

            // Then, try to trim off offset_ characters from the end of the sequence
            // and the end of the path. Stop if the path ends up having a single
            // node.
            while (offset_ && rev_nodes.size() > 1) {
                rev_nodes.pop_back();
                rev_seq.pop_back();
                --offset_;
            }

            // If there's still more sequence to trim, then traverse backwards
            // in the graph to find a node whose suffix matches the |sequence_|
            // length prefix of rev_seq.
            for (size_t i = 0; i < offset_; ++i) {
                size_t indegree = 0;
                graph.adjacent_incoming_nodes(rev_nodes[0], [&](NodeType prev) {
                    ++indegree;

                    // TODO: there are multiple possible reverse complements, which
                    // do we pick? Currently we pick the first one. This is only
                    // guaranteed to find a node with unmasked DBGSuccinct.
                    if (indegree == 1)
                        rev_nodes[0] = prev;
                });

                if (!indegree) {
                    *this = Alignment();
                    return;
                }

                rev_seq.pop_back();
            }

            assert(rev_seq.length() == sequence_.length());

            nodes_ = std::move(rev_nodes);
            sequence_ = std::move(rev_seq);
            assert(!offset_ || graph.get_node_sequence(nodes_[0]).substr(offset_)
                                    == sequence_);
        }
    }

    assert(is_valid(graph));
}

// derived from:
// https://github.com/maickrau/GraphAligner/blob/236e1cf0514cfa9104e9a3333cdc1c43209c3c5a/src/vg.proto
template <typename NodeType>
Json::Value Alignment<NodeType>::path_json(size_t node_size,
                                           const std::string &label) const {
    assert(nodes_.size());

    Json::Value path;

    auto cigar_it = cigar_.begin();
    if (cigar_.size() && cigar_it->first == Cigar::CLIPPED) {
        cigar_it++;
    }

    size_t cigar_offset = 0;
    assert(cigar_it != cigar_.end());

    int64_t rank = 1;
    auto query_start = query_begin_;

    size_t cur_pos = rank == 1 ? offset_ : 0;

    Json::Value mapping;
    Json::Value position;
    position["node_id"] = nodes_.front();

    if (cur_pos)
        position["offset"] = Json::Value::UInt64(cur_pos);

    // set to true if the node is the reverse complement of the query
    //position["is_reverse"] = false;

    mapping["position"] = position;

    // handle alignment to the first node
    while (cur_pos < node_size && cigar_it != cigar_.end()) {
        assert(cigar_it->second > cigar_offset);
        size_t next_pos = std::min(node_size,
                                   cur_pos + (cigar_it->second - cigar_offset));
        size_t next_size = next_pos - cur_pos;
        assert(cigar_offset + next_size <= cigar_it->second);

        Json::Value edit;
        switch (cigar_it->first) {
            case Cigar::MISMATCH: {
                assert(query_start + next_size <= query_end_);
                edit["from_length"] = Json::Value::UInt64(next_size);
                edit["to_length"] = Json::Value::UInt64(next_size);
                edit["sequence"] = std::string(query_start, next_size);
                query_start += next_size;
            } break;
            case Cigar::DELETION: {
                assert(query_start + next_size <= query_end_);
                // this assumes that DELETIONS can't happen right after insertions
                //edit["from_length"] = 0;
                edit["to_length"] = Json::Value::UInt64(next_size);
                edit["sequence"] = std::string(query_start, next_size);
                query_start += next_size;

                // the target is not consumed, so reset the position
                next_pos = cur_pos;
            } break;
            case Cigar::INSERTION: {
                edit["from_length"] = Json::Value::UInt64(next_size);
                //edit["to_length"] = 0;
            } break;
            case Cigar::MATCH: {
                assert(query_start + next_size <= query_end_);
                edit["from_length"] = Json::Value::UInt64(next_size);
                edit["to_length"] = Json::Value::UInt64(next_size);
                query_start += next_size;
            } break;
            case Cigar::CLIPPED: {
                ++cigar_it;
                cigar_offset = 0;
                assert(cigar_it == cigar_.end());
                continue;
            }
        }

        cigar_offset += next_size;
        cur_pos = next_pos;

        mapping["edit"].append(edit);

        if (cigar_offset == cigar_it->second) {
            ++cigar_it;
            cigar_offset = 0;
        }
    }

    mapping["rank"] = rank++;
    path["mapping"].append(mapping);

    // handle the rest of the alignment
    for (auto node_it = nodes_.begin() + 1; node_it != nodes_.end(); ++node_it) {
        assert(cigar_it != cigar_.end());
        assert(cigar_it->second > cigar_offset);

        Json::Value mapping;
        Json::Value position;
        position["node_id"] = *node_it;
        position["offset"] = Json::Value::UInt64(node_size - 1);
        // set to true if the node is the reverse complement of the query
        //position["is_reverse"] = false;
        mapping["position"] = position;

        if (cigar_it->first == Cigar::DELETION) {
            Json::Value edit;
            size_t length = cigar_it->second - cigar_offset;
            assert(query_start + length < query_end_);
            // TODO: this assumes that DELETIONS can't happen right after insertions
            //edit["from_length"] = 0;
            edit["to_length"] = Json::Value::UInt64(length);
            edit["sequence"] = std::string(query_start, length);
            query_start += length;
            ++cigar_it;
            cigar_offset = 0;
            mapping["edit"].append(edit);
            assert(cigar_it != cigar_.end());
        }

        Json::Value edit;
        switch (cigar_it->first) {
            case Cigar::MISMATCH: {
                assert(query_start < query_end_);
                edit["from_length"] = 1;
                edit["to_length"] = 1;
                edit["sequence"] = std::string(query_start, 1);
                query_start++;
            } break;
            case Cigar::INSERTION: {
                edit["from_length"] = 1;
                //edit["to_length"] = 0;
            } break;
            case Cigar::MATCH: {
                edit["from_length"] = 1;
                edit["to_length"] = 1;
                query_start++;
            } break;
            case Cigar::DELETION:
            case Cigar::CLIPPED: assert(false); break;
        }

        if (++cigar_offset == cigar_it->second) {
            cigar_offset = 0;
            ++cigar_it;
        }

        mapping["edit"].append(edit);
        mapping["rank"] = rank++;
        path["mapping"].append(mapping);
    }

    assert(query_start == query_end_);
    assert(cigar_it == cigar_.end()
            || (cigar_it + 1 == cigar_.end() && cigar_it->first == Cigar::CLIPPED));

    path["length"] = Json::Value::UInt64(nodes_.size());
    //path["is_circular"]; // bool

    if (label.size())
        path["name"] = label;

    return path;
}

template <typename NodeType>
Json::Value Alignment<NodeType>::to_json(const std::string &query,
                                         const DeBruijnGraph &graph,
                                         bool is_secondary,
                                         const std::string &read_name,
                                         const std::string &label) const {
    assert(is_valid(graph));

    // encode alignment
    Json::Value alignment;

    alignment["name"] = read_name;
    alignment["sequence"] = query;

    if (sequence_.size())
        alignment["annotation"]["ref_sequence"] = sequence_;

    if (query_end_ == query_begin_)
        return alignment;

    auto query_start = query.c_str();
    assert(query_start + cigar_.get_clipping() == query_begin_);
    assert(query_end_ >= query_start);

    alignment["annotation"]["cigar"] = cigar_.to_string();

    // encode path
    if (nodes_.size())
        alignment["path"] = path_json(graph.get_k(), label);

    alignment["score"] = static_cast<int32_t>(score_);

    if (query_begin_ > query_start)
        alignment["query_position"] = static_cast<int32_t>(query_begin_ - query_start);

    if (is_secondary)
        alignment["is_secondary"] = is_secondary;

    alignment["identity"] = query_end_ != query_begin_
        ? static_cast<double>(get_num_matches()) / (query_end_ - query_begin_)
        : 0;

    alignment["read_mapped"] = (query_end_ != query_begin_);

    if (orientation_)
        alignment["read_on_reverse_strand"] = orientation_;


    if (cigar_.get_clipping())
        alignment["soft_clipped"] = static_cast<bool>(cigar_.get_clipping());

    // Unused flags (for now)
    //alignment["quality"]; // bytes
    //alignment["mapping_quality"]; // int32
    //alignment["sample_name"]; // string
    //alignment["read_group"]; // string
    //alignment["fragment_prev"]; // Alignment
    //alignment["fragment_next"]; // Alignment
    //alignment["fragment"]; // Path
    //alignment["refpos"]; // Position
    //alignment["read_paired"]; // bool
    //alignment["mate_unmapped"]; // bool
    //alignment["mate_on_reverse_strand"]; // bool
    //alignment["discordant_insert_size"]; // bool
    //alignment["uniqueness"]; // double
    //alignment["correct"]; // double
    //alignment["secondary_score"]; // repeated int32
    //alignment["fragment_score"]; // double
    //alignment["mate_mapped_to_disjoint_subgraph"]; // bool
    //alignment["fragment_length_distribution"]; // string
    //alignment["haplotype_scored"]; // bool
    //alignment["haplotype_logprob"]; // double
    //alignment["time_used"]; // double
    //alignment["to_correct"]; // Position
    //alignment["correctly_mapped"]; // bool

    return alignment;
}

template <typename NodeType>
std::shared_ptr<const std::string> Alignment<NodeType>
::load_from_json(const Json::Value &alignment,
                 const DeBruijnGraph &graph) {
    cigar_.clear();
    nodes_.clear();
    sequence_.clear();

    auto query_sequence = std::make_shared<const std::string>(
        alignment["sequence"].asString()
    );
    auto query_start = query_sequence->c_str();

    query_begin_ = query_start + alignment["query_position"].asInt();
    orientation_ = alignment["read_on_reverse_strand"].asBool();
    score_ = alignment["score"].asInt();

    const auto& mapping = alignment["path"]["mapping"];
    assert(mapping.size() == alignment["path"]["length"].asUInt64());

    Json::ArrayIndex i = 0;
    offset_ = mapping[i]["position"]["offset"].asUInt64();

    size_t path_steps = 0;

    query_end_ = query_begin_;

    cigar_.append(Cigar::CLIPPED, query_begin_ - query_start);
    for (; i < mapping.size(); ++i) {
        nodes_.emplace_back(mapping[i]["position"]["node_id"].asUInt64());
        if (nodes_.size() == 1) {
            sequence_ = graph.get_node_sequence(nodes_.back()).substr(offset_);
        } else {
            graph.call_outgoing_kmers(
                *(nodes_.rbegin() + 1),
                [&](auto node, char c) {
                    if (node == nodes_.back())
                        sequence_ += c;
                }
            );
        }
        const auto& edits = mapping[i]["edit"];

        for (Json::ArrayIndex j = 0; j < edits.size(); ++j) {
            assert(edits[j]["from_length"].asUInt64()
                       || edits[j]["to_length"].asUInt64());

            if (edits[j]["from_length"] == edits[j]["to_length"]) {
                if (edits[j]["sequence"].asString().size()) {
                    cigar_.append(Cigar::MISMATCH, edits[j]["from_length"].asUInt64());
                } else {
                    cigar_.append(Cigar::MATCH, edits[j]["from_length"].asUInt64());
                }

                path_steps += edits[j]["from_length"].asUInt64();
                query_end_ += edits[j]["to_length"].asUInt64();
            } else if (edits[j]["from_length"].asUInt64()) {
                cigar_.append(Cigar::INSERTION, edits[j]["from_length"].asUInt64());
                path_steps += edits[j]["from_length"].asUInt64();
            } else {
                assert(edits[j]["to_length"].asUInt64());
                cigar_.append(Cigar::DELETION, edits[j]["to_length"].asUInt64());
                query_end_ += edits[j]["to_length"].asUInt64();
            }
        }
    }

    if (query_end_ < query_sequence->c_str() + query_sequence->length()) {
        cigar_.append(Cigar::CLIPPED,
                      query_sequence->c_str() + query_sequence->length() - query_end_);
    }

    if (alignment["annotation"]["cigar"]) {
        assert(alignment["annotation"]["cigar"].asString() == cigar_.to_string());

        if (cigar_ != Cigar(alignment["annotation"]["cigar"].asString()))
            throw std::runtime_error("ERROR: CIGAR and mapping mismatch");
    }

    sequence_ = sequence_.substr(0, path_steps);
    assert(!alignment["annotation"]["ref_sequence"]
        || alignment["annotation"]["ref_sequence"].asString() == sequence_);

    if (!is_valid(graph))
        throw std::runtime_error("ERROR: JSON reconstructs invalid alignment");

    return query_sequence;
}

template <typename NodeType>
bool spell_path(const DeBruijnGraph &graph,
                const std::vector<NodeType> &path,
                std::string &seq,
                size_t offset = 0) {
    assert(offset < graph.get_k());

    if (path.empty())
        return "";

    if (std::find(path.begin(), path.end(), DeBruijnGraph::npos) != path.end()) {
        std::cerr << "ERROR: path has invalid nodes\n";

        for (NodeType node : path) {
            std::cerr << node << " ";
        }

        std::cerr << std::endl;

        return false;
    }

    seq.clear();
    seq.reserve(path.size() + graph.get_k() - 1 - offset);

    seq += graph.get_node_sequence(path.front()).substr(offset);

    for (size_t i = 1; i < path.size(); ++i) {
        char next = '\0';
        graph.call_outgoing_kmers(path[i - 1], [&](auto next_node, char c) {
            if (next_node == path[i])
                next = c;
        });

        if (!next) {
            std::cerr << "ERROR: invalid edge " << path[i - 1] << " " << path[i] << std::endl;
            return false;
        }

        seq += next;
    }

    assert(seq.size() == path.size() + graph.get_k() - 1 - offset);

    return true;
}

template <typename NodeType>
bool Alignment<NodeType>::is_valid(const DeBruijnGraph &graph,
                                   const DBGAlignerConfig *config) const {
    if (query_begin_ > query_end_) {
        std::cerr << "ERROR: query begin after query end" << std::endl
                  << *this << std::endl;
        return false;
    }

    std::string path;
    if (!spell_path(graph, nodes_, path, offset_)) {
        std::cerr << *this << std::endl;
        return false;
    }

    if (path != sequence_) {
        std::cerr << "ERROR: stored sequence is incorrect" << std::endl
                  << path << "\t"
                  << *this << std::endl;
        return false;
    }

    if (!cigar_.is_valid(sequence_, get_query())) {
        std::cerr << *this << std::endl;
        return false;
    }

    score_t cigar_score = config ? config->score_cigar(sequence_, get_query(), cigar_) : 0;
    if (config && score_ != cigar_score) {
        std::cerr << "ERROR: mismatch between CIGAR and score" << std::endl
                  << "CIGAR score: " << cigar_score << std::endl
                  << get_query() << "\t"
                  << *this << std::endl;
        return false;
    }

    return true;
}


template <typename NodeType>
QueryAlignment<NodeType>::QueryAlignment(const QueryAlignment &other)
      : query_(other.query_),
        query_rc_(other.query_rc_),
        alignments_(other.alignments_) {
    fix_pointers(other.get_query(),
                 other.get_query_reverse_complement());
}

template <typename NodeType>
QueryAlignment<NodeType>::QueryAlignment(QueryAlignment&& other) noexcept
      : query_(other.query_),
        query_rc_(other.query_rc_),
        alignments_(std::move(other.alignments_)) {
    fix_pointers(other.get_query(),
                 other.get_query_reverse_complement());
}

template <typename NodeType>
QueryAlignment<NodeType>::QueryAlignment(const std::string_view query) {
    // TODO: remove const_cast
    auto &qu = const_cast<std::string&>(query_);
    auto &qu_rc = const_cast<std::string&>(query_rc_);

    // pad sequences for easier access in 64-bit blocks
    qu.reserve(query.size() + 8);
    qu.resize(query.size());

    // TODO: use alphabet encoder
    // transform to upper and fix weird characters
    std::transform(query.begin(), query.end(), qu.begin(), [](char c) {
        return c >= 0 ? toupper(c) : 127;
    });
    memset(qu.data() + qu.size(), '\0', qu.capacity() - qu.size());

    qu_rc.reserve(query.size() + 8);
    qu_rc.resize(query.size());
    memcpy(qu_rc.data(), qu.data(), qu.capacity());
    reverse_complement(qu_rc.begin(), qu_rc.end());
}


template <typename NodeType>
void QueryAlignment<NodeType>
::fix_pointers(const std::string &query, const std::string &query_rc) {
    for (auto &alignment : alignments_) {
        const auto &other_query = alignment.get_orientation() ? query_rc : query;
        const auto &this_query = alignment.get_orientation() ? query_rc_ : query_;

        std::string_view query = alignment.get_query();
        assert(query.data() >= other_query.c_str());
        assert(query.data() + query.size() <= other_query.c_str() + other_query.size());

        alignment.set_query_begin(this_query.c_str() + (query.data() - other_query.c_str()));

        assert(alignment.get_query().begin() >= this_query.c_str());
        assert(alignment.get_query().end() <= this_query.c_str() + this_query.size());
    }
}


template class Alignment<>;
template class QueryAlignment<>;
template class DPTable<>;

} // namespace align
} // namespace graph
} // namespace mtg<|MERGE_RESOLUTION|>--- conflicted
+++ resolved
@@ -456,20 +456,16 @@
         reverse_complement_seq_path(graph, sequence_, nodes_);
 
     } else {
-<<<<<<< HEAD
         // The mapped sequence was too short, so there are still |offset_|
         // characters at the beginning of the first node which are not included
         // in the alignment. This means that when the alignment is reverse complemented,
         // |offset_| new prefix nodes need to be found and the last |offset_|
         // nodes need to be trimmed off.
         assert(sequence_.size() < graph.get_k());
+        assert(nodes_.size() == 1);
 
         // start by extracting the prefix of the first node which is not included
         // in the alignment
-=======
-        assert(nodes_.size() == 1);
-        // extract target sequence prefix
->>>>>>> c405f43b
         std::string rev_seq = graph.get_node_sequence(nodes_.front()).substr(0, offset_)
             + sequence_;
 
@@ -532,11 +528,8 @@
             }
 
         } else {
-<<<<<<< HEAD
             // start by reverse complementing the path
-=======
             assert(nodes_.size() == 1);
->>>>>>> c405f43b
             assert(nodes_ == map_sequence_to_nodes(graph, rev_seq));
             std::vector<NodeType> rev_nodes = nodes_;
             reverse_complement_seq_path(graph, rev_seq, rev_nodes);
