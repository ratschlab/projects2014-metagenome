#ifndef __ALIGNER_AGGREGATOR_HPP__
#define __ALIGNER_AGGREGATOR_HPP__

#include <priority_deque.hpp>

#include "aligner_alignment.hpp"
#include "graph/representation/base/sequence_graph.hpp"
#include "common/vector_map.hpp"
#include "annotation/binary_matrix/base/binary_matrix.hpp"

namespace mtg {
namespace graph {
namespace align {


<<<<<<< HEAD
template <typename NodeType, class AlignmentCompare>
class AlignmentAggregator {
    struct SharedPtrCmp {
        bool operator()(const std::shared_ptr<Alignment<NodeType>> &a,
                        const std::shared_ptr<Alignment<NodeType>> &b) const {
            return base_cmp_(*a, *b);
        }

        AlignmentCompare base_cmp_;
    };

    template <typename Type, typename Sequence, typename Compare>
    class PriorityDeque : public boost::container::priority_deque<Type, Sequence, Compare> {
      public:
        Sequence& data() { return this->sequence(); }
    };
=======
template <typename Type, typename Sequence, typename Compare>
class PriorityDeque : public boost::container::priority_deque<Type, Sequence, Compare> {
  public:
    Sequence& data() { return this->sequence(); }
    Compare& cmp() { return this->compare(); }
};
>>>>>>> 07e9564f


template <class AlignmentCompare>
class AlignmentAggregator {
  public:
<<<<<<< HEAD
    typedef Alignment<NodeType> DBGAlignment;
    typedef typename DBGAlignment::score_t score_t;
    typedef annot::binmat::BinaryMatrix::Column Column;
    typedef PriorityDeque<std::shared_ptr<DBGAlignment>,
                          std::vector<std::shared_ptr<DBGAlignment>>,
                          SharedPtrCmp> PathQueue;

    static constexpr Column ncol = std::numeric_limits<Column>::max();
=======
    typedef Alignment::node_index node_index;
    typedef Alignment::score_t score_t;
    typedef PriorityDeque<Alignment, std::vector<Alignment>, AlignmentCompare> PathQueue;
>>>>>>> 07e9564f

    AlignmentAggregator(const DeBruijnGraph &graph,
                        std::string_view query,
                        std::string_view rc_query,
                        const DBGAlignerConfig &config)
          : query_(query), rc_query_(rc_query), config_(config), graph_(graph) {
        assert(config_.num_alternative_paths);
    }

    void add_alignment(Alignment&& alignment);

    score_t get_min_path_score(const Vector<Column> &targets) const;
    score_t get_max_path_score(const Vector<Column> &targets) const;

    score_t get_min_path_score(Column target = ncol) const;
    score_t get_max_path_score(Column target = ncol) const;

<<<<<<< HEAD
    score_t get_min_path_score(const DBGAlignment &seed) const {
        return get_min_path_score(seed.target_columns);
    }

    score_t get_max_path_score(const DBGAlignment &seed) const {
        return get_max_path_score(seed.target_columns);
    }
=======
    score_t get_min_path_score(const Alignment &) const { return get_min_path_score(); }
    score_t get_max_path_score(const Alignment &) const { return get_max_path_score(); }
>>>>>>> 07e9564f

    const Alignment& maximum() const { return path_queue_.maximum(); }
    void pop_maximum() { path_queue_.pop_maximum(); }

<<<<<<< HEAD
    void call_alignments(const std::function<void(DBGAlignment&&)> &callback,
                         const std::function<bool()> &terminate);

    size_t size() const {
        size_t size = 0;
        for (const auto &[target, queue] : path_queue_)
            size += queue.size();

        return size;
    }
=======
    void call_alignments(const std::function<void(Alignment&&)> &callback,
                         const std::function<bool()> &terminate = []() { return false; });
>>>>>>> 07e9564f

    size_t num_targets() const { return path_queue_.size(); }

    bool empty() const { return path_queue_.empty(); }

    VectorMap<Column, PathQueue>& data() { return path_queue_; }

    void clear() { path_queue_.clear(); }

    std::string_view get_query(bool is_reverse_complement) const {
        return is_reverse_complement ? rc_query_ : query_;
    }

  private:
    std::string_view query_;
    std::string_view rc_query_;
    const DBGAlignerConfig &config_;
    const DeBruijnGraph &graph_;
    VectorMap<Column, PathQueue> path_queue_;
    SharedPtrCmp cmp_;

    void construct_alignment_chains();
    void construct_alignment_chain(std::string_view query,
                                   Alignment&& chain,
                                   typename std::vector<Alignment>::iterator begin,
                                   typename std::vector<Alignment>::iterator end,
                                   std::vector<score_t> &best_score,
                                   const std::function<void(Alignment&&)> &callback);
};


<<<<<<< HEAD
template <typename NodeType, class AlignmentCompare>
inline void AlignmentAggregator<NodeType, AlignmentCompare>
::add_alignment(DBGAlignment&& alignment) {
    auto packaged_alignment = std::make_shared<DBGAlignment>(std::move(alignment));

    auto add_to_target = [&](Column target) {
        auto &cur_queue = path_queue_[target];

        for (const auto &aln : cur_queue) {
            if (*packaged_alignment == *aln)
                return;
        }
=======
template <class AlignmentCompare>
inline void AlignmentAggregator<AlignmentCompare>
::add_alignment(Alignment&& alignment) {
    if (std::find(path_queue_.begin(), path_queue_.end(), alignment) != path_queue_.end())
        return;
>>>>>>> 07e9564f

        if (config_.chain_alignments || cur_queue.size() < config_.num_alternative_paths) {
            cur_queue.emplace(packaged_alignment);
        } else if (!cmp_(packaged_alignment, cur_queue.minimum())) {
            cur_queue.update(cur_queue.begin(), packaged_alignment);
        }
    };

    add_to_target(ncol);
    std::for_each(packaged_alignment->target_columns.begin(),
                  packaged_alignment->target_columns.end(),
                  add_to_target);
}

template <typename NodeType, class AlignmentCompare>
inline auto AlignmentAggregator<NodeType, AlignmentCompare>
::get_min_path_score(const Vector<Column> &targets) const -> score_t {
    score_t global_min = !config_.chain_alignments
        ? get_max_path_score() * config_.fraction_of_top
        : std::numeric_limits<score_t>::min();

    if (targets.empty())
        return std::max(global_min, get_min_path_score());

    score_t min_score = std::numeric_limits<score_t>::max();
    for (Column target : targets) {
        if (min_score < global_min)
            break;

        min_score = std::min(min_score, get_min_path_score(target));
    }

    return std::max(global_min, min_score);
}

<<<<<<< HEAD
template <typename NodeType, class AlignmentCompare>
inline auto AlignmentAggregator<NodeType, AlignmentCompare>
::get_max_path_score(const Vector<Column> &targets) const -> score_t {
    if (targets.empty())
        return get_max_path_score();

    score_t max_score = std::numeric_limits<score_t>::min();
    for (Column target : targets) {
        max_score = std::max(max_score, get_max_path_score(target));
    }

    return max_score;
}

template <typename NodeType, class AlignmentCompare>
inline auto AlignmentAggregator<NodeType, AlignmentCompare>
::get_min_path_score(Column target) const -> score_t {
    auto find = path_queue_.find(target);
    return config_.chain_alignments || find == path_queue_.end()
            || find->second.size() < config_.num_alternative_paths
=======
template <class AlignmentCompare>
inline auto AlignmentAggregator<AlignmentCompare>::get_min_path_score() const -> score_t {
    return config_.chain_alignments || path_queue_.size() < config_.num_alternative_paths
>>>>>>> 07e9564f
        ? config_.min_path_score
        : find->second.minimum()->get_score();
}

<<<<<<< HEAD
template <typename NodeType, class AlignmentCompare>
inline auto AlignmentAggregator<NodeType, AlignmentCompare>
::get_max_path_score(Column target) const -> score_t {
    auto find = path_queue_.find(target);
    return find == path_queue_.end() ? config_.min_path_score
                                     : find->second.maximum()->get_score();
=======
template <class AlignmentCompare>
inline auto AlignmentAggregator<AlignmentCompare>::get_max_path_score() const -> score_t {
    return path_queue_.size() ? path_queue_.maximum().get_score() : config_.min_path_score;
>>>>>>> 07e9564f
}

template <class AlignmentCompare>
inline void AlignmentAggregator<AlignmentCompare>
::call_alignments(const std::function<void(Alignment&&)> &callback,
                  const std::function<bool()> &terminate) {
    if (config_.chain_alignments)
        construct_alignment_chains();

<<<<<<< HEAD
    typedef std::pair<Column, PathQueue> queue_value;
    auto queues = const_cast<std::vector<queue_value>&&>(path_queue_.values_container());
    path_queue_.clear();

    if (queues.empty())
        return;

    std::vector<std::shared_ptr<DBGAlignment>> alignments;
    for (auto &[target, queue] : queues) {
        std::vector<std::shared_ptr<DBGAlignment>> merged;
        boost::heap::sort_interval_heap(queue.data().begin(), queue.data().end(), cmp_);
        std::set_union(alignments.begin(), alignments.end(),
                       queue.data().begin(), queue.data().end(),
                       std::back_inserter(merged), SharedPtrCmp());
        std::swap(merged, alignments);
    }

    for (auto it = alignments.rbegin(); it != alignments.rend() && !terminate(); ++it) {
        if ((*it)->size()) {
            callback(std::move(**it));
            **it = DBGAlignment();
        }
    }
}

template <typename NodeType, class AlignmentCompare>
inline void AlignmentAggregator<NodeType, AlignmentCompare>::construct_alignment_chains() {
    if (path_queue_.empty())
        return;

    std::vector<DBGAlignment> alignments[2];
    for (const auto &[target, queue] : path_queue_) {
        for (std::shared_ptr<DBGAlignment> aln : queue) {
            if (aln->size()) {
                auto &bucket = alignments[aln->get_orientation()];
                bucket.emplace_back(std::move(*aln));

                // once an alignment is used from one label queue, clear it so
                // it can't be fetched from another queue
                *aln = DBGAlignment();
            }
        }
=======
    auto &data = path_queue_.data();
    for (auto it = data.rbegin(); it != data.rend() && !terminate(); ++it) {
        boost::heap::pop_interval_heap_max(data.begin(), it.base(), path_queue_.cmp());
        callback(std::move(*it));
    }
}

template <class AlignmentCompare>
inline void AlignmentAggregator<AlignmentCompare>::construct_alignment_chains() {
    if (path_queue_.empty())
        return;

    std::vector<Alignment> alignments[2];
    for (const auto &alignment : path_queue_) {
        alignments[alignment.get_orientation()].push_back(alignment);
>>>>>>> 07e9564f
    }

    if (alignments[0].empty() && alignments[1].empty())
        return;

    path_queue_.clear();

<<<<<<< HEAD
    auto push_to_queue = [&](DBGAlignment&& chain) {
        auto packaged_alignment = std::make_shared<DBGAlignment>(std::move(chain));
=======
    auto push_to_queue = [&](Alignment&& chain) {
        if (std::find(path_queue_.begin(), path_queue_.end(), chain) != path_queue_.end())
            return;
>>>>>>> 07e9564f

        auto add_to_target = [&](Column target) {
            auto &cur_queue = path_queue_[target];

            for (const auto &aln : cur_queue) {
                if (*packaged_alignment == *aln)
                    return;
            }

            if (cur_queue.size() < config_.num_alternative_paths) {
                cur_queue.emplace(packaged_alignment);
            } else if (!cmp_(packaged_alignment, cur_queue.minimum())) {
                cur_queue.update(cur_queue.begin(), packaged_alignment);
            }
        };

        add_to_target(ncol);
        std::for_each(packaged_alignment->target_columns.begin(),
                      packaged_alignment->target_columns.end(),
                      add_to_target);
    };

    for (bool orientation : { false, true }) {
        auto &aln = alignments[orientation];

        // sort by endpoint (using beginning point and scores as tie-breakers)
        std::sort(aln.begin(), aln.end(), [](const auto &a, const auto &b) {
            return std::make_tuple(a.get_clipping() + a.get_query().size(),
                                   a.get_clipping(),
                                   b.get_score(),
                                   a.get_sequence().size())
                < std::make_tuple(b.get_clipping() + b.get_query().size(),
                                  b.get_clipping(),
                                  a.get_score(),
                                  b.get_sequence().size());
        });

        // recursively construct chains
        std::string_view this_query = get_query(orientation);
        std::vector<score_t> best_score(this_query.size() + 1, 0);
        for (auto it = aln.begin(); it != aln.end(); ++it) {
            size_t end_pos = it->get_query().data() + it->get_query().size()
                                - this_query.data();
            if (it->get_score() > best_score[end_pos]) {
                best_score[end_pos] = it->get_score();
                construct_alignment_chain(this_query, Alignment(*it),
                                          it + 1, aln.end(),
                                          best_score, push_to_queue);
            }
        }
    }
}

template <class AlignmentCompare>
inline void AlignmentAggregator<AlignmentCompare>
::construct_alignment_chain(std::string_view query,
                            Alignment&& chain,
                            typename std::vector<Alignment>::iterator begin,
                            typename std::vector<Alignment>::iterator end,
                            std::vector<score_t> &best_score,
                            const std::function<void(Alignment&&)> &callback) {
    assert(begin <= end);
    assert(chain.size());

    const char *chain_begin = chain.get_query().data();
    const char *chain_end = chain_begin + chain.get_query().size();
    if (begin == end || chain_end == query.data() + query.size()) {
        callback(std::move(chain));
        return;
    }

    size_t k = graph_.get_k();
    score_t score = chain.get_score();

    bool called = false;
    for (auto it = begin; it != end; ++it) {
        if (it->get_offset())
            continue;

        const char *next_begin = it->get_query().data();

        assert(chain_begin - chain.get_clipping() == next_begin - it->get_clipping());
        assert(it->get_orientation() == chain.get_orientation());

        const char *next_end = next_begin + it->get_query().size();

        if (next_begin <= chain_begin || next_end == chain_end)
            continue;

<<<<<<< HEAD
        Vector<Column> target_columns;
        if (chain.target_columns.size()) {
            std::set_intersection(it->target_columns.begin(), it->target_columns.end(),
                                  chain.target_columns.begin(),
                                  chain.target_columns.end(),
                                  std::back_inserter(target_columns));

            if (target_columns.empty())
                continue;
        }

        DBGAlignment aln(*it);
=======
        Alignment aln(*it);
>>>>>>> 07e9564f

        if (next_begin >= chain_end) {
            // no overlap
            aln.insert_gap_prefix(next_begin - chain_end, graph_, config_);

        } else {
            // trim, then fill in dummy nodes
            assert(chain.get_end_clipping());

            // first trim front of the incoming alignment
            size_t overlap = std::min(
                static_cast<size_t>((chain.get_cigar().end() - 2)->second),
                aln.trim_query_prefix(chain_end - it->get_query().data(), graph_, config_)
            );

            if (aln.empty() || aln.get_sequence().size() < graph_.get_k()
                    || aln.get_cigar().front().first != Cigar::MATCH)
                continue;

            assert(aln.get_query().data() == chain.get_query().data() + chain.get_query().size());

            if (overlap < k - 1)
                aln.insert_gap_prefix(-overlap, graph_, config_);
        }

        score_t next_score = score + aln.get_score();
        if (next_score > best_score[next_end - query.data()]) {
            best_score[next_end - query.data()] = next_score;

            Alignment next_chain(chain);
            next_chain.trim_end_clipping();
            next_chain.append(std::move(aln));
            assert(next_chain.get_score() == next_score);
            assert(next_chain.is_valid(graph_, &config_));
            if (next_chain.size()) {
                if (target_columns.size() == chain.target_columns.size())
                    called = true;

                next_chain.target_columns = std::move(target_columns);
                construct_alignment_chain(query, std::move(next_chain), it + 1,
                                          end, best_score, callback);
            }
        }
    }

    if (!called)
        callback(std::move(chain));
}


} // namespace align
} // namespace graph
} // namespace mtg

#endif // __ALIGNER_AGGREGATOR_HPP__<|MERGE_RESOLUTION|>--- conflicted
+++ resolved
@@ -13,50 +13,34 @@
 namespace align {
 
 
-<<<<<<< HEAD
-template <typename NodeType, class AlignmentCompare>
-class AlignmentAggregator {
-    struct SharedPtrCmp {
-        bool operator()(const std::shared_ptr<Alignment<NodeType>> &a,
-                        const std::shared_ptr<Alignment<NodeType>> &b) const {
-            return base_cmp_(*a, *b);
-        }
-
-        AlignmentCompare base_cmp_;
-    };
-
-    template <typename Type, typename Sequence, typename Compare>
-    class PriorityDeque : public boost::container::priority_deque<Type, Sequence, Compare> {
-      public:
-        Sequence& data() { return this->sequence(); }
-    };
-=======
 template <typename Type, typename Sequence, typename Compare>
 class PriorityDeque : public boost::container::priority_deque<Type, Sequence, Compare> {
   public:
     Sequence& data() { return this->sequence(); }
     Compare& cmp() { return this->compare(); }
 };
->>>>>>> 07e9564f
 
 
 template <class AlignmentCompare>
 class AlignmentAggregator {
   public:
-<<<<<<< HEAD
-    typedef Alignment<NodeType> DBGAlignment;
-    typedef typename DBGAlignment::score_t score_t;
-    typedef annot::binmat::BinaryMatrix::Column Column;
-    typedef PriorityDeque<std::shared_ptr<DBGAlignment>,
-                          std::vector<std::shared_ptr<DBGAlignment>>,
-                          SharedPtrCmp> PathQueue;
-
-    static constexpr Column ncol = std::numeric_limits<Column>::max();
-=======
+    struct SharedPtrCmp {
+        bool operator()(const std::shared_ptr<Alignment> &a,
+                        const std::shared_ptr<Alignment> &b) const {
+            return base_cmp_(*a, *b);
+        }
+
+        AlignmentCompare base_cmp_;
+    };
+
     typedef Alignment::node_index node_index;
     typedef Alignment::score_t score_t;
-    typedef PriorityDeque<Alignment, std::vector<Alignment>, AlignmentCompare> PathQueue;
->>>>>>> 07e9564f
+    typedef annot::binmat::BinaryMatrix::Column Column;
+    typedef PriorityDeque<std::shared_ptr<Alignment>,
+                          std::vector<std::shared_ptr<Alignment>>,
+                          SharedPtrCmp> PathQueue;
+
+    static constexpr Column ncol = std::numeric_limits<Column>::max();
 
     AlignmentAggregator(const DeBruijnGraph &graph,
                         std::string_view query,
@@ -74,25 +58,19 @@
     score_t get_min_path_score(Column target = ncol) const;
     score_t get_max_path_score(Column target = ncol) const;
 
-<<<<<<< HEAD
-    score_t get_min_path_score(const DBGAlignment &seed) const {
+    score_t get_min_path_score(const Alignment &seed) const {
         return get_min_path_score(seed.target_columns);
     }
 
-    score_t get_max_path_score(const DBGAlignment &seed) const {
+    score_t get_max_path_score(const Alignment &seed) const {
         return get_max_path_score(seed.target_columns);
     }
-=======
-    score_t get_min_path_score(const Alignment &) const { return get_min_path_score(); }
-    score_t get_max_path_score(const Alignment &) const { return get_max_path_score(); }
->>>>>>> 07e9564f
 
     const Alignment& maximum() const { return path_queue_.maximum(); }
     void pop_maximum() { path_queue_.pop_maximum(); }
 
-<<<<<<< HEAD
-    void call_alignments(const std::function<void(DBGAlignment&&)> &callback,
-                         const std::function<bool()> &terminate);
+    void call_alignments(const std::function<void(Alignment&&)> &callback,
+                         const std::function<bool()> &terminate = []() { return false; });
 
     size_t size() const {
         size_t size = 0;
@@ -101,10 +79,6 @@
 
         return size;
     }
-=======
-    void call_alignments(const std::function<void(Alignment&&)> &callback,
-                         const std::function<bool()> &terminate = []() { return false; });
->>>>>>> 07e9564f
 
     size_t num_targets() const { return path_queue_.size(); }
 
@@ -136,11 +110,10 @@
 };
 
 
-<<<<<<< HEAD
-template <typename NodeType, class AlignmentCompare>
-inline void AlignmentAggregator<NodeType, AlignmentCompare>
-::add_alignment(DBGAlignment&& alignment) {
-    auto packaged_alignment = std::make_shared<DBGAlignment>(std::move(alignment));
+template <class AlignmentCompare>
+inline void AlignmentAggregator<AlignmentCompare>
+::add_alignment(Alignment&& alignment) {
+    auto packaged_alignment = std::make_shared<Alignment>(std::move(alignment));
 
     auto add_to_target = [&](Column target) {
         auto &cur_queue = path_queue_[target];
@@ -149,13 +122,6 @@
             if (*packaged_alignment == *aln)
                 return;
         }
-=======
-template <class AlignmentCompare>
-inline void AlignmentAggregator<AlignmentCompare>
-::add_alignment(Alignment&& alignment) {
-    if (std::find(path_queue_.begin(), path_queue_.end(), alignment) != path_queue_.end())
-        return;
->>>>>>> 07e9564f
 
         if (config_.chain_alignments || cur_queue.size() < config_.num_alternative_paths) {
             cur_queue.emplace(packaged_alignment);
@@ -170,8 +136,8 @@
                   add_to_target);
 }
 
-template <typename NodeType, class AlignmentCompare>
-inline auto AlignmentAggregator<NodeType, AlignmentCompare>
+template <class AlignmentCompare>
+inline auto AlignmentAggregator<AlignmentCompare>
 ::get_min_path_score(const Vector<Column> &targets) const -> score_t {
     score_t global_min = !config_.chain_alignments
         ? get_max_path_score() * config_.fraction_of_top
@@ -191,9 +157,8 @@
     return std::max(global_min, min_score);
 }
 
-<<<<<<< HEAD
-template <typename NodeType, class AlignmentCompare>
-inline auto AlignmentAggregator<NodeType, AlignmentCompare>
+template <class AlignmentCompare>
+inline auto AlignmentAggregator<AlignmentCompare>
 ::get_max_path_score(const Vector<Column> &targets) const -> score_t {
     if (targets.empty())
         return get_max_path_score();
@@ -206,33 +171,22 @@
     return max_score;
 }
 
-template <typename NodeType, class AlignmentCompare>
-inline auto AlignmentAggregator<NodeType, AlignmentCompare>
+template <class AlignmentCompare>
+inline auto AlignmentAggregator<AlignmentCompare>
 ::get_min_path_score(Column target) const -> score_t {
     auto find = path_queue_.find(target);
     return config_.chain_alignments || find == path_queue_.end()
             || find->second.size() < config_.num_alternative_paths
-=======
-template <class AlignmentCompare>
-inline auto AlignmentAggregator<AlignmentCompare>::get_min_path_score() const -> score_t {
-    return config_.chain_alignments || path_queue_.size() < config_.num_alternative_paths
->>>>>>> 07e9564f
         ? config_.min_path_score
         : find->second.minimum()->get_score();
 }
 
-<<<<<<< HEAD
-template <typename NodeType, class AlignmentCompare>
+template <class AlignmentCompare>
 inline auto AlignmentAggregator<NodeType, AlignmentCompare>
 ::get_max_path_score(Column target) const -> score_t {
     auto find = path_queue_.find(target);
     return find == path_queue_.end() ? config_.min_path_score
                                      : find->second.maximum()->get_score();
-=======
-template <class AlignmentCompare>
-inline auto AlignmentAggregator<AlignmentCompare>::get_max_path_score() const -> score_t {
-    return path_queue_.size() ? path_queue_.maximum().get_score() : config_.min_path_score;
->>>>>>> 07e9564f
 }
 
 template <class AlignmentCompare>
@@ -242,7 +196,6 @@
     if (config_.chain_alignments)
         construct_alignment_chains();
 
-<<<<<<< HEAD
     typedef std::pair<Column, PathQueue> queue_value;
     auto queues = const_cast<std::vector<queue_value>&&>(path_queue_.values_container());
     path_queue_.clear();
@@ -250,9 +203,9 @@
     if (queues.empty())
         return;
 
-    std::vector<std::shared_ptr<DBGAlignment>> alignments;
+    std::vector<std::shared_ptr<Alignment>> alignments;
     for (auto &[target, queue] : queues) {
-        std::vector<std::shared_ptr<DBGAlignment>> merged;
+        std::vector<std::shared_ptr<Alignment>> merged;
         boost::heap::sort_interval_heap(queue.data().begin(), queue.data().end(), cmp_);
         std::set_union(alignments.begin(), alignments.end(),
                        queue.data().begin(), queue.data().end(),
@@ -263,45 +216,28 @@
     for (auto it = alignments.rbegin(); it != alignments.rend() && !terminate(); ++it) {
         if ((*it)->size()) {
             callback(std::move(**it));
-            **it = DBGAlignment();
-        }
-    }
-}
-
-template <typename NodeType, class AlignmentCompare>
-inline void AlignmentAggregator<NodeType, AlignmentCompare>::construct_alignment_chains() {
+            **it = Alignment();
+        }
+    }
+}
+
+template <class AlignmentCompare>
+inline void AlignmentAggregator<AlignmentCompare>::construct_alignment_chains() {
     if (path_queue_.empty())
         return;
 
-    std::vector<DBGAlignment> alignments[2];
+    std::vector<Alignment> alignments[2];
     for (const auto &[target, queue] : path_queue_) {
-        for (std::shared_ptr<DBGAlignment> aln : queue) {
+        for (std::shared_ptr<Alignment> aln : queue) {
             if (aln->size()) {
                 auto &bucket = alignments[aln->get_orientation()];
                 bucket.emplace_back(std::move(*aln));
 
                 // once an alignment is used from one label queue, clear it so
                 // it can't be fetched from another queue
-                *aln = DBGAlignment();
+                *aln = Alignment();
             }
         }
-=======
-    auto &data = path_queue_.data();
-    for (auto it = data.rbegin(); it != data.rend() && !terminate(); ++it) {
-        boost::heap::pop_interval_heap_max(data.begin(), it.base(), path_queue_.cmp());
-        callback(std::move(*it));
-    }
-}
-
-template <class AlignmentCompare>
-inline void AlignmentAggregator<AlignmentCompare>::construct_alignment_chains() {
-    if (path_queue_.empty())
-        return;
-
-    std::vector<Alignment> alignments[2];
-    for (const auto &alignment : path_queue_) {
-        alignments[alignment.get_orientation()].push_back(alignment);
->>>>>>> 07e9564f
     }
 
     if (alignments[0].empty() && alignments[1].empty())
@@ -309,14 +245,8 @@
 
     path_queue_.clear();
 
-<<<<<<< HEAD
-    auto push_to_queue = [&](DBGAlignment&& chain) {
-        auto packaged_alignment = std::make_shared<DBGAlignment>(std::move(chain));
-=======
     auto push_to_queue = [&](Alignment&& chain) {
-        if (std::find(path_queue_.begin(), path_queue_.end(), chain) != path_queue_.end())
-            return;
->>>>>>> 07e9564f
+        auto packaged_alignment = std::make_shared<Alignment>(std::move(chain));
 
         auto add_to_target = [&](Column target) {
             auto &cur_queue = path_queue_[target];
@@ -406,7 +336,6 @@
         if (next_begin <= chain_begin || next_end == chain_end)
             continue;
 
-<<<<<<< HEAD
         Vector<Column> target_columns;
         if (chain.target_columns.size()) {
             std::set_intersection(it->target_columns.begin(), it->target_columns.end(),
@@ -418,10 +347,7 @@
                 continue;
         }
 
-        DBGAlignment aln(*it);
-=======
         Alignment aln(*it);
->>>>>>> 07e9564f
 
         if (next_begin >= chain_end) {
             // no overlap
