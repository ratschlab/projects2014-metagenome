--- conflicted
+++ resolved
@@ -16,14 +16,9 @@
     typedef Alignment<NodeType> DBGAlignment;
     typedef typename DBGAlignment::score_t score_t;
 
-<<<<<<< HEAD
-    AlignmentAggregator(const std::string_view query,
-                        const std::string_view rc_query,
-                        const DeBruijnGraph &graph,
-=======
     AlignmentAggregator(std::string_view query,
                         std::string_view rc_query,
->>>>>>> 49e0b0c0
+                        const DeBruijnGraph &graph,
                         const DBGAlignerConfig &config)
           : query_(query), rc_query_(rc_query), graph_(graph), config_(config),
             best_score_(config_.chain_alignments ? query.size() : 1,
@@ -44,14 +39,9 @@
     bool empty() const { return path_queue_.empty(); }
 
   private:
-<<<<<<< HEAD
-    const std::string_view query_;
-    const std::string_view rc_query_;
-    const DeBruijnGraph &graph_;
-=======
     std::string_view query_;
     std::string_view rc_query_;
->>>>>>> 49e0b0c0
+    const DeBruijnGraph &graph_;
     const DBGAlignerConfig &config_;
     boost::container::priority_deque<DBGAlignment,
                                      std::vector<DBGAlignment>,
