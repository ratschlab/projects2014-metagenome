#ifndef __ALIGNER_AGGREGATOR_HPP__
#define __ALIGNER_AGGREGATOR_HPP__

#include <priority_deque.hpp>

#include "aligner_alignment.hpp"
#include "graph/representation/base/sequence_graph.hpp"
#include "common/vector_map.hpp"

namespace mtg {
namespace graph {
namespace align {


template <class AlignmentCompare>
class AlignmentAggregator {
    template <typename Type, typename Sequence, typename Compare>
    class PriorityDeque : public boost::container::priority_deque<Type, Sequence, Compare> {
      public:
        void sort_interval_heap() {
            boost::heap::sort_interval_heap(this->sequence().begin(), this->sequence().end(),
                                            this->compare());
        }

        Sequence& data() { return this->sequence(); }
    };


  public:
<<<<<<< HEAD
    typedef Alignment<NodeType> DBGAlignment;
    typedef typename DBGAlignment::score_t score_t;
    typedef PriorityDeque<DBGAlignment, std::vector<DBGAlignment>, AlignmentCompare> PathQueue;
=======
    typedef Alignment::node_index node_index;
    typedef Alignment::score_t score_t;
    typedef boost::container::priority_deque<Alignment,
                                             std::vector<Alignment>,
                                             AlignmentCompare> PathQueue;
>>>>>>> 13261a08

    AlignmentAggregator(const DeBruijnGraph &graph,
                        std::string_view query,
                        std::string_view rc_query,
                        const DBGAlignerConfig &config)
          : query_(query), rc_query_(rc_query), config_(config), graph_(graph) {
        assert(config_.num_alternative_paths);
    }

    void add_alignment(Alignment&& alignment);

    score_t get_min_path_score() const;
    score_t get_max_path_score() const;

    score_t get_min_path_score(const Alignment &) const { return get_min_path_score(); }
    score_t get_max_path_score(const Alignment &) const { return get_max_path_score(); }

    const Alignment& maximum() const { return path_queue_.maximum(); }
    void pop_maximum() { path_queue_.pop_maximum(); }

<<<<<<< HEAD
    void call_alignments(const std::function<void(DBGAlignment&&)> &callback,
                         const std::function<bool()> &terminate);

    void call_alignments(const std::function<void(DBGAlignment&&)> &callback);
=======
    void call_alignments(const std::function<void(Alignment&&)> &callback,
                         const std::function<bool()> &terminate = []() { return false; });
>>>>>>> 13261a08

    size_t size() const { return path_queue_.size(); }

    bool empty() const { return path_queue_.empty(); }

    void clear() { path_queue_.clear(); }

    std::string_view get_query(bool is_reverse_complement) {
        return is_reverse_complement ? rc_query_ : query_;
    }

  private:
    std::string_view query_;
    std::string_view rc_query_;
    const DBGAlignerConfig &config_;
    const DeBruijnGraph &graph_;
    PathQueue path_queue_;
    AlignmentCompare cmp_;

    void construct_alignment_chains();
    void construct_alignment_chain(std::string_view query,
                                   DBGAlignment&& chain,
                                   typename std::vector<DBGAlignment>::iterator begin,
                                   typename std::vector<DBGAlignment>::iterator end,
                                   std::vector<score_t> &best_score,
                                   const std::function<void(DBGAlignment&&)> &callback);
};


template <class AlignmentCompare>
inline void AlignmentAggregator<AlignmentCompare>
::add_alignment(Alignment&& alignment) {
    if (std::find(path_queue_.begin(), path_queue_.end(), alignment) != path_queue_.end())
        return;

    if (config_.chain_alignments || path_queue_.size() < config_.num_alternative_paths) {
        path_queue_.emplace(std::move(alignment));
    } else if (!cmp_(alignment, path_queue_.minimum())) {
        path_queue_.update(path_queue_.begin(), std::move(alignment));
    }
}

<<<<<<< HEAD
template <typename NodeType, class AlignmentCompare>
inline auto AlignmentAggregator<NodeType, AlignmentCompare>
::get_min_path_score() const -> score_t {
    return config_.chain_alignments || path_queue_.size() < config_.num_alternative_paths
=======
template <class AlignmentCompare>
inline auto AlignmentAggregator<AlignmentCompare>::get_min_path_score() const -> score_t {
    return path_queue_.size() < config_.num_alternative_paths
>>>>>>> 13261a08
        ? config_.min_path_score
        : std::max(static_cast<score_t>(path_queue_.maximum().get_score() * config_.fraction_of_top),
                   path_queue_.minimum().get_score());
}

template <class AlignmentCompare>
inline auto AlignmentAggregator<AlignmentCompare>::get_max_path_score() const -> score_t {
    return path_queue_.size() ? path_queue_.maximum().get_score() : config_.min_path_score;
}

template <class AlignmentCompare>
inline void AlignmentAggregator<AlignmentCompare>
::call_alignments(const std::function<void(Alignment&&)> &callback,
                  const std::function<bool()> &terminate) {
    if (config_.chain_alignments)
        construct_alignment_chains();

    while (!terminate() && path_queue_.size()) {
        callback(Alignment(path_queue_.maximum()));
        path_queue_.pop_maximum();
    }
}

template <typename NodeType, class AlignmentCompare>
inline void AlignmentAggregator<NodeType, AlignmentCompare>
::call_alignments(const std::function<void(DBGAlignment&&)> &callback) {
    if (config_.chain_alignments)
        construct_alignment_chains();

    path_queue_.sort_interval_heap();
    std::vector<DBGAlignment> paths(std::move(path_queue_.data()));
    std::for_each(std::make_move_iterator(paths.rbegin()),
                  std::make_move_iterator(paths.rend()),
                  callback);

    path_queue_.clear();
}

template <typename NodeType, class AlignmentCompare>
inline void AlignmentAggregator<NodeType, AlignmentCompare>
::construct_alignment_chains() {
    if (path_queue_.empty())
        return;

    std::vector<DBGAlignment> alignments[2];
    for (const auto &alignment : path_queue_) {
        alignments[alignment.get_orientation()].push_back(alignment);
    }

    if (alignments[0].empty() && alignments[1].empty())
        return;

    path_queue_.clear();

    auto push_to_queue = [&](DBGAlignment&& chain) {
        if (std::find(path_queue_.begin(), path_queue_.end(), chain) != path_queue_.end())
            return;

        if (path_queue_.size() < config_.num_alternative_paths) {
            path_queue_.emplace(std::move(chain));
        } else if (!cmp_(chain, path_queue_.minimum())) {
            path_queue_.update(path_queue_.begin(), std::move(chain));
        }
    };

    for (bool orientation : { false, true }) {
        auto &aln = alignments[orientation];

        // sort by endpoint (using beginning point and scores as tie-breakers)
        std::sort(aln.begin(), aln.end(), [](const auto &a, const auto &b) {
            return std::make_tuple(a.get_clipping() + a.get_query().size(),
                                   a.get_clipping(),
                                   b.get_score(),
                                   a.get_sequence().size())
                < std::make_tuple(b.get_clipping() + b.get_query().size(),
                                  b.get_clipping(),
                                  a.get_score(),
                                  b.get_sequence().size());
        });

        // recursively construct chains
        std::string_view this_query = get_query(orientation);
        std::vector<score_t> best_score(this_query.size() + 1, 0);
        for (auto it = aln.begin(); it != aln.end(); ++it) {
            size_t end_pos = it->get_query().data() + it->get_query().size()
                                - this_query.data();
            if (it->get_score() > best_score[end_pos]) {
                best_score[end_pos] = it->get_score();
                construct_alignment_chain(this_query, DBGAlignment(*it),
                                          it + 1, aln.end(),
                                          best_score, push_to_queue);
            }
        }
    }
}

template <typename NodeType, class AlignmentCompare>
inline void AlignmentAggregator<NodeType, AlignmentCompare>
::construct_alignment_chain(std::string_view query,
                            DBGAlignment&& chain,
                            typename std::vector<DBGAlignment>::iterator begin,
                            typename std::vector<DBGAlignment>::iterator end,
                            std::vector<score_t> &best_score,
                            const std::function<void(DBGAlignment&&)> &callback) {
    assert(begin <= end);
    assert(chain.size());

    const char *chain_begin = chain.get_query().data();
    const char *chain_end = chain_begin + chain.get_query().size();
    if (begin == end || chain_end == query.data() + query.size()) {
        callback(std::move(chain));
        return;
    }

    size_t k = graph_.get_k();
    score_t score = chain.get_score();

    bool called = false;
    for (auto it = begin; it != end; ++it) {
        if (it->get_offset())
            continue;

        const char *next_begin = it->get_query().data();

        assert(chain_begin - chain.get_clipping() == next_begin - it->get_clipping());
        assert(it->get_orientation() == chain.get_orientation());

        const char *next_end = next_begin + it->get_query().size();

        if (next_begin <= chain_begin || next_end == chain_end)
            continue;

        DBGAlignment aln(*it);

        if (next_begin >= chain_end) {
            // no overlap
            aln.insert_gap_prefix(next_begin - chain_end, graph_, config_);

        } else {
            // trim, then fill in dummy nodes
            assert(chain.get_end_clipping());

            // first trim front of the incoming alignment
            size_t overlap = std::min(
                static_cast<size_t>((chain.get_cigar().end() - 2)->second),
                aln.trim_query_prefix(chain_end - it->get_query().data(), graph_, config_)
            );

            if (aln.empty() || aln.get_sequence().size() < graph_.get_k()
                    || aln.get_cigar().front().first != Cigar::MATCH)
                continue;

            assert(aln.get_query().data() == chain.get_query().data() + chain.get_query().size());

            if (overlap < k - 1)
                aln.insert_gap_prefix(-overlap, graph_, config_);
        }

        score_t next_score = score + aln.get_score();
        if (next_score > best_score[next_end - query.data()]) {
            best_score[next_end - query.data()] = next_score;

            DBGAlignment next_chain(chain);
            next_chain.trim_end_clipping();
            next_chain.append(std::move(aln));
            assert(next_chain.get_score() == next_score);
            assert(next_chain.is_valid(graph_, &config_));
            if (next_chain.size()) {
                called = true;
                construct_alignment_chain(query, std::move(next_chain), it + 1,
                                          end, best_score, callback);
            }
        }
    }

    if (!called)
        callback(std::move(chain));
}


} // namespace align
} // namespace graph
} // namespace mtg

#endif // __ALIGNER_AGGREGATOR_HPP__<|MERGE_RESOLUTION|>--- conflicted
+++ resolved
@@ -12,32 +12,20 @@
 namespace align {
 
 
+template <typename Type, typename Sequence, typename Compare>
+class PriorityDeque : public boost::container::priority_deque<Type, Sequence, Compare> {
+  public:
+    Sequence& data() { return this->sequence(); }
+    Compare& cmp() { return this->compare(); }
+};
+
+
 template <class AlignmentCompare>
 class AlignmentAggregator {
-    template <typename Type, typename Sequence, typename Compare>
-    class PriorityDeque : public boost::container::priority_deque<Type, Sequence, Compare> {
-      public:
-        void sort_interval_heap() {
-            boost::heap::sort_interval_heap(this->sequence().begin(), this->sequence().end(),
-                                            this->compare());
-        }
-
-        Sequence& data() { return this->sequence(); }
-    };
-
-
   public:
-<<<<<<< HEAD
-    typedef Alignment<NodeType> DBGAlignment;
-    typedef typename DBGAlignment::score_t score_t;
-    typedef PriorityDeque<DBGAlignment, std::vector<DBGAlignment>, AlignmentCompare> PathQueue;
-=======
     typedef Alignment::node_index node_index;
     typedef Alignment::score_t score_t;
-    typedef boost::container::priority_deque<Alignment,
-                                             std::vector<Alignment>,
-                                             AlignmentCompare> PathQueue;
->>>>>>> 13261a08
+    typedef PriorityDeque<Alignment, std::vector<Alignment>, AlignmentCompare> PathQueue;
 
     AlignmentAggregator(const DeBruijnGraph &graph,
                         std::string_view query,
@@ -58,15 +46,8 @@
     const Alignment& maximum() const { return path_queue_.maximum(); }
     void pop_maximum() { path_queue_.pop_maximum(); }
 
-<<<<<<< HEAD
-    void call_alignments(const std::function<void(DBGAlignment&&)> &callback,
-                         const std::function<bool()> &terminate);
-
-    void call_alignments(const std::function<void(DBGAlignment&&)> &callback);
-=======
     void call_alignments(const std::function<void(Alignment&&)> &callback,
                          const std::function<bool()> &terminate = []() { return false; });
->>>>>>> 13261a08
 
     size_t size() const { return path_queue_.size(); }
 
@@ -88,11 +69,11 @@
 
     void construct_alignment_chains();
     void construct_alignment_chain(std::string_view query,
-                                   DBGAlignment&& chain,
-                                   typename std::vector<DBGAlignment>::iterator begin,
-                                   typename std::vector<DBGAlignment>::iterator end,
+                                   Alignment&& chain,
+                                   typename std::vector<Alignment>::iterator begin,
+                                   typename std::vector<Alignment>::iterator end,
                                    std::vector<score_t> &best_score,
-                                   const std::function<void(DBGAlignment&&)> &callback);
+                                   const std::function<void(Alignment&&)> &callback);
 };
 
 
@@ -109,16 +90,9 @@
     }
 }
 
-<<<<<<< HEAD
-template <typename NodeType, class AlignmentCompare>
-inline auto AlignmentAggregator<NodeType, AlignmentCompare>
-::get_min_path_score() const -> score_t {
+template <class AlignmentCompare>
+inline auto AlignmentAggregator<AlignmentCompare>::get_min_path_score() const -> score_t {
     return config_.chain_alignments || path_queue_.size() < config_.num_alternative_paths
-=======
-template <class AlignmentCompare>
-inline auto AlignmentAggregator<AlignmentCompare>::get_min_path_score() const -> score_t {
-    return path_queue_.size() < config_.num_alternative_paths
->>>>>>> 13261a08
         ? config_.min_path_score
         : std::max(static_cast<score_t>(path_queue_.maximum().get_score() * config_.fraction_of_top),
                    path_queue_.minimum().get_score());
@@ -136,34 +110,19 @@
     if (config_.chain_alignments)
         construct_alignment_chains();
 
-    while (!terminate() && path_queue_.size()) {
-        callback(Alignment(path_queue_.maximum()));
-        path_queue_.pop_maximum();
-    }
-}
-
-template <typename NodeType, class AlignmentCompare>
-inline void AlignmentAggregator<NodeType, AlignmentCompare>
-::call_alignments(const std::function<void(DBGAlignment&&)> &callback) {
-    if (config_.chain_alignments)
-        construct_alignment_chains();
-
-    path_queue_.sort_interval_heap();
-    std::vector<DBGAlignment> paths(std::move(path_queue_.data()));
-    std::for_each(std::make_move_iterator(paths.rbegin()),
-                  std::make_move_iterator(paths.rend()),
-                  callback);
-
-    path_queue_.clear();
-}
-
-template <typename NodeType, class AlignmentCompare>
-inline void AlignmentAggregator<NodeType, AlignmentCompare>
-::construct_alignment_chains() {
+    auto &data = path_queue_.data();
+    for (auto it = data.rbegin(); it != data.rend() && !terminate(); ++it) {
+        boost::heap::pop_interval_heap_max(data.begin(), it.base(), path_queue_.cmp());
+        callback(std::move(*it));
+    }
+}
+
+template <class AlignmentCompare>
+inline void AlignmentAggregator<AlignmentCompare>::construct_alignment_chains() {
     if (path_queue_.empty())
         return;
 
-    std::vector<DBGAlignment> alignments[2];
+    std::vector<Alignment> alignments[2];
     for (const auto &alignment : path_queue_) {
         alignments[alignment.get_orientation()].push_back(alignment);
     }
@@ -173,7 +132,7 @@
 
     path_queue_.clear();
 
-    auto push_to_queue = [&](DBGAlignment&& chain) {
+    auto push_to_queue = [&](Alignment&& chain) {
         if (std::find(path_queue_.begin(), path_queue_.end(), chain) != path_queue_.end())
             return;
 
@@ -207,7 +166,7 @@
                                 - this_query.data();
             if (it->get_score() > best_score[end_pos]) {
                 best_score[end_pos] = it->get_score();
-                construct_alignment_chain(this_query, DBGAlignment(*it),
+                construct_alignment_chain(this_query, Alignment(*it),
                                           it + 1, aln.end(),
                                           best_score, push_to_queue);
             }
@@ -215,14 +174,14 @@
     }
 }
 
-template <typename NodeType, class AlignmentCompare>
-inline void AlignmentAggregator<NodeType, AlignmentCompare>
+template <class AlignmentCompare>
+inline void AlignmentAggregator<AlignmentCompare>
 ::construct_alignment_chain(std::string_view query,
-                            DBGAlignment&& chain,
-                            typename std::vector<DBGAlignment>::iterator begin,
-                            typename std::vector<DBGAlignment>::iterator end,
+                            Alignment&& chain,
+                            typename std::vector<Alignment>::iterator begin,
+                            typename std::vector<Alignment>::iterator end,
                             std::vector<score_t> &best_score,
-                            const std::function<void(DBGAlignment&&)> &callback) {
+                            const std::function<void(Alignment&&)> &callback) {
     assert(begin <= end);
     assert(chain.size());
 
@@ -251,7 +210,7 @@
         if (next_begin <= chain_begin || next_end == chain_end)
             continue;
 
-        DBGAlignment aln(*it);
+        Alignment aln(*it);
 
         if (next_begin >= chain_end) {
             // no overlap
@@ -281,7 +240,7 @@
         if (next_score > best_score[next_end - query.data()]) {
             best_score[next_end - query.data()] = next_score;
 
-            DBGAlignment next_chain(chain);
+            Alignment next_chain(chain);
             next_chain.trim_end_clipping();
             next_chain.append(std::move(aln));
             assert(next_chain.get_score() == next_score);
