#include "boss_chunk_construct.hpp"

#include <ips4o.hpp>

<<<<<<< HEAD
#include "boss_chunk.hpp"
#include "kmer_collector.hpp"
#include "unix_tools.hpp"
=======
#include "template_utils.hpp"
#include "unix_tools.hpp"
#include "boss_chunk.hpp"
#include "kmer_collector.hpp"
#include "deque_vector.hpp"
>>>>>>> 11ccc09b

/**
 * What type of data structure to use in the #KmerCollector.
 */
enum class ExtractorContainer {
  DEQUE,
  VECTOR,
  /**
   * Uses several vectors that are written to disk and then merged, as defined
   * in #SortedSetDisk
   */
  VECTOR_DISK
};
constexpr static ExtractorContainer kExtractorContainer =
    ExtractorContainer::VECTOR;
const static uint8_t kBitsPerCount = 8;


template <class Array>
void sort_and_remove_duplicates(Array *array,
                                size_t num_threads,
                                size_t offset) {
    ips4o::parallel::sort(array->begin() + offset, array->end(),
                          utils::LessFirst<typename Array::value_type>(),
                          num_threads);
    // remove duplicates
    auto unique_end = std::unique(array->begin() + offset, array->end(),
                                  utils::EqualFirst<typename Array::value_type>());
    array->erase(unique_end, array->end());
}

template <typename Array>
void shrink_kmers(Array *kmers,
                  size_t num_threads,
                  bool verbose,
                  size_t offset) {
    if (verbose) {
        std::cout << "Allocated capacity exceeded, filter out non-unique k-mers..."
                  << std::flush;
    }

    size_t prev_num_kmers = kmers->size();
    sort_and_remove_duplicates(kmers, num_threads, offset);

    if (verbose) {
        std::cout << " done. Number of kmers reduced from " << prev_num_kmers
                                                  << " to " << kmers->size() << ", "
                  << (kmers->size() * sizeof(typename Array::value_type) >> 20) << "Mb" << std::endl;
    }
}

template <class Container, typename KMER>
inline KMER& push_back(Container &kmers, const KMER &kmer) {
    if constexpr(utils::is_pair<typename Container::value_type>::value) {
        kmers.emplace_back(kmer, 0);
        return kmers.back().first;
    } else {
        kmers.push_back(kmer);
        return kmers.back();
    }
}

// Although this function could be parallelized better,
// the experiments show it's already fast enough.
// k is node length
template <typename Array>
void recover_source_dummy_nodes(size_t k,
                                Array *kmers,
                                size_t num_threads,
                                bool verbose) {
    using KMER = std::remove_reference_t<decltype(utils::get_first((*kmers)[0]))>;

    size_t dummy_begin = kmers->size();
    size_t num_dummy_parent_kmers = 0;

    for (size_t i = 0; i < dummy_begin; ++i) {
        const KMER &kmer = utils::get_first((*kmers)[i]);
        // we never add reads shorter than k
        assert(kmer[1] != 0 || kmer[0] != 0 || kmer[k] == 0);

        auto node_last_char = kmer[1];
        auto edge_label = kmer[0];
        // check if it's not a source dummy kmer
        if (node_last_char || !edge_label)
            continue;

        num_dummy_parent_kmers++;

        if (kmers->size() + 1 > kmers->capacity())
            shrink_kmers(kmers, num_threads, verbose, dummy_begin);

        push_back(*kmers, kmer).to_prev(k + 1, BOSS::kSentinelCode);
    }
    if (verbose) {
        std::cout << "Number of dummy k-mers with dummy prefix of length 1: "
                  << num_dummy_parent_kmers << std::endl;
    }
    sort_and_remove_duplicates(kmers, num_threads, dummy_begin);

    if (verbose) {
        std::cout << "Number of dummy k-mers with dummy prefix of length 2: "
                  << kmers->size() - dummy_begin << std::endl;
    }

    for (size_t c = 3; c < k + 1; ++c) {
        size_t succ_dummy_begin = dummy_begin;
        dummy_begin = kmers->size();

        for (size_t i = succ_dummy_begin; i < dummy_begin; ++i) {
            if (kmers->size() + 1 > kmers->capacity())
                shrink_kmers(kmers, num_threads, verbose, dummy_begin);

            push_back(*kmers, utils::get_first((*kmers)[i])).to_prev(k + 1, BOSS::kSentinelCode);
        }
        sort_and_remove_duplicates(kmers, num_threads, dummy_begin);

        if (verbose) {
            std::cout << "Number of dummy k-mers with dummy prefix of length " << c
                      << ": " << kmers->size() - dummy_begin << std::endl;
        }
    }
    ips4o::parallel::sort(kmers->begin(), kmers->end(),
                          utils::LessFirst<typename Array::value_type>(),
                          num_threads);
}

inline std::vector<KmerExtractorBOSS::TAlphabet>
encode_filter_suffix_boss(const std::string &filter_suffix) {
    KmerExtractorBOSS kmer_extractor;
    std::vector<typename KmerExtractorBOSS::TAlphabet> filter_suffix_encoded;
    std::transform(
        filter_suffix.begin(), filter_suffix.end(),
        std::back_inserter(filter_suffix_encoded),
        [&kmer_extractor](char c) {
            return c == BOSS::kSentinel
                            ? BOSS::kSentinelCode
                            : kmer_extractor.encode(c);
        }
    );
    return filter_suffix_encoded;
}

template <typename KmerStorage>
class BOSSChunkConstructor : public IBOSSChunkConstructor {
    friend IBOSSChunkConstructor;

    template <template <typename KMER> class KmerContainer, typename... Args>
    friend std::unique_ptr<IBOSSChunkConstructor>
    initialize_boss_chunk_constructor(size_t k, const Args& ...args);

  private:
    BOSSChunkConstructor(size_t k,
                         bool canonical_mode = false,
                         const std::string &filter_suffix = "",
                         size_t num_threads = 1,
                         double memory_preallocated = 0,
                         bool verbose = false)
          : kmer_storage_(k + 1,
                          canonical_mode,
                          encode_filter_suffix_boss(filter_suffix),
                          num_threads,
                          memory_preallocated,
                          verbose) {
        if (filter_suffix == std::string(filter_suffix.size(), BOSS::kSentinel)) {
            kmer_storage_.insert_dummy(std::vector<KmerExtractorBOSS::TAlphabet>(k + 1, BOSS::kSentinelCode));
        }
    }

    void add_sequence(std::string&& sequence, uint64_t count) {
        kmer_storage_.add_sequence(std::move(sequence), count);
    }

    void add_sequences(std::function<void(CallString)> generate_sequences) {
        kmer_storage_.add_sequences(generate_sequences);
    }

    BOSS::Chunk* build_chunk() {
        auto &kmers = kmer_storage_.data();

        if (!kmer_storage_.suffix_length()) {
            if (kmer_storage_.verbose()) {
                std::cout << "Reconstructing all required dummy source k-mers..."
                          << std::endl;
            }
            Timer timer;

            // kmer_collector stores (BOSS::k_ + 1)-mers
            recover_source_dummy_nodes(kmer_storage_.get_k() - 1,
                                       &kmers,
                                       kmer_storage_.num_threads(),
                                       kmer_storage_.verbose());

            if (kmer_storage_.verbose())
                std::cout << "Dummy source k-mers were reconstructed in "
                          << timer.elapsed() << "sec" << std::endl;
        }

        if constexpr(std::is_same_v<typename KmerStorage::Data,
                                    DequeStorage<typename KmerStorage::Value>>) {
            kmers.shrink_to_fit();
        }

        BOSS::Chunk *result;

        if constexpr(utils::is_pair<typename KmerStorage::Value>::value) {
            // kmer_collector stores (BOSS::k_ + 1)-mers
            result = new BOSS::Chunk(kmer_storage_.alphabet_size(),
                                     kmer_storage_.get_k() - 1,
                                     kmer_storage_.is_both_strands_mode(),
                                     kmers,
                                     kBitsPerCount);
        } else {
            // kmer_collector stores (BOSS::k_ + 1)-mers
            result = new BOSS::Chunk(kmer_storage_.alphabet_size(),
                                     kmer_storage_.get_k() - 1,
                                     kmer_storage_.is_both_strands_mode(),
                                     kmers);
        }

        kmer_storage_.clear();

        return result;
    }

    uint64_t get_k() const { return kmer_storage_.get_k() - 1; }

    KmerStorage kmer_storage_;
};

template <template <typename KMER> class KmerContainer, typename... Args>
static std::unique_ptr<IBOSSChunkConstructor>
initialize_boss_chunk_constructor(size_t k, const Args& ...args) {
    if ((k + 1) * KmerExtractorBOSS::bits_per_char <= 64) {
        return std::unique_ptr<IBOSSChunkConstructor>(
            new BOSSChunkConstructor<KmerContainer<KmerExtractorBOSS::Kmer64>>(k, args...)
        );
    } else if ((k + 1) * KmerExtractorBOSS::bits_per_char <= 128) {
        return std::unique_ptr<IBOSSChunkConstructor>(
            new BOSSChunkConstructor<KmerContainer<KmerExtractorBOSS::Kmer128>>(k, args...)
        );
    } else {
        return std::unique_ptr<IBOSSChunkConstructor>(
            new BOSSChunkConstructor<KmerContainer<KmerExtractorBOSS::Kmer256>>(k, args...)
        );
    }
}

template <typename KMER>
using KmerCounterVector = KmerCounter<KMER, KmerExtractorBOSS, uint8_t,
                                      Vector<std::pair<KMER, uint8_t>>>;

template <typename KMER>
using KmerCollectorVector = KmerCollector<KMER, KmerExtractorBOSS,
                                          Vector<KMER>>;

template <typename KMER>
using KmerCollectorVectorDisk = KmerCollectorDisk<KMER, KmerExtractorBOSS>;

template <typename KMER>
using KmerCounterDeque = KmerCounter<KMER, KmerExtractorBOSS, uint8_t,
                                     DequeStorage<std::pair<KMER, uint8_t>>>;

template <typename KMER>
using KmerCollectorDeque = KmerCollector<KMER, KmerExtractorBOSS,
                                         DequeStorage<KMER>>;

std::unique_ptr<IBOSSChunkConstructor>
IBOSSChunkConstructor
::initialize(size_t k,
             bool canonical_mode,
             bool count_kmers,
             const std::string &filter_suffix,
             size_t num_threads,
             double memory_preallocated,
             bool verbose) {

    #define OTHER_ARGS k, canonical_mode, filter_suffix, num_threads, memory_preallocated, verbose

    if (count_kmers) {
<<<<<<< HEAD
        if (filter_suffix.size()) {
            switch (kExtractorContainer) {
            case ExtractorContainer::VECTOR:
                return initialize_boss_chunk_constructor<KmerCounterVector>(OTHER_ARGS);
            case ExtractorContainer::DEQUE:
                return initialize_boss_chunk_constructor<KmerCounterDeque>(OTHER_ARGS);
            default:
                throw std::logic_error(
                        "Unsupported extractor container specified for "
                        "counter. Only VECTOR and DEQUE are supported");
            }
        } else {
            switch (kExtractorContainer) {
            case ExtractorContainer::VECTOR:
                return initialize_boss_chunk_constructor<KmerCounterVectorClean>(OTHER_ARGS);
            case ExtractorContainer::DEQUE:
                return initialize_boss_chunk_constructor<KmerCounterDequeClean>(OTHER_ARGS);
            default:
                throw std::logic_error(
                        "Unsupported extractor container specified for "
                        "counter. Only VECTOR and DEQUE are supported");
            }
        }
    } else {
        if (filter_suffix.size()) {
            switch (kExtractorContainer) {
            case ExtractorContainer::VECTOR:
                return initialize_boss_chunk_constructor<KmerCollectorVector>(OTHER_ARGS);
            case ExtractorContainer::DEQUE:
                return initialize_boss_chunk_constructor<KmerCollectorDeque>(OTHER_ARGS);
            case ExtractorContainer::VECTOR_DISK:
                return initialize_boss_chunk_constructor<KmerCollectorVectorDisk>(OTHER_ARGS);
            default:
                throw std::logic_error(
                        "Unknown extractor container: " +
                        to_string(static_cast<uint32_t>(kExtractorContainer)));
            }
        } else {
            switch (kExtractorContainer) {
            case ExtractorContainer::VECTOR:
                return initialize_boss_chunk_constructor<KmerCollectorVectorClean>(OTHER_ARGS);
            case ExtractorContainer::DEQUE:
                return initialize_boss_chunk_constructor<KmerCollectorDequeClean>(OTHER_ARGS);
            default:
                throw std::logic_error(
                        "Unsupported extractor container specified for "
                        "collector. Only VECTOR and DEQUE are supported");
            }
=======
        if (!kUseDeque || memory_preallocated > 0) {
            return initialize_boss_chunk_constructor<KmerCounterVector>(OTHER_ARGS);
        } else {
            return initialize_boss_chunk_constructor<KmerCounterDeque>(OTHER_ARGS);
        }
    } else {
        if (!kUseDeque || memory_preallocated > 0) {
            return initialize_boss_chunk_constructor<KmerCollectorVector>(OTHER_ARGS);
        } else {
            return initialize_boss_chunk_constructor<KmerCollectorDeque>(OTHER_ARGS);
>>>>>>> 11ccc09b
        }
    }
}
<|MERGE_RESOLUTION|>--- conflicted
+++ resolved
@@ -2,17 +2,11 @@
 
 #include <ips4o.hpp>
 
-<<<<<<< HEAD
-#include "boss_chunk.hpp"
-#include "kmer_collector.hpp"
-#include "unix_tools.hpp"
-=======
 #include "template_utils.hpp"
 #include "unix_tools.hpp"
 #include "boss_chunk.hpp"
 #include "kmer_collector.hpp"
 #include "deque_vector.hpp"
->>>>>>> 11ccc09b
 
 /**
  * What type of data structure to use in the #KmerCollector.
@@ -292,9 +286,7 @@
     #define OTHER_ARGS k, canonical_mode, filter_suffix, num_threads, memory_preallocated, verbose
 
     if (count_kmers) {
-<<<<<<< HEAD
-        if (filter_suffix.size()) {
-            switch (kExtractorContainer) {
+        switch (kExtractorContainer) {
             case ExtractorContainer::VECTOR:
                 return initialize_boss_chunk_constructor<KmerCounterVector>(OTHER_ARGS);
             case ExtractorContainer::DEQUE:
@@ -303,22 +295,9 @@
                 throw std::logic_error(
                         "Unsupported extractor container specified for "
                         "counter. Only VECTOR and DEQUE are supported");
-            }
-        } else {
-            switch (kExtractorContainer) {
-            case ExtractorContainer::VECTOR:
-                return initialize_boss_chunk_constructor<KmerCounterVectorClean>(OTHER_ARGS);
-            case ExtractorContainer::DEQUE:
-                return initialize_boss_chunk_constructor<KmerCounterDequeClean>(OTHER_ARGS);
-            default:
-                throw std::logic_error(
-                        "Unsupported extractor container specified for "
-                        "counter. Only VECTOR and DEQUE are supported");
-            }
         }
     } else {
-        if (filter_suffix.size()) {
-            switch (kExtractorContainer) {
+        switch (kExtractorContainer) {
             case ExtractorContainer::VECTOR:
                 return initialize_boss_chunk_constructor<KmerCollectorVector>(OTHER_ARGS);
             case ExtractorContainer::DEQUE:
@@ -329,30 +308,6 @@
                 throw std::logic_error(
                         "Unknown extractor container: " +
                         to_string(static_cast<uint32_t>(kExtractorContainer)));
-            }
-        } else {
-            switch (kExtractorContainer) {
-            case ExtractorContainer::VECTOR:
-                return initialize_boss_chunk_constructor<KmerCollectorVectorClean>(OTHER_ARGS);
-            case ExtractorContainer::DEQUE:
-                return initialize_boss_chunk_constructor<KmerCollectorDequeClean>(OTHER_ARGS);
-            default:
-                throw std::logic_error(
-                        "Unsupported extractor container specified for "
-                        "collector. Only VECTOR and DEQUE are supported");
-            }
-=======
-        if (!kUseDeque || memory_preallocated > 0) {
-            return initialize_boss_chunk_constructor<KmerCounterVector>(OTHER_ARGS);
-        } else {
-            return initialize_boss_chunk_constructor<KmerCounterDeque>(OTHER_ARGS);
-        }
-    } else {
-        if (!kUseDeque || memory_preallocated > 0) {
-            return initialize_boss_chunk_constructor<KmerCollectorVector>(OTHER_ARGS);
-        } else {
-            return initialize_boss_chunk_constructor<KmerCollectorDeque>(OTHER_ARGS);
->>>>>>> 11ccc09b
-        }
-    }
-}
+        }
+    }
+}