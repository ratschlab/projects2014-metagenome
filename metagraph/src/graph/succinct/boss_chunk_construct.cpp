#include "boss_chunk_construct.hpp"

#include <ips4o.hpp>

<<<<<<< HEAD
#include "boss_chunk.hpp"
#include "kmer_collector.hpp"
#include "common/unix_tools.hpp"
=======
#include "template_utils.hpp"
#include "unix_tools.hpp"
#include "boss_chunk.hpp"
#include "kmer_collector.hpp"
#include "deque_vector.hpp"
>>>>>>> 0ee36611

const static bool kUseDeque = false;
const static uint8_t kBitsPerCount = 8;


template <class Array>
void sort_and_remove_duplicates(Array *array,
                                size_t num_threads,
                                size_t offset) {
    ips4o::parallel::sort(array->begin() + offset, array->end(),
                          utils::LessFirst<typename Array::value_type>(),
                          num_threads);
    // remove duplicates
    auto unique_end = std::unique(array->begin() + offset, array->end(),
                                  utils::EqualFirst<typename Array::value_type>());
    array->erase(unique_end, array->end());
}

template <typename Array>
void shrink_kmers(Array *kmers,
                  size_t num_threads,
                  bool verbose,
                  size_t offset) {
    if (verbose) {
        std::cout << "Allocated capacity exceeded, filter out non-unique k-mers..."
                  << std::flush;
    }

    size_t prev_num_kmers = kmers->size();
    sort_and_remove_duplicates(kmers, num_threads, offset);

    if (verbose) {
        std::cout << " done. Number of kmers reduced from " << prev_num_kmers
                                                  << " to " << kmers->size() << ", "
                  << (kmers->size() * sizeof(typename Array::value_type) >> 20) << "Mb" << std::endl;
    }
}

template <class Container, typename KMER>
inline KMER& push_back(Container &kmers, const KMER &kmer) {
    if constexpr(utils::is_pair<typename Container::value_type>::value) {
        kmers.emplace_back(kmer, 0);
        return kmers.back().first;
    } else {
        kmers.push_back(kmer);
        return kmers.back();
    }
}

// Although this function could be parallelized better,
// the experiments show it's already fast enough.
// k is node length
template <typename Array>
void recover_source_dummy_nodes(size_t k,
                                Array *kmers,
                                size_t num_threads,
                                bool verbose) {
    using KMER = std::remove_reference_t<decltype(utils::get_first((*kmers)[0]))>;

    size_t dummy_begin = kmers->size();
    size_t num_dummy_parent_kmers = 0;

    for (size_t i = 0; i < dummy_begin; ++i) {
        const KMER &kmer = utils::get_first((*kmers)[i]);
        // we never add reads shorter than k
        assert(kmer[1] != 0 || kmer[0] != 0 || kmer[k] == 0);

        auto node_last_char = kmer[1];
        auto edge_label = kmer[0];
        // check if it's not a source dummy kmer
        if (node_last_char || !edge_label)
            continue;

        num_dummy_parent_kmers++;

        if (kmers->size() + 1 > kmers->capacity())
            shrink_kmers(kmers, num_threads, verbose, dummy_begin);

        push_back(*kmers, kmer).to_prev(k + 1, BOSS::kSentinelCode);
    }
    if (verbose) {
        std::cout << "Number of dummy k-mers with dummy prefix of length 1: "
                  << num_dummy_parent_kmers << std::endl;
    }
    sort_and_remove_duplicates(kmers, num_threads, dummy_begin);

    if (verbose) {
        std::cout << "Number of dummy k-mers with dummy prefix of length 2: "
                  << kmers->size() - dummy_begin << std::endl;
    }

    for (size_t c = 3; c < k + 1; ++c) {
        size_t succ_dummy_begin = dummy_begin;
        dummy_begin = kmers->size();

        for (size_t i = succ_dummy_begin; i < dummy_begin; ++i) {
            if (kmers->size() + 1 > kmers->capacity())
                shrink_kmers(kmers, num_threads, verbose, dummy_begin);

            push_back(*kmers, utils::get_first((*kmers)[i])).to_prev(k + 1, BOSS::kSentinelCode);
        }
        sort_and_remove_duplicates(kmers, num_threads, dummy_begin);

        if (verbose) {
            std::cout << "Number of dummy k-mers with dummy prefix of length " << c
                      << ": " << kmers->size() - dummy_begin << std::endl;
        }
    }
    ips4o::parallel::sort(kmers->begin(), kmers->end(),
                          utils::LessFirst<typename Array::value_type>(),
                          num_threads);
}

inline std::vector<KmerExtractorBOSS::TAlphabet>
encode_filter_suffix_boss(const std::string &filter_suffix) {
    KmerExtractorBOSS kmer_extractor;
    std::vector<typename KmerExtractorBOSS::TAlphabet> filter_suffix_encoded;
    std::transform(
        filter_suffix.begin(), filter_suffix.end(),
        std::back_inserter(filter_suffix_encoded),
        [&kmer_extractor](char c) {
            return c == BOSS::kSentinel
                            ? BOSS::kSentinelCode
                            : kmer_extractor.encode(c);
        }
    );
    return filter_suffix_encoded;
}

template <typename KmerStorage>
class BOSSChunkConstructor : public IBOSSChunkConstructor {
    friend IBOSSChunkConstructor;

    template <template <typename KMER> class KmerContainer, typename... Args>
    friend std::unique_ptr<IBOSSChunkConstructor>
    initialize_boss_chunk_constructor(size_t k, const Args& ...args);

  private:
    BOSSChunkConstructor(size_t k,
                         bool canonical_mode = false,
                         const std::string &filter_suffix = "",
                         size_t num_threads = 1,
                         double memory_preallocated = 0,
                         bool verbose = false)
          : kmer_storage_(k + 1,
                          canonical_mode,
                          encode_filter_suffix_boss(filter_suffix),
                          num_threads,
                          memory_preallocated,
                          verbose) {
        if (filter_suffix == std::string(filter_suffix.size(), BOSS::kSentinel)) {
            kmer_storage_.insert_dummy(std::vector<KmerExtractorBOSS::TAlphabet>(k + 1, BOSS::kSentinelCode));
        }
    }

    void add_sequence(std::string&& sequence, uint64_t count) {
        kmer_storage_.add_sequence(std::move(sequence), count);
    }

    void add_sequences(std::function<void(CallString)> generate_sequences) {
        kmer_storage_.add_sequences(generate_sequences);
    }

    BOSS::Chunk* build_chunk() {
        auto &kmers = kmer_storage_.data();

        if (!kmer_storage_.suffix_length()) {
            if (kmer_storage_.verbose()) {
                std::cout << "Reconstructing all required dummy source k-mers..."
                          << std::endl;
            }
            Timer timer;

            // kmer_collector stores (BOSS::k_ + 1)-mers
            recover_source_dummy_nodes(kmer_storage_.get_k() - 1,
                                       &kmers,
                                       kmer_storage_.num_threads(),
                                       kmer_storage_.verbose());

            if (kmer_storage_.verbose())
                std::cout << "Dummy source k-mers were reconstructed in "
                          << timer.elapsed() << "sec" << std::endl;
        }

        if constexpr(std::is_same_v<typename KmerStorage::Data,
                                    DequeStorage<typename KmerStorage::Value>>) {
            kmers.shrink_to_fit();
        }

        BOSS::Chunk *result;

        if constexpr(utils::is_pair<typename KmerStorage::Value>::value) {
            // kmer_collector stores (BOSS::k_ + 1)-mers
            result = new BOSS::Chunk(kmer_storage_.alphabet_size(),
                                     kmer_storage_.get_k() - 1,
                                     kmer_storage_.is_both_strands_mode(),
                                     kmers,
                                     kBitsPerCount);
        } else {
            // kmer_collector stores (BOSS::k_ + 1)-mers
            result = new BOSS::Chunk(kmer_storage_.alphabet_size(),
                                     kmer_storage_.get_k() - 1,
                                     kmer_storage_.is_both_strands_mode(),
                                     kmers);
        }

        kmer_storage_.clear();

        return result;
    }

    uint64_t get_k() const { return kmer_storage_.get_k() - 1; }

    KmerStorage kmer_storage_;
};

template <template <typename KMER> class KmerContainer, typename... Args>
static std::unique_ptr<IBOSSChunkConstructor>
initialize_boss_chunk_constructor(size_t k, const Args& ...args) {
    if ((k + 1) * KmerExtractorBOSS::bits_per_char <= 64) {
        return std::unique_ptr<IBOSSChunkConstructor>(
            new BOSSChunkConstructor<KmerContainer<KmerExtractorBOSS::Kmer64>>(k, args...)
        );
    } else if ((k + 1) * KmerExtractorBOSS::bits_per_char <= 128) {
        return std::unique_ptr<IBOSSChunkConstructor>(
            new BOSSChunkConstructor<KmerContainer<KmerExtractorBOSS::Kmer128>>(k, args...)
        );
    } else {
        return std::unique_ptr<IBOSSChunkConstructor>(
            new BOSSChunkConstructor<KmerContainer<KmerExtractorBOSS::Kmer256>>(k, args...)
        );
    }
}

template <typename KMER>
using KmerCounterVector = KmerCounter<KMER, KmerExtractorBOSS, uint8_t,
                                      Vector<std::pair<KMER, uint8_t>>>;

template <typename KMER>
using KmerCollectorVector = KmerCollector<KMER, KmerExtractorBOSS,
                                          Vector<KMER>>;

template <typename KMER>
using KmerCounterDeque = KmerCounter<KMER, KmerExtractorBOSS, uint8_t,
                                     DequeStorage<std::pair<KMER, uint8_t>>>;

template <typename KMER>
using KmerCollectorDeque = KmerCollector<KMER, KmerExtractorBOSS,
                                         DequeStorage<KMER>>;

std::unique_ptr<IBOSSChunkConstructor>
IBOSSChunkConstructor
::initialize(size_t k,
             bool canonical_mode,
             bool count_kmers,
             const std::string &filter_suffix,
             size_t num_threads,
             double memory_preallocated,
             bool verbose) {

    #define OTHER_ARGS k, canonical_mode, filter_suffix, num_threads, memory_preallocated, verbose

    if (count_kmers) {
        if (!kUseDeque || memory_preallocated > 0) {
            return initialize_boss_chunk_constructor<KmerCounterVector>(OTHER_ARGS);
        } else {
            return initialize_boss_chunk_constructor<KmerCounterDeque>(OTHER_ARGS);
        }
    } else {
        if (!kUseDeque || memory_preallocated > 0) {
            return initialize_boss_chunk_constructor<KmerCollectorVector>(OTHER_ARGS);
        } else {
            return initialize_boss_chunk_constructor<KmerCollectorDeque>(OTHER_ARGS);
        }
    }
}<|MERGE_RESOLUTION|>--- conflicted
+++ resolved
@@ -2,17 +2,11 @@
 
 #include <ips4o.hpp>
 
-<<<<<<< HEAD
-#include "boss_chunk.hpp"
-#include "kmer_collector.hpp"
-#include "common/unix_tools.hpp"
-=======
 #include "template_utils.hpp"
 #include "unix_tools.hpp"
 #include "boss_chunk.hpp"
 #include "kmer_collector.hpp"
 #include "deque_vector.hpp"
->>>>>>> 0ee36611
 
 const static bool kUseDeque = false;
 const static uint8_t kBitsPerCount = 8;
