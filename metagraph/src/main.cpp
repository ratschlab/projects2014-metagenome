--- conflicted
+++ resolved
@@ -784,22 +784,20 @@
     std::cout << "nodes (k): " << graph.num_nodes() << std::endl;
     std::cout << "canonical mode: " << (graph.is_canonical_mode() ? "yes" : "no") << std::endl;
 
-    if (auto weighted = graph.get_extension<DBGWeights<>>()) {
+    if (auto weights = graph.get_extension<DBGWeights<>>()) {
         double sum_weights = 0;
-<<<<<<< HEAD
-        graph.call_nodes([&](auto i) { sum_weights += weighted->get_weight(i); });
-=======
         uint64_t num_non_zero_weights = 0;
+        graph.call_nodes([&](auto i) {
+            sum_weights += weights->get_weight(i);
+            num_non_zero_weights += weights->get_weight(i) > 0;
+        });
         for (uint64_t i = 1; i <= graph.num_nodes(); ++i) {
-            sum_weights += weighted.get_weight(i);
-            num_non_zero_weights += weighted.get_weight(i) > 0;
         }
         std::cout << "nnz weights: " << num_non_zero_weights << std::endl;
->>>>>>> 3d4138b3
         std::cout << "sum weights: " << sum_weights << std::endl;
 
         if (utils::get_verbose()) {
-            graph.call_nodes([&](auto i) { std::cout << weighted->get_weight(i) << " "; });
+            graph.call_nodes([&](auto i) { std::cout << weights->get_weight(i) << " "; });
             std::cout << std::endl;
         }
     }
@@ -1295,53 +1293,6 @@
                         loop([&graph](const auto &seq) { graph->add_sequence(seq); });
                     }
                 );
-
-<<<<<<< HEAD
-=======
-                if (config->count_kmers) {
-                    sdsl::int_vector<> kmer_counts(graph->num_nodes() + 1, 0, kBitsPerCount);
-
-                    parse_sequences(files, *config, timer,
-                        [&graph,&kmer_counts](std::string&& seq) {
-                            graph->map_to_nodes(seq, [&](uint64_t i) {
-                                if (i > 0) {
-                                    assert(i <= graph->num_nodes());
-                                    if (kmer_counts[i] < kMaxCount)
-                                        kmer_counts[i]++;
-                                }
-                            });
-                        },
-                        [&graph,&kmer_counts](std::string&& kmer, uint32_t count) {
-                            graph->map_to_nodes(kmer, [&](uint64_t i) {
-                                if (i > 0) {
-                                    assert(i <= graph->num_nodes());
-                                    if (count < kMaxCount - kmer_counts[i]) {
-                                        kmer_counts[i] += count;
-                                    } else {
-                                        kmer_counts[i] = kMaxCount;
-                                    }
-                                }
-                            });
-                        },
-                        [&graph,&kmer_counts](const auto &loop) {
-                            loop([&graph,&kmer_counts](const auto &seq) {
-                                graph->map_to_nodes(seq, [&](uint64_t i) {
-                                    if (i > 0) {
-                                        assert(i <= graph->num_nodes());
-                                        if (kmer_counts[i] < kMaxCount)
-                                            kmer_counts[i]++;
-                                    }
-                                });
-                            });
-                        }
-                    );
-
-                    auto *weighted_graph
-                        = dynamic_cast<IWeighted<uint64_t, sdsl::int_vector<>>*>(graph.get());
-                    assert(weighted_graph);
-                    weighted_graph->set_weights(std::move(kmer_counts));
-                }
->>>>>>> 3d4138b3
             }
 
             if (config->verbose)
