--- conflicted
+++ resolved
@@ -939,12 +939,8 @@
                     );
                 }
 
-<<<<<<< HEAD
-                std::unique_ptr<DBGSDConstructor> constructor;
-                std::vector<std::unique_ptr<DBGSD::Chunk>> chunks;
-=======
                 std::unique_ptr<DBGBitmapConstructor> constructor;
->>>>>>> 9627c899
+                std::vector<std::unique_ptr<DBGBitmap::Chunk>> chunks;
 
                 //one pass per suffix
                 for (const std::string &suffix : suffices) {
@@ -972,12 +968,7 @@
 
                     chunks.emplace_back(constructor->build_chunk());
                     if (config->outfbase.size() && config->suffix.size()) {
-<<<<<<< HEAD
                         std::cout << "Graph chunk with " << chunks.back()->num_set_bits()
-=======
-                        const DBGBitmap::Chunk* next_block = constructor->build_chunk();
-                        std::cout << "Graph chunk with " << next_block->num_set_bits()
->>>>>>> 9627c899
                                   << " k-mers was built in "
                                   << timer.elapsed() << "sec" << std::endl;
 
@@ -987,10 +978,6 @@
                         std::ofstream out(config->outfbase + "." + suffix + ".dbgsdchunk");
                         chunks.back()->serialize(out);
                         std::cout << timer.elapsed() << "sec" << std::endl;
-<<<<<<< HEAD
-=======
-                        sd_graph.reset(new DBGBitmap(config->k));
->>>>>>> 9627c899
                     }
 
                     if (config->suffix.size())
