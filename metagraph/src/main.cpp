--- conflicted
+++ resolved
@@ -407,40 +407,27 @@
         if (!top_labels.size() && suppress_unlabeled)
             return;
 
-<<<<<<< HEAD
         Json::Value response;
         response["top_labels"] = Json::arrayValue;
 
-        for (size_t i = 1; i < top_labels.size(); ++i) {
+        output += seq_name;
+
+        for (const auto &[label, count] : top_labels) {
             Json::Value match;
-            match["label"] = top_labels[i].first;
-            match["count"] = Json::Value::UInt64(top_labels[i].second);
+            match["label"] = label;
+            match["count"] = Json::Value::UInt64(count);
             response["top_labels"].append(match);
         }
 
         Json::StreamWriterBuilder builder;
-        oss << Json::writeString(builder, response);
+        output += Json::writeString(builder, response);
+        output += '\n';
+
     } else {
         //TODO json
-        auto labels_discovered
-                = anno_graph.get_labels(sequence, discovery_fraction);
-=======
-        output += seq_name;
-
-        for (const auto &[label, count] : top_labels) {
-            output += "\t<";
-            output += label;
-            output += ">:";
-            output += fmt::format_int(count).c_str();
-        }
-
-        output += '\n';
-
-    } else {
         auto labels_discovered = aligner
             ? anno_graph.get_labels(sequences, weights, discovery_fraction)
             : anno_graph.get_labels(sequence, discovery_fraction);
->>>>>>> 4fdb3b3c
 
         if (!labels_discovered.size() && suppress_unlabeled)
             return;
@@ -1358,7 +1345,6 @@
             }
         }
 
-<<<<<<< HEAD
         if (json["procedure"] == "kmer_match") {
             const auto &fasta = json["FASTA"];
             const auto &seq = json["SEQ"];
@@ -1382,35 +1368,9 @@
                               discovery_fraction,
                               config.anno_labels_delimiter,
                               anno_graph,
-                              oss);
+                              oss,
+                              aligner);
             };
-=======
-        const auto &fasta = json["FASTA"];
-        const auto &seq = json["SEQ"];
-
-        // discovery_fraction a proxy of 1 - %similarity
-        auto discovery_fraction = json.get("discovery_fraction",
-                                           config.discovery_fraction).asDouble();
-        auto count_labels = json.get("count_labels", config.count_labels).asBool();
-        auto num_top_labels = json.get("num_labels", config.num_top_labels).asInt();
-
-        std::ostringstream oss;
-
-        // query callback shared by FASTA and sequence modes
-        auto execute_server_query = [&](const std::string &name,
-                                        const std::string &sequence) {
-            execute_query(name,
-                          sequence,
-                          count_labels,
-                          config.suppress_unlabeled,
-                          num_top_labels,
-                          discovery_fraction,
-                          config.anno_labels_delimiter,
-                          anno_graph,
-                          oss,
-                          aligner);
-        };
->>>>>>> 4fdb3b3c
 
             if (!seq.isNull()) {
                 // input is plain sequence
