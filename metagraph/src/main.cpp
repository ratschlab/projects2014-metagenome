#include <filesystem>
#include <typeinfo>

#include <json/json.h>
#include <ips4o.hpp>
#include <fmt/format.h>

#include "unix_tools.hpp"
#include "config.hpp"
#include "sequence_io.hpp"
#include "boss_construct.hpp"
#include "boss_chunk.hpp"
#include "boss_merge.hpp"
#include "annotated_dbg.hpp"
#include "annotate_row_compressed.hpp"
#include "annotate_column_compressed.hpp"
#include "serialization.hpp"
#include "algorithms.hpp"
#include "string_utils.hpp"
#include "file_utils.hpp"
#include "threading.hpp"
#include "reverse_complement.hpp"
#include "static_annotators_def.hpp"
#include "annotation_converters.hpp"
#include "kmc_parser.hpp"
#include "dbg_hash_ordered.hpp"
#include "dbg_hash_string.hpp"
#include "dbg_hash_fast.hpp"
#include "dbg_bitmap.hpp"
#include "dbg_bitmap_construct.hpp"
#include "dbg_succinct.hpp"
#include "graph_cleaning.hpp"
#include "dbg_aligner.hpp"
#include "aligner_methods.hpp"
#include "server.hpp"
#include "node_weights.hpp"
#include "masked_graph.hpp"
#include "annotated_graph_algorithm.hpp"
#include "taxid_mapper.hpp"

typedef annotate::MultiLabelEncoded<uint64_t, std::string> Annotator;

const size_t kNumCachedColumns = 10;
const size_t kBitsPerCount = 8;
static const size_t kRowBatchSize = 100'000;
const bool kPrefilterWithBloom = false;


Config::GraphType parse_graph_extension(const std::string &filename) {
    if (utils::ends_with(filename, ".dbg")) {
        return Config::GraphType::SUCCINCT;

    } else if (utils::ends_with(filename, ".orhashdbg")) {
        return Config::GraphType::HASH;

    } else if (utils::ends_with(filename, ".hashstrdbg")) {
        return Config::GraphType::HASH_STR;

    } else if (utils::ends_with(filename, ".hashfastdbg")) {
        return Config::GraphType::HASH_FAST;

    } else if (utils::ends_with(filename, ".bitmapdbg")) {
        return Config::GraphType::BITMAP;

    } else {
        return Config::GraphType::INVALID;
    }
}

Config::AnnotationType parse_annotation_type(const std::string &filename) {
    if (utils::ends_with(filename, annotate::kColumnAnnotatorExtension)) {
        return Config::AnnotationType::ColumnCompressed;

    } else if (utils::ends_with(filename, annotate::kRowAnnotatorExtension)) {
        return Config::AnnotationType::RowCompressed;

    } else if (utils::ends_with(filename, annotate::kBRWTExtension)) {
        return Config::AnnotationType::BRWT;

    } else if (utils::ends_with(filename, annotate::kBinRelWT_sdslExtension)) {
        return Config::AnnotationType::BinRelWT_sdsl;

    } else if (utils::ends_with(filename, annotate::kBinRelWTExtension)) {
        return Config::AnnotationType::BinRelWT;

    } else if (utils::ends_with(filename, annotate::kRowPackedExtension)) {
        return Config::AnnotationType::RowFlat;

    } else if (utils::ends_with(filename, annotate::kRainbowfishExtension)) {
        return Config::AnnotationType::RBFish;

    } else {
        std::cerr << "Error: unknown annotation format in "
                  << filename << std::endl;
        exit(1);
    }
}

std::string remove_graph_extension(const std::string &filename) {
    return utils::remove_suffix(filename, ".dbg",
                                          ".orhashdbg",
                                          ".hashstrdbg",
                                          ".hashfastdbg",
                                          ".bitmapdbg");
}

template <class Graph = BOSS>
std::shared_ptr<Graph> load_critical_graph_from_file(const std::string &filename) {
    auto graph = std::make_shared<Graph>(2);
    if (!graph->load(filename)) {
        std::cerr << "ERROR: can't load graph from file " << filename << std::endl;
        exit(1);
    }
    return graph;
}

std::shared_ptr<DeBruijnGraph> load_critical_dbg(const std::string &filename) {
    auto graph_type = parse_graph_extension(filename);
    switch (graph_type) {
        case Config::GraphType::SUCCINCT:
            return load_critical_graph_from_file<DBGSuccinct>(filename);

        case Config::GraphType::HASH:
            return load_critical_graph_from_file<DBGHashOrdered>(filename);

        case Config::GraphType::HASH_PACKED:
            return load_critical_graph_from_file<DBGHashOrdered>(filename);

        case Config::GraphType::HASH_STR:
            return load_critical_graph_from_file<DBGHashString>(filename);

        case Config::GraphType::HASH_FAST:
            return load_critical_graph_from_file<DBGHashFast>(filename);

        case Config::GraphType::BITMAP:
            return load_critical_graph_from_file<DBGBitmap>(filename);

        case Config::GraphType::INVALID:
            std::cerr << "ERROR: can't load graph from file '"
                      << filename
                      << "', needs valid file extension" << std::endl;
            exit(1);
    }
    assert(false);
    exit(1);
}

void annotate_data(const std::vector<std::string> &files,
                   const std::string &ref_sequence_path,
                   AnnotatedDBG *anno_graph,
                   bool forward_and_reverse,
                   size_t min_count,
                   size_t max_count,
                   bool filename_anno,
                   bool fasta_anno,
                   const std::string &fasta_anno_comment_delim,
                   const std::string &fasta_header_delimiter,
                   const std::vector<std::string> &anno_labels,
                   bool verbose) {
    size_t total_seqs = 0;

    Timer timer;

    // iterate over input files
    for (const auto &file : files) {
        Timer data_reading_timer;

        if (verbose) {
            std::cout << std::endl << "Parsing " << file << std::endl;
        }
        // read files
        if (utils::get_filetype(file) == "VCF") {
            read_vcf_file_with_annotations_critical(
                file,
                ref_sequence_path,
                dynamic_cast<const DeBruijnGraph &>(anno_graph->get_graph()).get_k(),
                [&](auto&& seq, const auto &variant_labels) {
                    std::vector<std::string> labels(variant_labels.begin(),
                                                    variant_labels.end());

                    if (filename_anno)
                        labels.push_back(file);

                    for (const auto &label : anno_labels) {
                        labels.push_back(label);
                    }

                    anno_graph->annotate_sequence(seq, labels);
                },
                forward_and_reverse
            );
        } else if (utils::get_filetype(file) == "KMC") {
            std::vector<std::string> labels;

            if (filename_anno) {
                labels.push_back(file);
            }

            for (const auto &label : anno_labels) {
                labels.push_back(label);
            }

            kmc::read_kmers(
                file,
                [&](std::string&& sequence) {
                    anno_graph->annotate_sequence(std::move(sequence), labels);

                    total_seqs += 1;
                    if (verbose && total_seqs % 10000 == 0) {
                        std::cout << "processed " << total_seqs << " sequences"
                                  << ", trying to annotate as ";
                        for (const auto &label : labels) {
                            std::cout << "<" << label << ">";
                        }
                        std::cout << ", " << timer.elapsed() << "sec" << std::endl;
                    }
                },
                !dynamic_cast<const DeBruijnGraph&>(anno_graph->get_graph()).is_canonical_mode(),
                min_count,
                max_count
            );
        } else if (utils::get_filetype(file) == "FASTA"
                    || utils::get_filetype(file) == "FASTQ") {
            read_fasta_file_critical(file,
                [&](kseq_t *read_stream) {
                    std::vector<std::string> labels;

                    if (fasta_anno) {
                        labels = utils::split_string(
                            fasta_anno_comment_delim != Config::UNINITIALIZED_STR
                                && read_stream->comment.l
                                    ? utils::join_strings(
                                        { read_stream->name.s, read_stream->comment.s },
                                        fasta_anno_comment_delim,
                                        true)
                                    : read_stream->name.s,
                            fasta_header_delimiter
                        );
                    }
                    if (filename_anno) {
                        labels.push_back(file);
                    }

                    for (const auto &label : anno_labels) {
                        labels.push_back(label);
                    }

                    anno_graph->annotate_sequence(read_stream->seq.s, labels);

                    total_seqs += 1;
                    if (verbose && total_seqs % 10000 == 0) {
                        std::cout << "processed " << total_seqs << " sequences"
                                  << ", last was " << read_stream->name.s
                                  << ", trying to annotate as ";
                        for (const auto &label : labels) {
                            std::cout << "<" << label << ">";
                        }
                        std::cout << ", " << timer.elapsed() << "sec" << std::endl;
                    }
                },
                forward_and_reverse
            );
        } else {
            std::cerr << "ERROR: Filetype unknown for file "
                      << file << std::endl;
            exit(1);
        }

        if (verbose) {
            std::cout << "File processed in "
                      << data_reading_timer.elapsed()
                      << "sec, current mem usage: "
                      << (get_curr_RSS() >> 20) << " MiB"
                      << ", total time: " << timer.elapsed()
                      << "sec" << std::endl;
        }
    }

    // join threads if any were initialized
    anno_graph->join();
}


void annotate_coordinates(const std::vector<std::string> &files,
                          AnnotatedDBG *anno_graph,
                          bool forward_and_reverse,
                          size_t genome_bin_size,
                          bool verbose) {
    size_t total_seqs = 0;

    Timer timer;

    const size_t k = dynamic_cast<const DeBruijnGraph &>(anno_graph->get_graph()).get_k();

    // iterate over input files
    for (const auto &file : files) {
        Timer data_reading_timer;

        if (verbose)
            std::cout << std::endl << "Parsing " << file << std::endl;

        // open stream
        if (utils::get_filetype(file) == "FASTA"
                    || utils::get_filetype(file) == "FASTQ") {

            bool forward_strand = true;

            read_fasta_file_critical(file,
                [&](kseq_t *read_stream) {
                    std::vector<std::string> labels {
                        file,
                        read_stream->name.s,
                        std::to_string(forward_and_reverse && (total_seqs % 2)), // whether the read is reverse
                        "",
                    };

                    const std::string sequence(read_stream->seq.s);
                    for (size_t i = 0; i < sequence.size(); i += genome_bin_size) {
                        labels.back() = fmt::format_int(i).c_str();

                        // forward: |0 =>  |6 =>  |12=>  |18=>  |24=>  |30=>|
                        // reverse: |<=30|  <=24|  <=18|  <=12|  <= 6|  <= 0|
                        const size_t bin_size = std::min(
                            static_cast<size_t>(sequence.size() - i),
                            static_cast<size_t>(genome_bin_size + k - 1)
                        );
                        anno_graph->annotate_sequence(
                            forward_strand
                                ? sequence.substr(i, bin_size)
                                : sequence.substr(sequence.size() - i - bin_size, bin_size),
                            { utils::join_strings(labels, "\1"), }
                        );
                    }

                    total_seqs += 1;
                    if (verbose && total_seqs % 10000 == 0) {
                        std::cout << "processed " << total_seqs << " sequences"
                                  << ", last was " << read_stream->name.s
                                  << ", trying to annotate as ";
                        for (const auto &label : labels) {
                            std::cout << "<" << label << ">";
                        }
                        std::cout << ", " << timer.elapsed() << "sec" << std::endl;
                    }

                    // If we read both strands, the next sequence is
                    // either reverse (if the current one is forward)
                    // or new (if the current one is reverse), and therefore forward
                    if (forward_and_reverse)
                        forward_strand = !forward_strand;
                },
                forward_and_reverse
            );
        } else {
            std::cerr << "ERROR: the type of file "
                      << file << " is not supported" << std::endl;
            exit(1);
        }

        if (verbose) {
            std::cout << "File processed in "
                      << data_reading_timer.elapsed()
                      << "sec, current mem usage: "
                      << (get_curr_RSS() >> 20) << " MiB"
                      << ", total time: " << timer.elapsed()
                      << "sec" << std::endl;
        }
    }

    // join threads if any were initialized
    anno_graph->join();
}

void execute_query(const std::string &seq_name,
                   const std::string &sequence,
                   bool count_labels,
                   bool suppress_unlabeled,
                   size_t num_top_labels,
                   double discovery_fraction,
                   std::string anno_labels_delimiter,
                   const AnnotatedDBG &anno_graph,
                   std::ostream &output_stream,
                   IDBGAligner *aligner = nullptr) {
    std::vector<std::string> sequences;
    std::vector<double> weights;

    if (aligner) {
        auto alignments = aligner->align(sequence);
        sequences.reserve(alignments.size());

        std::transform(alignments.begin(), alignments.end(),
                       std::back_inserter(sequences),
                       [](const auto &alignment) { return alignment.get_sequence(); });

        weights = alignments.get_alignment_weights(aligner->get_config());
    }

    assert(sequences.size() == weights.size());
    assert(!aligner || sequences.size());

    std::string output;
    output.reserve(1'000);

    if (count_labels) {
        auto top_labels = aligner
            ? anno_graph.get_top_labels(sequences,
                                        weights,
                                        num_top_labels,
                                        discovery_fraction)
            : anno_graph.get_top_labels(sequence, num_top_labels, discovery_fraction);

        if (!top_labels.size() && suppress_unlabeled)
            return;

        output += seq_name;

        for (const auto &[label, count] : top_labels) {
            output += "\t<";
            output += label;
            output += ">:";
            output += fmt::format_int(count).c_str();
        }

        output += '\n';

    } else {
        auto labels_discovered = aligner
            ? anno_graph.get_labels(sequences, weights, discovery_fraction)
            : anno_graph.get_labels(sequence, discovery_fraction);

        if (!labels_discovered.size() && suppress_unlabeled)
            return;

        output += seq_name;
        output += '\t';
        output += utils::join_strings(labels_discovered,
                                      anno_labels_delimiter);
        output += '\n';
    }

    output_stream << output;
}

std::unique_ptr<Annotator> initialize_annotation(Config::AnnotationType anno_type,
                                                 const Config &config,
                                                 uint64_t num_rows) {
    std::unique_ptr<Annotator> annotation;

    switch (anno_type) {
        case Config::ColumnCompressed: {
            annotation.reset(
                new annotate::ColumnCompressed<>(
                    num_rows, kNumCachedColumns, config.verbose
                )
            );
            break;
        }
        case Config::RowCompressed: {
            annotation.reset(new annotate::RowCompressed<>(num_rows, config.sparse));
            break;
        }
        case Config::BRWT: {
            annotation.reset(new annotate::BRWTCompressed<>(config.row_cache_size));
            break;
        }
        case Config::BinRelWT_sdsl: {
            annotation.reset(new annotate::BinRelWT_sdslAnnotator(config.row_cache_size));
            break;
        }
        case Config::BinRelWT: {
            annotation.reset(new annotate::BinRelWTAnnotator(config.row_cache_size));
            break;
        }
        case Config::RowFlat: {
            annotation.reset(new annotate::RowFlatAnnotator(config.row_cache_size));
            break;
        }
        case Config::RBFish: {
            annotation.reset(new annotate::RainbowfishAnnotator(config.row_cache_size));
            break;
        }
    }

    return annotation;
}

std::unique_ptr<Annotator> initialize_annotation(const std::string &filename,
                                                 const Config &config) {
    return initialize_annotation(parse_annotation_type(filename), config, 0);
}

std::unique_ptr<AnnotatedDBG> initialize_annotated_dbg(std::shared_ptr<DeBruijnGraph> graph,
                                                       const Config &config) {
    auto annotation_temp = config.infbase_annotators.size()
            ? initialize_annotation(parse_annotation_type(config.infbase_annotators.at(0)), config, 0)
            : initialize_annotation(config.anno_type, config, graph->max_index());

    if (config.infbase_annotators.size()
            && !annotation_temp->load(config.infbase_annotators.at(0))) {
        std::cerr << "ERROR: can't load annotations for graph "
                  << config.infbase
                  << ", file corrupted" << std::endl;
        exit(1);
    }

    // load graph
    auto anno_graph = std::make_unique<AnnotatedDBG>(std::move(graph),
                                                     std::move(annotation_temp),
                                                     config.parallel);

    if (!anno_graph->check_compatibility()) {
        std::cerr << "Error: graph and annotation are not compatible."
                  << std::endl;
        exit(1);
    }

    return anno_graph;
}

std::unique_ptr<AnnotatedDBG> initialize_annotated_dbg(const Config &config) {
    return initialize_annotated_dbg(load_critical_dbg(config.infbase), config);
}

std::unique_ptr<MaskedDeBruijnGraph>
mask_graph(const AnnotatedDBG &anno_graph, Config *config) {
    auto graph = std::dynamic_pointer_cast<const DeBruijnGraph>(anno_graph.get_graph_ptr());

    if (!graph.get())
        throw std::runtime_error("Masking only supported for DeBruijnGraph");

    // Remove non-present labels
    config->label_mask_in.erase(
        std::remove_if(config->label_mask_in.begin(),
                       config->label_mask_in.end(),
                       [&](const auto &label) {
                           bool exists = anno_graph.label_exists(label);
                           if (!exists && config->verbose)
                               std::cout << "Removing mask-in label " << label << std::endl;

                           return !exists;
                       }),
        config->label_mask_in.end()
    );

    config->label_mask_out.erase(
        std::remove_if(config->label_mask_out.begin(),
                       config->label_mask_out.end(),
                       [&](const auto &label) {
                           bool exists = anno_graph.label_exists(label);
                           if (!exists && config->verbose)
                               std::cout << "Removing mask-out label " << label << std::endl;

                           return !exists;
                       }),
        config->label_mask_out.end()
    );

    if (config->verbose) {
        std::cout << "Masked in:";
        for (const auto &in : config->label_mask_in) {
            std::cout << " " << in;
        }
        std::cout << std::endl;

        std::cout << "Masked out:";
        for (const auto &out : config->label_mask_out) {
            std::cout << " " << out;
        }
        std::cout << std::endl;
    }

    if (!config->filter_by_kmer) {
        return std::make_unique<MaskedDeBruijnGraph>(
            graph,
            annotated_graph_algorithm::mask_nodes_by_unitig_labels(
                anno_graph,
                config->label_mask_in,
                config->label_mask_out,
                config->label_mask_in_fraction,
                config->label_mask_out_fraction,
                config->label_other_fraction
            )
        );
    }

    return std::make_unique<MaskedDeBruijnGraph>(
        graph,
        annotated_graph_algorithm::mask_nodes_by_node_label(
            anno_graph,
            config->label_mask_in,
            config->label_mask_out,
            [config,&anno_graph](auto index,
                                 auto get_num_in_labels,
                                 auto get_num_out_labels) {
                assert(index != DeBruijnGraph::npos);

                size_t num_in_labels = get_num_in_labels();

                if (num_in_labels < config->label_mask_in_fraction
                                        * config->label_mask_in.size())
                    return false;

                size_t num_out_labels = get_num_out_labels();

                if (num_out_labels < config->label_mask_out_fraction
                                        * config->label_mask_out.size())
                    return false;

                size_t num_total_labels = anno_graph.get_labels(index).size();

                return num_total_labels - num_in_labels - num_out_labels
                            <= config->label_other_fraction * num_total_labels;
            }
        )
    );
}


template <class AnnotatorTo, class AnnotatorFrom>
void convert(std::unique_ptr<AnnotatorFrom> annotator,
             const Config &config,
             const Timer &timer) {
    if (config.verbose)
        std::cout << "Converting to " << Config::annotype_to_string(config.anno_type)
                  << " annotator...\t" << std::flush;

    auto target_annotator = annotate::convert<AnnotatorTo>(std::move(*annotator));
    annotator.reset();
    if (config.verbose)
        std::cout << timer.elapsed() << "sec" << std::endl;

    if (config.verbose)
        std::cout << "Serializing to " << config.outfbase
                  << "...\t" << std::flush;
    target_annotator->serialize(config.outfbase);
    if (config.verbose)
        std::cout << timer.elapsed() << "sec" << std::endl;
}


void set_aligner_parameters(const DeBruijnGraph &graph, Config &config) {
    // fix seed length bounds
    if (!config.alignment_min_seed_length || config.alignment_seed_unimems)
        config.alignment_min_seed_length = graph.get_k();

    if (config.alignment_max_seed_length == std::numeric_limits<size_t>::max()
            && !config.alignment_seed_unimems)
        config.alignment_max_seed_length = graph.get_k();

    if (config.verbose) {
        std::cout << "Alignment settings:" << "\n"
                  << "\t Seeding: " << (config.alignment_seed_unimems ? "unimems" : "nodes") << "\n"
                  << "\t Alignments to report: " << config.alignment_num_alternative_paths << "\n"
                  << "\t Priority queue size: " << config.alignment_queue_size << "\n"
                  << "\t Min seed length: " << config.alignment_min_seed_length << "\n"
                  << "\t Max seed length: " << config.alignment_max_seed_length << "\n"
                  << "\t Max num seeds per locus: " << config.alignment_max_num_seeds_per_locus << "\n"
                  << "\t Scoring matrix: " << (config.alignment_edit_distance ? "unit costs" : "matrix") << "\n"
                  << "\t Gap opening penalty: " << int64_t(config.alignment_gap_opening_penalty) << "\n"
                  << "\t Gap extension penalty: " << int64_t(config.alignment_gap_extension_penalty) << "\n"
                  << "\t Min DP table cell score: " << int64_t(config.alignment_min_cell_score) << "\n"
                  << "\t Min alignment score: " << config.alignment_min_path_score << std::endl;

        if (!config.alignment_edit_distance)
            std::cout << "\t Match score: " << int64_t(config.alignment_match_score) << "\n"
                      << "\t (DNA) Transition score: " << int64_t(config.alignment_mm_transition) << "\n"
                      << "\t (DNA) Transversion score: " << int64_t(config.alignment_mm_transversion) << "\n";

        std::cout << std::endl;
    }
}

std::unique_ptr<IDBGAligner> build_aligner(const DeBruijnGraph &graph, Config &config) {
    set_aligner_parameters(graph, config);

    // TODO: fix this when alphabets are no longer set at compile time
    #if _PROTEIN_GRAPH
        const auto *alphabet = alphabets::kAlphabetProtein;
        const auto *alphabet_encoding = alphabets::kCharToProtein;
    #elif _DNA_CASE_SENSITIVE_GRAPH
        const auto *alphabet = alphabets::kAlphabetDNA;
        const auto *alphabet_encoding = alphabets::kCharToDNA;
    #elif _DNA5_GRAPH
        const auto *alphabet = alphabets::kAlphabetDNA;
        const auto *alphabet_encoding = alphabets::kCharToDNA;
    #elif _DNA_GRAPH
        const auto *alphabet = alphabets::kAlphabetDNA;
        const auto *alphabet_encoding = alphabets::kCharToDNA;
    #else
        static_assert(false,
            "Define an alphabet: either "
            "_DNA_GRAPH, _DNA5_GRAPH, _PROTEIN_GRAPH, or _DNA_CASE_SENSITIVE_GRAPH."
        );
    #endif

    Cigar::initialize_opt_table(alphabet, alphabet_encoding);

    if (config.alignment_seed_unimems) {
        return std::make_unique<DBGAligner<UniMEMSeeder<>>>(graph, DBGAlignerConfig(config));

    } else if (config.alignment_min_seed_length < graph.get_k()) {
        if (!dynamic_cast<const DBGSuccinct*>(&graph)) {
            std::cerr << "ERROR: SuffixSeeder can be used only with succinct graph representation"
                      << std::endl;
            exit(1);
        }

        // Use the seeder that seeds to node suffixes
        return std::make_unique<DBGAligner<SuffixSeeder<>>>(graph, DBGAlignerConfig(config));

    } else {
        return std::make_unique<DBGAligner<>>(graph, DBGAlignerConfig(config));
    }
}

void map_sequences_in_file(const std::string &file,
                           const DeBruijnGraph &graph,
                           std::shared_ptr<DBGSuccinct> dbg,
                           const Config &config,
                           const Timer &timer,
                           ThreadPool *thread_pool = nullptr,
                           std::mutex *print_mutex = nullptr) {
    // TODO: multithreaded
    std::ignore = std::tie(thread_pool, print_mutex);

    Timer data_reading_timer;

    read_fasta_file_critical(file, [&](kseq_t *read_stream) {
        if (config.verbose)
            std::cout << "Sequence: " << read_stream->seq.s << "\n";

        if (config.query_presence
                && config.alignment_length == graph.get_k()) {

            bool found = graph.find(read_stream->seq.s,
                                    config.discovery_fraction);

            if (!config.filter_present) {
                std::cout << found << "\n";

            } else if (found) {
                std::cout << ">" << read_stream->name.s << "\n"
                                 << read_stream->seq.s << "\n";
            }

            return;
        }

        assert(config.alignment_length <= graph.get_k());

        std::vector<DeBruijnGraph::node_index> graphindices;
        if (config.alignment_length == graph.get_k()) {
            graph.map_to_nodes(read_stream->seq.s,
                               [&](const auto &node) {
                                   graphindices.emplace_back(node);
                               });
        } else if (config.query_presence || config.count_kmers) {
            // TODO: make more efficient
            for (size_t i = 0; i + graph.get_k() <= read_stream->seq.l; ++i) {
                dbg->call_nodes_with_suffix(
                    read_stream->seq.s + i,
                    read_stream->seq.s + i + config.alignment_length,
                    [&](auto node, auto) {
                        if (graphindices.empty())
                            graphindices.emplace_back(node);
                    },
                    config.alignment_length
                );
            }
        }

        size_t num_discovered = std::count_if(graphindices.begin(),
                                              graphindices.end(),
                                              [](const auto &x) { return x > 0; });

        const size_t num_kmers = graphindices.size();

        if (config.query_presence) {
            const size_t min_kmers_discovered =
                num_kmers - num_kmers * (1 - config.discovery_fraction);
            if (config.filter_present) {
                if (num_discovered >= min_kmers_discovered)
                    std::cout << ">" << read_stream->name.s << "\n"
                                     << read_stream->seq.s << "\n";
            } else {
                std::cout << (num_discovered >= min_kmers_discovered) << "\n";
            }
            return;
        }

        if (config.count_kmers) {
            std::cout << "Kmers matched (discovered/total): "
                      << num_discovered << "/"
                      << num_kmers << "\n";
            return;
        }

        if (config.alignment_length == graph.get_k()) {
            for (size_t i = 0; i < graphindices.size(); ++i) {
                assert(i + config.alignment_length <= read_stream->seq.l);
                std::cout << std::string(read_stream->seq.s + i, config.alignment_length)
                          << ": " << graphindices[i] << "\n";
            }
        } else {
            // map input subsequences to multiple nodes
            for (size_t i = 0; i + graph.get_k() <= read_stream->seq.l; ++i) {
                // TODO: make more efficient
                std::string subseq(read_stream->seq.s + i,
                                   read_stream->seq.s + i + config.alignment_length);

                dbg->call_nodes_with_suffix(subseq.begin(),
                                            subseq.end(),
                                            [&](auto node, auto) {
                                                std::cout << subseq << ": "
                                                          << node
                                                          << "\n";
                                            },
                                            config.alignment_length);
            }
        }

    }, config.forward_and_reverse);

    if (config.verbose) {
        std::cout << "File processed in "
                  << data_reading_timer.elapsed()
                  << "sec, current mem usage: "
                  << (get_curr_RSS() >> 20) << " MiB"
                  << ", total time: " << timer.elapsed()
                  << "sec" << std::endl;
    }
}

typedef std::function<void(const std::string&)> SequenceCallback;

std::unique_ptr<AnnotatedDBG>
construct_query_graph(const AnnotatedDBG &anno_graph,
                      std::function<void(SequenceCallback)> call_sequences,
                      double discovery_fraction,
                      size_t num_threads) {
    const auto *full_dbg = dynamic_cast<const DeBruijnGraph*>(&anno_graph.get_graph());
    if (!full_dbg)
        throw std::runtime_error("Error: batch queries are supported only for de Bruijn graphs");

    const auto &full_annotation = anno_graph.get_annotation();

    Timer timer;

    // construct graph storing all k-mers in query
    auto graph = std::make_shared<DBGHashOrdered>(full_dbg->get_k(), false);

<<<<<<< HEAD
    call_sequences([&](const std::string &sequence) {
        graph->add_sequence(sequence);
    });
=======
    const auto *dbg_succ = dynamic_cast<const DBGSuccinct*>(full_dbg);
    if (kPrefilterWithBloom && dbg_succ) {
        if (utils::get_verbose() && dbg_succ->get_bloom_filter()) {
            std::cout << "Indexing k-mers pre-filtered with Bloom filter" << std::endl;
        }
        call_sequences([&graph,&dbg_succ](const std::string &sequence) {
            graph->add_sequence(sequence, get_missing_kmer_skipper(
                dbg_succ->get_bloom_filter(),
                sequence.data(),
                sequence.data() + sequence.size()
            ));
        });
    } else {
        call_sequences([&graph](const std::string &sequence) {
            graph->add_sequence(sequence);
        });
    }
>>>>>>> 8bad9888

    if (utils::get_verbose()) {
        std::cout << "Query graph --- k-mers indexed: "
                  << timer.elapsed() << " sec" << std::endl;
        timer.reset();
    }

    // pull contigs from query graph
    std::vector<std::pair<std::string, std::vector<DeBruijnGraph::node_index>>> contigs;
    graph->call_sequences(
        [&](const std::string &contig, const auto &path) { contigs.emplace_back(contig, path); },
        full_dbg->is_canonical_mode()
    );

    if (utils::get_verbose()) {
        std::cout << "Query graph --- contigs extracted: "
                  << timer.elapsed() << " sec" << std::endl;
        timer.reset();
    }

    if (full_dbg->is_canonical_mode()) {
        // construct graph storing all distinct k-mers in query
        graph = std::make_shared<DBGHashOrdered>(full_dbg->get_k(), true);

        for (const auto &pair : contigs) {
            graph->add_sequence(pair.first);
        }

        if (utils::get_verbose()) {
            std::cout << "Query graph --- reindexed k-mers in canonical mode: "
                      << timer.elapsed() << " sec" << std::endl;
            timer.reset();
        }
    }

    // map contigs onto the full graph
    auto index_in_full_graph
        = std::make_shared<std::vector<uint64_t>>(graph->max_index() + 1, 0);

    #pragma omp parallel for num_threads(num_threads) schedule(dynamic, 10)
    for (size_t i = 0; i < contigs.size(); ++i) {

        auto contig = std::move(contigs[i].first);
        auto path = std::move(contigs[i].second);

        if (graph->is_canonical_mode()) {
            size_t j = 0;
            graph->map_to_nodes(contig, [&](auto node) { path[j++] = node; });
            assert(j == path.size());
        }

        size_t j = 0;

        full_dbg->map_to_nodes(contig,
            [&](auto node_in_full) { (*index_in_full_graph)[path[j++]] = node_in_full; }
        );

        assert(j == path.size());
    }

    if (utils::get_verbose()) {
        std::cout << "Query graph --- contigs mapped to graph: "
                  << timer.elapsed() << " sec" << std::endl;
        timer.reset();
    }

    contigs.clear();

    assert(!(*index_in_full_graph)[0]);

    if (discovery_fraction > 0) {
        sdsl::bit_vector mask(graph->max_index() + 1, false);

        call_sequences([&](const std::string &sequence) {
            if (sequence.length() < graph->get_k())
                return;

            const size_t num_kmers = sequence.length() - graph->get_k() + 1;
            const size_t max_kmers_missing = num_kmers * (1 - discovery_fraction);
            const size_t min_kmers_discovered = num_kmers - max_kmers_missing;
            size_t num_kmers_discovered = 0;
            size_t num_kmers_missing = 0;

            std::vector<DeBruijnGraph::node_index> nodes;
            nodes.reserve(num_kmers);

            graph->map_to_nodes(sequence,
                [&](auto node) {
                    if ((*index_in_full_graph)[node]) {
                        num_kmers_discovered++;
                        nodes.push_back(node);
                    } else {
                        num_kmers_missing++;
                    }
                },
                [&]() { return num_kmers_missing > max_kmers_missing
                                || num_kmers_discovered >= min_kmers_discovered; }
            );

            if (num_kmers_missing <= max_kmers_missing) {
                for (auto node : nodes) { mask[node] = true; }
            }
        });

        // correcting the mask
        call_zeros(mask, [&](auto i) { (*index_in_full_graph)[i] = 0; });

        if (utils::get_verbose()) {
            std::cout << "Query graph --- reduced k-mer dictionary: "
                      << timer.elapsed() << " sec" << std::endl;
            timer.reset();
        }
    }

    assert(index_in_full_graph.get());

    std::vector<std::pair<uint64_t, uint64_t>> from_full_to_query;
    from_full_to_query.reserve(index_in_full_graph->size());

    for (uint64_t node = 0; node < index_in_full_graph->size(); ++node) {
        if ((*index_in_full_graph)[node]) {
            from_full_to_query.emplace_back(
                AnnotatedDBG::graph_to_anno_index((*index_in_full_graph)[node]),
                AnnotatedDBG::graph_to_anno_index(node)
            );
        }
    }

    ips4o::parallel::sort(from_full_to_query.begin(), from_full_to_query.end(),
        [](const auto &first, const auto &second) { return first.first < second.first; },
        num_threads
    );

    // initialize fast query annotation
    // copy annotations from the full graph to the query graph
    auto annotation = std::make_unique<annotate::RowCompressed<>>(
        graph->max_index(),
        full_annotation.get_label_encoder().get_labels(),
        [&](annotate::RowCompressed<>::CallRow call_row) {

            #pragma omp parallel for num_threads(num_threads) schedule(dynamic)
            for (uint64_t batch_begin = 0;
                                batch_begin < from_full_to_query.size();
                                                batch_begin += kRowBatchSize) {

                const uint64_t batch_end
                    = std::min(batch_begin + kRowBatchSize,
                               static_cast<uint64_t>(from_full_to_query.size()));

                std::vector<uint64_t> row_indexes;
                row_indexes.reserve(batch_end - batch_begin);

                for (uint64_t i = batch_begin; i < batch_end; ++i) {
                    assert(from_full_to_query[i].first < full_annotation.num_objects());

                    row_indexes.push_back(from_full_to_query[i].first);
                }

                auto rows = full_annotation.get_label_codes(row_indexes);

                assert(rows.size() == batch_end - batch_begin);

                for (uint64_t i = batch_begin; i < batch_end; ++i) {
                    call_row(from_full_to_query[i].second,
                             std::move(rows[i - batch_begin]));
                }
            }
        }
    );

    if (utils::get_verbose()) {
        std::cout << "Query graph --- constructed query annotation: "
                  << timer.elapsed() << " sec" << std::endl;
        timer.reset();
    }

    auto masked_graph = std::make_shared<MaskedDeBruijnGraph>(graph,
        [=](auto i) -> bool { return (*index_in_full_graph)[i]; }
    );

    // build annotated graph from the query graph and copied annotations
    return std::make_unique<AnnotatedDBG>(masked_graph, std::move(annotation));
}


void print_boss_stats(const BOSS &boss_graph,
                      bool count_dummy = false,
                      size_t num_threads = 0,
                      bool verbose = false) {
    std::cout << "====================== BOSS STATS ======================" << std::endl;
    std::cout << "k: " << boss_graph.get_k() + 1 << std::endl;
    std::cout << "nodes (k-1): " << boss_graph.num_nodes() << std::endl;
    std::cout << "edges ( k ): " << boss_graph.num_edges() << std::endl;
    std::cout << "state: " << Config::state_to_string(boss_graph.get_state()) << std::endl;

    assert(boss_graph.rank_W(boss_graph.num_edges(), boss_graph.alph_size) == 0);
    std::cout << "W stats: {'" << boss_graph.decode(0) << "': "
              << boss_graph.rank_W(boss_graph.num_edges(), 0);
    for (int i = 1; i < boss_graph.alph_size; ++i) {
        std::cout << ", '" << boss_graph.decode(i) << "': "
                  << boss_graph.rank_W(boss_graph.num_edges(), i)
                        + boss_graph.rank_W(boss_graph.num_edges(), i + boss_graph.alph_size);
    }
    std::cout << "}" << std::endl;

    assert(boss_graph.get_F(0) == 0);
    std::cout << "F stats: {'";
    for (int i = 1; i < boss_graph.alph_size; ++i) {
        std::cout << boss_graph.decode(i - 1) << "': "
                  << boss_graph.get_F(i) - boss_graph.get_F(i - 1)
                  << ", '";
    }
    std::cout << boss_graph.decode(boss_graph.alph_size - 1) << "': "
              << boss_graph.num_edges() - boss_graph.get_F(boss_graph.alph_size - 1)
              << "}" << std::endl;

    if (count_dummy) {
        std::cout << "dummy source edges: "
                  << boss_graph.mark_source_dummy_edges(NULL, num_threads, verbose)
                  << std::endl;
        std::cout << "dummy sink edges: "
                  << boss_graph.mark_sink_dummy_edges()
                  << std::endl;
    }
    std::cout << "========================================================" << std::endl;
}

void print_stats(const DeBruijnGraph &graph) {
    std::cout << "====================== GRAPH STATS =====================" << std::endl;
    std::cout << "k: " << graph.get_k() << std::endl;
    std::cout << "nodes (k): " << graph.num_nodes() << std::endl;
    std::cout << "canonical mode: " << (graph.is_canonical_mode() ? "yes" : "no") << std::endl;

    if (auto weights = graph.get_extension<NodeWeights>()) {
        double sum_weights = 0;
        uint64_t num_non_zero_weights = 0;
        if (const auto *dbg_succ = dynamic_cast<const DBGSuccinct*>(&graph)) {
            // In DBGSuccinct some of the nodes may be masked out
            // TODO: Fix this by using non-contiguous indexing in graph
            //       so that mask of dummy edges does not change indexes.
            for (uint64_t i = 1; i <= dbg_succ->get_boss().num_edges(); ++i) {
                if (uint64_t weight = (*weights)[i]) {
                    sum_weights += weight;
                    num_non_zero_weights++;
                }
            }
        } else {
            if (!weights->is_compatible(graph)) {
                std::cerr << "ERROR: node weights are not compatible with graph" << std::endl;
                exit(1);
            }
            graph.call_nodes([&](auto i) {
                if (uint64_t weight = (*weights)[i]) {
                    sum_weights += weight;
                    num_non_zero_weights++;
                }
            });
        }
        std::cout << "nnz weights: " << num_non_zero_weights << std::endl;
        std::cout << "avg weight: " << static_cast<double>(sum_weights) / num_non_zero_weights << std::endl;

        if (utils::get_verbose()) {
            if (const auto *dbg_succ = dynamic_cast<const DBGSuccinct*>(&graph)) {
                // In DBGSuccinct some of the nodes may be masked out
                // TODO: Fix this by using non-contiguous indexing in graph
                //       so that mask of dummy edges does not change indexes.
                for (uint64_t i = 1; i <= dbg_succ->get_boss().num_edges(); ++i) {
                    if (uint64_t weight = (*weights)[i])
                        std::cout << weight << " ";
                }
            } else {
                graph.call_nodes([&](auto i) { std::cout << (*weights)[i] << " "; });
            }
            std::cout << std::endl;
        }
    }

    std::cout << "========================================================" << std::endl;
}

template <class KmerHasher>
void print_bloom_filter_stats(const KmerBloomFilter<KmerHasher> *kmer_bloom) {
    if (!kmer_bloom)
        return;

    std::cout << "====================== BLOOM STATS =====================" << std::endl;
    std::cout << "Size (bits):\t" << kmer_bloom->size() << std::endl
              << "Num hashes:\t" << kmer_bloom->num_hash_functions() << std::endl;
    std::cout << "========================================================" << std::endl;
}

void print_stats(const Annotator &annotation) {
    std::cout << "=================== ANNOTATION STATS ===================" << std::endl;
    std::cout << "labels:  " << annotation.num_labels() << std::endl;
    std::cout << "objects: " << annotation.num_objects() << std::endl;
    std::cout << "density: " << static_cast<double>(annotation.num_relations())
                                    / annotation.num_objects()
                                    / annotation.num_labels() << std::endl;
    std::cout << "representation: ";

    if (dynamic_cast<const annotate::ColumnCompressed<std::string> *>(&annotation)) {
        std::cout << Config::annotype_to_string(Config::ColumnCompressed) << std::endl;

    } else if (dynamic_cast<const annotate::RowCompressed<std::string> *>(&annotation)) {
        std::cout << Config::annotype_to_string(Config::RowCompressed) << std::endl;

    } else if (dynamic_cast<const annotate::BRWTCompressed<std::string> *>(&annotation)) {
        std::cout << Config::annotype_to_string(Config::BRWT) << std::endl;
        const auto &brwt = dynamic_cast<const annotate::BRWTCompressed<std::string> &>(annotation).data();
        std::cout << "=================== Multi-BRWT STATS ===================" << std::endl;
        std::cout << "num nodes: " << brwt.num_nodes() << std::endl;
        std::cout << "avg arity: " << brwt.avg_arity() << std::endl;
        std::cout << "shrinkage: " << brwt.shrinking_rate() << std::endl;
        if (utils::get_verbose()) {
            std::cout << "==================== Multi-BRWT TREE ===================" << std::endl;
            brwt.print_tree_structure(std::cout);
        }

    } else if (dynamic_cast<const annotate::BinRelWT_sdslAnnotator *>(&annotation)) {
        std::cout << Config::annotype_to_string(Config::BinRelWT_sdsl) << std::endl;

    } else if (dynamic_cast<const annotate::BinRelWTAnnotator *>(&annotation)) {
        std::cout << Config::annotype_to_string(Config::BinRelWT) << std::endl;

    } else if (dynamic_cast<const annotate::RowFlatAnnotator *>(&annotation)) {
        std::cout << Config::annotype_to_string(Config::RowFlat) << std::endl;

    } else if (dynamic_cast<const annotate::RainbowfishAnnotator *>(&annotation)) {
        std::cout << Config::annotype_to_string(Config::RBFish) << std::endl;

    } else {
        assert(false);
        throw std::runtime_error("Unknown annotator");
    }
    std::cout << "========================================================" << std::endl;
}

template <class Callback, class CountedKmer, class Loop>
void parse_sequences(const std::vector<std::string> &files,
                     const Config &config,
                     const Timer &timer,
                     Callback call_sequence,
                     CountedKmer call_kmer,
                     Loop call_sequences) {
    // iterate over input files
    for (const auto &file : files) {
        if (config.verbose) {
            std::cout << std::endl << "Parsing " << file << std::endl;
        }

        Timer data_reading_timer;

        if (utils::get_filetype(file) == "VCF") {
            read_vcf_file_critical(file,
                                   config.refpath,
                                   config.k,
                                   [&](std::string&& sequence) {
                                       call_sequence(std::move(sequence));
                                   },
                                   config.forward_and_reverse);

        } else if (utils::get_filetype(file) == "KMC") {
            bool warning_different_k = false;

            auto min_count = config.min_count;
            auto max_count = config.max_count;

            if (config.min_count_quantile > 0 || config.max_count_quantile < 1) {
                std::unordered_map<uint64_t, uint64_t> count_hist;
                kmc::read_kmers(
                    file,
                    [&](std::string&&, uint32_t count) { count_hist[count]++; },
                    !config.canonical
                );

                if (count_hist.size()) {
                    std::vector<std::pair<uint64_t, uint64_t>> count_hist_v(count_hist.begin(),
                                                                            count_hist.end());

                    ips4o::parallel::sort(count_hist_v.begin(), count_hist_v.end(),
                        [](const auto &first, const auto &second) {
                            return first.first < second.first;
                        },
                        config.parallel
                    );

                    if (config.min_count_quantile > 0)
                        min_count = utils::get_quantile(count_hist_v, config.min_count_quantile);
                    if (config.max_count_quantile < 1)
                        max_count = utils::get_quantile(count_hist_v, config.max_count_quantile);

                    std::cout << "Used k-mer count thresholds:\n"
                              << "min (including): " << min_count << "\n"
                              << "max (excluding): " << max_count << std::endl;
                }
            }

            kmc::read_kmers(
                file,
                [&](std::string&& sequence, uint32_t count) {
                    if (!warning_different_k && sequence.size() != config.k) {
                        std::cerr << "Warning: k-mers parsed from KMC database "
                                  << file << " have length " << sequence.size()
                                  << " but graph is constructed for k=" << config.k
                                  << std::endl;
                        warning_different_k = true;
                    }
                    call_kmer(std::move(sequence), count);
                },
                !config.canonical,
                min_count,
                max_count
            );

        } else if (utils::get_filetype(file) == "FASTA"
                    || utils::get_filetype(file) == "FASTQ") {
            if (files.size() >= config.parallel) {
                auto forward_and_reverse = config.forward_and_reverse;

                // capture all required values by copying to be able
                // to run task from other threads
                call_sequences([=](auto callback) {
                    read_fasta_file_critical(file, [=](kseq_t *read_stream) {
                        // add read to the graph constructor as a callback
                        callback(read_stream->seq.s);
                    }, forward_and_reverse);
                });
            } else {
                read_fasta_file_critical(file, [&](kseq_t *read_stream) {
                    // add read to the graph constructor as a callback
                    call_sequence(read_stream->seq.s);
                }, config.forward_and_reverse);
            }
        } else {
            std::cerr << "ERROR: Filetype unknown for file "
                      << file << std::endl;
            exit(1);
        }

        if (config.verbose) {
            std::cout << "Finished extracting sequences from file " << file
                      << " in " << timer.elapsed() << "sec" << std::endl;
        }
        if (config.verbose) {
            std::cout << "File processed in "
                      << data_reading_timer.elapsed()
                      << "sec, current mem usage: "
                      << (get_curr_RSS() >> 20) << " MiB"
                      << ", total time: " << timer.elapsed()
                      << "sec" << std::endl;
        }
    }

    if (config.verbose) {
        std::cout << std::endl;
    }
}

std::string form_client_reply(const std::string &received_message,
                              const AnnotatedDBG &anno_graph,
                              const Config &config,
                              IDBGAligner *aligner = nullptr) {
    try {
        Json::Value json;

        {
            Json::CharReaderBuilder rbuilder;
            std::unique_ptr<Json::CharReader> reader { rbuilder.newCharReader() };
            std::string errors;

            if (!reader->parse(received_message.data(),
                               received_message.data() + received_message.size(),
                               &json,
                               &errors)) {
                std::cerr << "Error: bad json file:\n" << errors << std::endl;
                //TODO: send error message back in a json file
                throw std::domain_error("bad json received");
            }
        }

        const auto &fasta = json["FASTA"];
        const auto &seq = json["SEQ"];

        // discovery_fraction a proxy of 1 - %similarity
        auto discovery_fraction = json.get("discovery_fraction",
                                           config.discovery_fraction).asDouble();
        auto count_labels = json.get("count_labels", config.count_labels).asBool();
        auto num_top_labels = json.get("num_labels", config.num_top_labels).asInt();

        std::ostringstream oss;

        // query callback shared by FASTA and sequence modes
        auto execute_server_query = [&](const std::string &name,
                                        const std::string &sequence) {
            execute_query(name,
                          sequence,
                          count_labels,
                          config.suppress_unlabeled,
                          num_top_labels,
                          discovery_fraction,
                          config.anno_labels_delimiter,
                          anno_graph,
                          oss,
                          aligner);
        };

        if (!seq.isNull()) {
            // input is plain sequence
            execute_server_query(seq.asString(), seq.asString());
        } else if (!fasta.isNull()) {
            // input is a FASTA sequence
            read_fasta_from_string(
                fasta.asString(),
                [&](kseq_t *read_stream) {
                    execute_server_query(read_stream->name.s,
                                         read_stream->seq.s);
                }
            );
        } else {
            std::cerr << "Error: no input sequences received from client" << std::endl;
            // TODO: no input sequences -> form an error message for the client
            throw std::domain_error("No input sequences");
        }

        return oss.str();

    } catch (const Json::LogicError &e) {
        std::cerr << "Error: bad json file: " << e.what() << std::endl;
        //TODO: send errors in a json file
        throw;
    } catch (const std::exception &e) {
        std::cerr << "Error: processing request error: " << e.what() << std::endl;
        //TODO: send errors in a json file
        throw;
    } catch (...) {
        std::cerr << "Error: processing request error" << std::endl;
        //TODO: send errors in a json file
        throw;
    }
}


int main(int argc, const char *argv[]) {
    auto config = std::make_unique<Config>(argc, argv);

    if (config->verbose) {
        std::cout << "#############################\n"
                  << "### Welcome to MetaGraph! ###\n"
                  << "#############################\n" << std::endl;
    }

    const auto &files = config->fname;

    switch (config->identity) {
        case Config::EXPERIMENT: {
            break;
        }
        case Config::BUILD: {
            std::unique_ptr<DeBruijnGraph> graph;

            if (config->verbose)
                std::cout << "Build De Bruijn Graph with k-mer size k="
                          << config->k << std::endl;

            Timer timer;

            if (config->canonical)
                config->forward_and_reverse = false;

            if (config->complete) {
                if (config->graph_type != Config::GraphType::BITMAP) {
                    std::cerr << "Error: Only bitmap-graph can be built"
                              << " in complete mode" << std::endl;
                    exit(1);
                }

                graph.reset(new DBGBitmap(config->k, config->canonical));

            } else if (config->graph_type == Config::GraphType::SUCCINCT && !config->dynamic) {
                auto boss_graph = std::make_unique<BOSS>(config->k - 1);

                if (config->verbose) {
                    std::cout << "Start reading data and extracting k-mers" << std::endl;
                }
                //enumerate all suffixes
                assert(boss_graph->alph_size > 1);
                std::vector<std::string> suffixes;
                if (config->suffix.size()) {
                    suffixes = { config->suffix };
                } else {
                    suffixes = KmerExtractorBOSS::generate_suffixes(config->suffix_len);
                }

                BOSS::Chunk graph_data(KmerExtractorBOSS::alphabet.size(),
                                       boss_graph->get_k(),
                                       config->canonical);

                //one pass per suffix
                for (const std::string &suffix : suffixes) {
                    timer.reset();

                    if (suffix.size() > 0 || suffixes.size() > 1) {
                        std::cout << "\nSuffix: " << suffix << std::endl;
                    }

                    auto constructor = IBOSSChunkConstructor::initialize(
                        boss_graph->get_k(),
                        config->canonical,
                        config->count_kmers,
                        suffix,
                        config->parallel,
                        static_cast<uint64_t>(config->memory_available) << 30,
                        config->verbose
                    );

                    parse_sequences(files, *config, timer,
                        [&](std::string&& read) { constructor->add_sequence(std::move(read)); },
                        [&](std::string&& kmer, uint32_t count) { constructor->add_sequence(std::move(kmer), count); },
                        [&](const auto &loop) { constructor->add_sequences(loop); }
                    );

                    auto next_block = constructor->build_chunk();
                    if (config->verbose) {
                        std::cout << "Graph chunk with " << next_block->size()
                                  << " k-mers was built in "
                                  << timer.elapsed() << "sec" << std::endl;
                    }

                    if (config->outfbase.size() && config->suffix.size()) {
                        std::cout << "Serialize the graph chunk for suffix '"
                                  << suffix << "'...\t" << std::flush;
                        timer.reset();
                        next_block->serialize(config->outfbase + "." + suffix);
                        std::cout << timer.elapsed() << "sec" << std::endl;
                    }

                    if (config->suffix.size())
                        return 0;

                    graph_data.extend(*next_block);
                    delete next_block;
                }

                if (config->count_kmers) {
                    sdsl::int_vector<> kmer_counts(0, 0, kBitsPerCount);
                    graph_data.initialize_boss(boss_graph.get(), &kmer_counts);
                    graph.reset(new DBGSuccinct(boss_graph.release(), config->canonical));
                    graph->add_extension(std::make_shared<NodeWeights>(std::move(kmer_counts)));
                    assert(graph->get_extension<NodeWeights>()->is_compatible(*graph));
                } else {
                    graph_data.initialize_boss(boss_graph.get());
                    graph.reset(new DBGSuccinct(boss_graph.release(), config->canonical));
                }

            } else if (config->graph_type == Config::GraphType::BITMAP && !config->dynamic) {

                if (!config->outfbase.size()) {
                    std::cerr << "Error: No output file provided" << std::endl;
                    exit(1);
                }

                if (config->verbose) {
                    std::cout << "Start reading data and extracting k-mers" << std::endl;
                }
                // enumerate all suffixes
                std::vector<std::string> suffixes;
                if (config->suffix.size()) {
                    suffixes = { config->suffix };
                } else {
                    suffixes = KmerExtractor2Bit().generate_suffixes(config->suffix_len);
                }

                std::unique_ptr<DBGBitmapConstructor> constructor;
                std::vector<std::string> chunk_filenames;

                //one pass per suffix
                for (const std::string &suffix : suffixes) {
                    timer.reset();

                    if (config->verbose && (suffix.size() > 0 || suffixes.size() > 1)) {
                        std::cout << "\nSuffix: " << suffix << std::endl;
                    }

                    constructor.reset(
                        new DBGBitmapConstructor(
                            config->k,
                            config->canonical,
                            config->count_kmers ? kBitsPerCount : 0,
                            suffix,
                            config->parallel,
                            static_cast<uint64_t>(config->memory_available) << 30,
                            config->verbose
                        )
                    );

                    parse_sequences(files, *config, timer,
                        [&](std::string&& read) { constructor->add_sequence(std::move(read)); },
                        [&](std::string&& kmer, uint32_t count) { constructor->add_sequence(std::move(kmer), count); },
                        [&](const auto &loop) { constructor->add_sequences(loop); }
                    );

                    if (!suffix.size()) {
                        assert(suffixes.size() == 1);

                        auto *bitmap_graph = new DBGBitmap(config->k);
                        constructor->build_graph(bitmap_graph);
                        graph.reset(bitmap_graph);

                    } else {
                        std::unique_ptr<DBGBitmap::Chunk> chunk { constructor->build_chunk() };
                        if (config->verbose) {
                            std::cout << "Graph chunk with " << chunk->num_set_bits()
                                      << " k-mers was built in "
                                      << timer.elapsed() << "sec" << std::endl;

                            std::cout << "Serialize the graph chunk for suffix '"
                                      << suffix << "'...\t" << std::flush;
                        }

                        chunk_filenames.push_back(
                            utils::join_strings({ config->outfbase, suffix }, ".")
                                + DBGBitmap::kChunkFileExtension
                        );
                        std::ofstream out(chunk_filenames.back(), std::ios::binary);
                        chunk->serialize(out);
                        if (config->verbose)
                            std::cout << timer.elapsed() << "sec" << std::endl;
                    }

                    // only one chunk had to be constructed
                    if (config->suffix.size())
                        return 0;
                }

                if (suffixes.size() > 1) {
                    assert(chunk_filenames.size());
                    timer.reset();
                    graph.reset(constructor->build_graph_from_chunks(chunk_filenames,
                                                                     config->canonical,
                                                                     config->verbose));
                }

            } else {
                //slower method
                switch (config->graph_type) {

                    case Config::GraphType::SUCCINCT:
                        graph.reset(new DBGSuccinct(config->k, config->canonical));
                        break;

                    case Config::GraphType::HASH:
                        graph.reset(new DBGHashOrdered(config->k, config->canonical));
                        break;

                    case Config::GraphType::HASH_PACKED:
                        graph.reset(new DBGHashOrdered(config->k, config->canonical, true));
                        break;

                    case Config::GraphType::HASH_FAST:
                        graph.reset(new DBGHashFast(config->k, config->canonical, true));
                        break;

                    case Config::GraphType::HASH_STR:
                        if (config->canonical) {
                            std::cerr << "Warning: string hash-based de Bruijn graph"
                                      << " does not support canonical mode."
                                      << " Normal mode will be used instead." << std::endl;
                        }
                        // TODO: implement canonical mode
                        graph.reset(new DBGHashString(config->k/*, config->canonical*/));
                        break;

                    case Config::GraphType::BITMAP:
                        std::cerr << "Error: Bitmap-graph construction"
                                  << " in dynamic regime is not supported" << std::endl;
                        exit(1);

                    case Config::GraphType::INVALID:
                        assert(false);
                }
                assert(graph);

                parse_sequences(files, *config, timer,
                    [&graph](std::string&& seq) {
                        graph->add_sequence(std::move(seq));
                    },
                    [&graph](std::string&& kmer, uint32_t /*count*/) {
                        graph->add_sequence(std::move(kmer));
                    },
                    [&graph](const auto &loop) {
                        loop([&graph](const char *seq) { graph->add_sequence(seq); });
                    }
                );

                if (config->count_kmers) {
                    graph->add_extension(std::make_shared<NodeWeights>(graph->max_index() + 1, kBitsPerCount));
                    auto node_weights = graph->get_extension<NodeWeights>();
                    assert(node_weights->is_compatible(*graph));

                    if (graph->is_canonical_mode())
                        config->forward_and_reverse = true;

                    parse_sequences(files, *config, timer,
                        [&graph,&node_weights](std::string&& seq) {
                            graph->map_to_nodes_sequentially(seq.begin(), seq.end(),
                                [&](auto node) { node_weights->add_weight(node, 1); }
                            );
                        },
                        [&graph,&node_weights](std::string&& kmer, uint32_t count) {
                            node_weights->add_weight(graph->kmer_to_node(kmer), count);
                        },
                        [&graph,&node_weights](const auto &loop) {
                            loop([&graph,&node_weights](const char *seq) {
                                std::string seq_str(seq);
                                graph->map_to_nodes_sequentially(seq_str.begin(), seq_str.end(),
                                    [&](auto node) { node_weights->add_weight(node, 1); }
                                );
                            });
                        }
                    );
                }
            }

            if (config->verbose)
                std::cout << "Graph construction finished in "
                          << timer.elapsed() << "sec" << std::endl;

            if (!config->outfbase.empty()) {
                if (dynamic_cast<DBGSuccinct*>(graph.get()) && config->mark_dummy_kmers) {
                    if (config->verbose)
                        std::cout << "Detecting all dummy k-mers..." << std::flush;

                    timer.reset();
                    dynamic_cast<DBGSuccinct&>(*graph).mask_dummy_kmers(config->parallel, false);

                    if (config->verbose)
                        std::cout << timer.elapsed() << "sec" << std::endl;
                }

                graph->serialize(config->outfbase);
                graph->serialize_extensions(config->outfbase);
            }

            return 0;
        }
        case Config::EXTEND: {
            assert(config->infbase_annotators.size() <= 1);

            Timer timer;

            // load graph
            auto graph = load_critical_dbg(config->infbase);

            auto node_weights = graph->load_extension<NodeWeights>(config->infbase);
            // TODO: fix extension of DBGSuccinct with k-mer counts
            //       DBGSuccinct with mask of dummy edges initialized uses
            //       contiguous indexes that are not compatible with node weights,
            //       which are indexed by the rows of the BOSS table.
            //       This can be fixed by using the same indexes in all cases
            //       (non-contiguous indexing)
            if (!node_weights->is_compatible(*graph)) {
                std::cerr << "Error: node weights are not compatible with graph "
                          << config->infbase
                          << " and will not be updated." << std::endl;
                node_weights.reset();
            }

            if (config->verbose) {
                std::cout << "De Bruijn graph with k-mer size k="
                          << graph->get_k() << " has been loaded in "
                          << timer.elapsed() << "sec" << std::endl;
            }
            timer.reset();

            if (dynamic_cast<DBGSuccinct*>(graph.get())) {
                auto &succinct_graph = dynamic_cast<DBGSuccinct&>(*graph);

                if (succinct_graph.get_state() != Config::DYN) {
                    if (config->verbose)
                        std::cout << "Switching state of succinct graph to dynamic..." << std::flush;

                    succinct_graph.switch_state(Config::DYN);

                    if (config->verbose)
                        std::cout << "\tdone in " << timer.elapsed() << "sec" << std::endl;
                }
            }

            std::unique_ptr<bit_vector_dyn> inserted_edges;
            if (config->infbase_annotators.size() || node_weights)
                inserted_edges.reset(new bit_vector_dyn(graph->max_index() + 1, 0));

            timer.reset();

            if (config->verbose)
                std::cout << "Start graph extension" << std::endl;

            if (graph->is_canonical_mode())
                config->forward_and_reverse = false;

            config->canonical = graph->is_canonical_mode();

            parse_sequences(files, *config, timer,
                [&graph,&inserted_edges](std::string&& seq) {
                    graph->add_sequence(seq, inserted_edges.get());
                },
                [&graph,&inserted_edges](std::string&& kmer, uint32_t /*count*/) {
                    graph->add_sequence(kmer, inserted_edges.get());
                },
                [&graph,&inserted_edges](const auto &loop) {
                    loop([&graph,&inserted_edges](const char *seq) {
                        graph->add_sequence(seq, inserted_edges.get());
                    });
                }
            );

            if (config->verbose)
                std::cout << "Graph extension finished in "
                          << timer.elapsed() << "sec" << std::endl;
            timer.reset();

            if (node_weights) {
                node_weights->insert_nodes(*inserted_edges);

                assert(node_weights->is_compatible(*graph));

                if (graph->is_canonical_mode())
                    config->forward_and_reverse = true;

                parse_sequences(files, *config, timer,
                    [&graph,&node_weights](std::string&& seq) {
                        graph->map_to_nodes_sequentially(seq.begin(), seq.end(),
                            [&](auto node) { node_weights->add_weight(node, 1); }
                        );
                    },
                    [&graph,&node_weights](std::string&& kmer, uint32_t count) {
                        node_weights->add_weight(graph->kmer_to_node(kmer), count);
                    },
                    [&graph,&node_weights](const auto &loop) {
                        loop([&graph,&node_weights](const char *seq) {
                            std::string seq_str(seq);
                            graph->map_to_nodes_sequentially(seq_str.begin(), seq_str.end(),
                                [&](auto node) { node_weights->add_weight(node, 1); }
                            );
                        });
                    }
                );
            }

            if (config->verbose)
                std::cout << "Node weights updated in "
                          << timer.elapsed() << "sec" << std::endl;

            assert(config->outfbase.size());

            // serialize graph
            timer.reset();

            graph->serialize(config->outfbase);
            graph->serialize_extensions(config->outfbase);
            graph.reset();

            if (config->verbose)
                std::cout << "Serialized in " << timer.elapsed() << "sec" << std::endl;

            timer.reset();

            if (!config->infbase_annotators.size())
                return 0;

            auto annotation = initialize_annotation(config->infbase_annotators.at(0), *config);

            if (!annotation->load(config->infbase_annotators.at(0))) {
                std::cerr << "ERROR: can't load annotations" << std::endl;
                exit(1);
            } else if (config->verbose) {
                std::cout << "Annotation was loaded in "
                          << timer.elapsed() << "sec" << std::endl;
            }

            timer.reset();

            assert(inserted_edges);

            if (annotation->num_objects() + 1 != inserted_edges->size()
                                                - inserted_edges->num_set_bits()) {
                std::cerr << "ERROR: incompatible graph and annotation." << std::endl;
                exit(1);
            }

            if (config->verbose)
                std::cout << "Insert empty rows to the annotation matrix..." << std::flush;

            AnnotatedDBG::insert_zero_rows(annotation.get(), *inserted_edges);

            if (config->verbose)
                std::cout << "\tdone in " << timer.elapsed() << "sec" << std::endl;

            annotation->serialize(config->outfbase);

            return 0;
        }
        case Config::ANNOTATE: {
            assert(config->infbase_annotators.size() <= 1);

            const auto graph = load_critical_dbg(config->infbase);

            if (graph->is_canonical_mode())
                config->forward_and_reverse = false;

            if (!config->separately) {
                auto anno_graph = initialize_annotated_dbg(graph, *config);

                annotate_data(files,
                              config->refpath,
                              anno_graph.get(),
                              config->forward_and_reverse,
                              config->min_count,
                              config->max_count,
                              config->filename_anno,
                              config->fasta_anno,
                              config->fasta_anno_comment_delim,
                              config->fasta_header_delimiter,
                              config->anno_labels,
                              config->verbose);

                anno_graph->get_annotation().serialize(config->outfbase);

            } else {
                size_t num_threads = config->parallel;
                // annotate multiple columns in parallel, each in a single thread
                config->parallel = 1;

                #pragma omp parallel for num_threads(num_threads) default(shared) schedule(dynamic, 1)
                for (size_t i = 0; i < files.size(); ++i) {
                    auto anno_graph = initialize_annotated_dbg(graph, *config);

                    annotate_data({ files[i] },
                                  config->refpath,
                                  anno_graph.get(),
                                  config->forward_and_reverse,
                                  config->min_count,
                                  config->max_count,
                                  config->filename_anno,
                                  config->fasta_anno,
                                  config->fasta_anno_comment_delim,
                                  config->fasta_header_delimiter,
                                  config->anno_labels,
                                  config->verbose);

                    anno_graph->get_annotation().serialize(
                        config->outfbase.size()
                            ? config->outfbase + "/" + utils::split_string(files[i], "/").back()
                            : files[i]
                    );
                }
            }

            return 0;
        }
        case Config::ANNOTATE_COORDINATES: {
            assert(config->infbase_annotators.size() <= 1);

            auto graph_temp = load_critical_dbg(config->infbase);

            auto annotation_temp
                = std::make_unique<annotate::RowCompressed<>>(graph_temp->max_index());

            if (config->infbase_annotators.size()
                    && !annotation_temp->load(config->infbase_annotators.at(0))) {
                std::cerr << "ERROR: can't load annotations" << std::endl;
                exit(1);
            }

            // load graph
            AnnotatedDBG anno_graph(graph_temp,
                                    std::move(annotation_temp),
                                    config->parallel,
                                    config->fast);

            if (!anno_graph.check_compatibility()) {
                std::cerr << "Error: graph and annotation are not compatible."
                          << std::endl;
                exit(1);
            }

            annotate_coordinates(files,
                                 &anno_graph,
                                 config->forward_and_reverse,
                                 config->genome_binsize_anno,
                                 config->verbose);

            anno_graph.get_annotation().serialize(config->outfbase);

            return 0;
        }
        case Config::MERGE_ANNOTATIONS: {
            if (config->anno_type == Config::ColumnCompressed) {
                annotate::ColumnCompressed<> annotation(0, kNumCachedColumns, config->verbose);
                if (!annotation.merge_load(files)) {
                    std::cerr << "ERROR: can't load annotations" << std::endl;
                    exit(1);
                }
                annotation.serialize(config->outfbase);
                return 0;
            }

            std::vector<std::unique_ptr<Annotator>> annotators;
            std::vector<std::string> stream_files;

            for (const auto &filename : files) {
                auto anno_file_type = parse_annotation_type(filename);
                if (anno_file_type == Config::AnnotationType::RowCompressed) {
                    stream_files.push_back(filename);
                } else {
                    auto annotator = initialize_annotation(filename, *config);
                    if (!annotator->load(filename)) {
                        std::cerr << "ERROR: can't load annotation from file "
                                  << filename << std::endl;
                        exit(1);
                    }
                    annotators.push_back(std::move(annotator));
                }
            }

            if (config->anno_type == Config::RowCompressed) {
                annotate::merge<annotate::RowCompressed<>>(std::move(annotators), stream_files, config->outfbase);
            } else if (config->anno_type == Config::RowFlat) {
                annotate::merge<annotate::RowFlatAnnotator>(std::move(annotators), stream_files, config->outfbase);
            } else if (config->anno_type == Config::RBFish) {
                annotate::merge<annotate::RainbowfishAnnotator>(std::move(annotators), stream_files, config->outfbase);
            } else if (config->anno_type == Config::BinRelWT_sdsl) {
                annotate::merge<annotate::BinRelWT_sdslAnnotator>(std::move(annotators), stream_files, config->outfbase);
            } else if (config->anno_type == Config::BinRelWT) {
                annotate::merge<annotate::BinRelWTAnnotator>(std::move(annotators), stream_files, config->outfbase);
            } else if (config->anno_type == Config::BRWT) {
                annotate::merge<annotate::BRWTCompressed<>>(std::move(annotators), stream_files, config->outfbase);
            } else {
                std::cerr << "ERROR: Merging of annotations to '"
                          << config->annotype_to_string(config->anno_type)
                          << "' is not implemented." << std::endl;
                exit(1);
            }

            return 0;
        }
        case Config::QUERY: {
            assert(config->infbase_annotators.size() == 1);

            auto graph = load_critical_dbg(config->infbase);
            auto anno_graph = initialize_annotated_dbg(graph, *config);

            ThreadPool thread_pool(std::max(1u, config->parallel) - 1);

            Timer timer;

            std::unique_ptr<IDBGAligner> aligner;
            // TODO: make aligner work with batch querying
            if (config->align_sequences && !config->fast)
                aligner.reset(build_aligner(*graph, *config).release());

            // iterate over input files
            for (const auto &file : files) {
                if (config->verbose) {
                    std::cout << "\nParsing sequences from " + file + '\n' << std::flush;
                }

                Timer curr_timer;

                size_t seq_count = 0;

                const auto *graph_to_query = anno_graph.get();

                // Graph constructed from a batch of queried sequences
                // Used only in fast mode
                std::unique_ptr<AnnotatedDBG> query_graph;
                if (config->fast) {
                    query_graph = construct_query_graph(*anno_graph,
                        [&](auto call_sequence) {
                            read_fasta_file_critical(file,
                                [&](kseq_t *seq) { call_sequence(seq->seq.s); },
                                config->forward_and_reverse
                            );
                        },
                        config->count_labels ? 0 : config->discovery_fraction,
                        config->parallel
                    );

                    graph_to_query = query_graph.get();

                    if (config->verbose) {
                        std::cout << "Query graph constructed for "
                                        + file + " in "
                                        + std::to_string(curr_timer.elapsed())
                                        + " sec\n" << std::flush;
                    }
                }

                read_fasta_file_critical(file,
                    [&](kseq_t *read_stream) {
                        thread_pool.enqueue(execute_query,
                            fmt::format_int(seq_count++).str() + "\t"
                                + read_stream->name.s,
                            std::string(read_stream->seq.s),
                            config->count_labels,
                            config->suppress_unlabeled,
                            config->num_top_labels,
                            config->discovery_fraction,
                            config->anno_labels_delimiter,
                            std::ref(*graph_to_query),
                            std::ref(std::cout),
                            aligner.get()
                        );
                    },
                    config->forward_and_reverse
                );

                // wait while all threads finish processing the current file
                thread_pool.join();

                if (config->verbose) {
                    std::cout << "File " + file + " was processed in "
                                    + std::to_string(curr_timer.elapsed())
                                    + " sec, total time: "
                                    + std::to_string(timer.elapsed())
                                    + " sec\n" << std::flush;
                }
            }

            return 0;
        }
        case Config::SERVER_QUERY: {
            assert(config->infbase_annotators.size() == 1);

            Timer timer;

            std::cout << "Loading graph..." << std::endl;

            auto graph = load_critical_dbg(config->infbase);
            auto anno_graph = initialize_annotated_dbg(graph, *config);

            std::cout << "Graph loaded in "
                      << timer.elapsed() << "sec, current mem usage: "
                      << (get_curr_RSS() >> 20) << " MiB" << std::endl;

            std::unique_ptr<IDBGAligner> aligner;
            // TODO: make aligner work with batch querying
            if (config->align_sequences && !config->fast)
                aligner.reset(build_aligner(*graph, *config).release());

            const size_t num_threads = std::max(1u, config->parallel);

            std::cout << "Initializing tcp service with "
                      << num_threads << " threads, listening port "
                      << config->port << std::endl;

            try {
                asio::io_context io_context;

                asio::signal_set signals(io_context, SIGINT, SIGTERM);
                signals.async_wait([&](auto, auto) { io_context.stop(); });

                Server server(io_context, config->port,
                    [&](const std::string &received_message) {
                        return form_client_reply(
                            received_message,
                            *anno_graph,
                            *config,
                            aligner.get()
                        );
                    }
                );

                std::vector<std::thread> workers;
                for (size_t i = 0; i < std::max(1u, config->parallel); ++i) {
                    workers.emplace_back([&io_context]() { io_context.run(); });
                }
                for (auto &thread : workers) {
                    thread.join();
                }
            } catch (const std::exception &e) {
                std::cerr << "Exception: " << e.what() << std::endl;
            } catch (...) {
                std::cerr << "Error: Unknown exception" << std::endl;
            }

            return 0;
        }
        case Config::COMPARE: {
            assert(files.size());

            std::cout << "Loading graph                " << files.at(0) << std::endl;
            auto graph = load_critical_dbg(files.at(0));

            for (size_t f = 1; f < files.size(); ++f) {
                std::cout << "Loading graph for comparison " << files[f] << std::endl;
                auto second = load_critical_dbg(files[f]);
                if (*graph == *second) {
                    std::cout << "Graphs are identical" << std::endl;
                } else {
                    std::cout << "Graphs are not identical" << std::endl;
                }
            }

            return 0;
        }
        case Config::CONCATENATE: {
            assert(config->outfbase.size());

            auto chunk_files = files;

            Timer timer;

            if (!files.size()) {
                assert(config->infbase.size());

                const auto sorted_suffixes = config->graph_type == Config::GraphType::SUCCINCT
                        ? KmerExtractorBOSS().generate_suffixes(config->suffix_len)
                        : KmerExtractor2Bit().generate_suffixes(config->suffix_len);

                for (const std::string &suffix : sorted_suffixes) {
                    assert(suffix.size() == config->suffix_len);
                    chunk_files.push_back(config->infbase + "." + suffix);
                }
            }

            if (!chunk_files.size()) {
                std::cerr << "Error: no input files provided, nothing to concatenate" << std::endl;
                exit(1);
            }

            for (auto &filename : chunk_files) {
                filename = utils::remove_suffix(filename,
                                                BOSS::Chunk::kFileExtension,
                                                DBGBitmap::kChunkFileExtension);
            }

            // collect results on an external merge or construction
            std::unique_ptr<DeBruijnGraph> graph;
            switch (config->graph_type) {
                case Config::GraphType::SUCCINCT: {
                    auto p = BOSS::Chunk::build_boss_from_chunks(chunk_files, config->verbose);
                    auto dbg_succ = std::make_unique<DBGSuccinct>(p.first, p.second);

                    if (config->verbose) {
                        std::cout << "Chunks concatenated in "
                                  << timer.elapsed() << "sec" << std::endl;
                    }

                    if (config->clear_dummy) {
                        if (config->verbose) {
                            std::cout << "Traverse source dummy edges,"
                                      << " remove redundant ones, and mark"
                                      << " those that cannot be removed."
                                      << std::endl;
                        }
                        dbg_succ->mask_dummy_kmers(config->parallel, true);
                    }
                    graph = std::move(dbg_succ);
                    break;
                }
                case Config::GraphType::BITMAP: {
                    graph.reset(DBGBitmapConstructor::build_graph_from_chunks(
                        chunk_files, config->canonical, config->verbose
                    ));
                    break;
                }
                default:
                    std::cout << "ERROR: Cannot concatenate chunks for "
                              << "this graph representation" << std::endl;
                    exit(1);
            }
            assert(graph);

            if (config->verbose) {
                std::cout << "Graph was assembled in "
                          << timer.elapsed() << "sec" << std::endl;
                print_stats(*graph);
                if (config->graph_type == Config::GraphType::SUCCINCT) {
                    print_boss_stats(
                        dynamic_cast<DBGSuccinct*>(graph.get())->get_boss()
                    );
                }
            }

            // graph output
            graph->serialize(config->outfbase);

            return 0;
        }
        case Config::MERGE: {
            BOSS *graph = NULL;

            Timer timer;

            std::vector<std::shared_ptr<DBGSuccinct>> dbg_graphs;
            std::vector<const BOSS*> graphs;

            config->canonical = true;

            for (const auto &file : files) {
                std::cout << "Opening file " << file << std::endl;

                dbg_graphs.emplace_back(load_critical_graph_from_file<DBGSuccinct>(file));

                graphs.push_back(&dbg_graphs.back()->get_boss());

                if (config->verbose)
                    print_boss_stats(*graphs.back());

                config->canonical &= dbg_graphs.back()->is_canonical_mode();
            }

            std::cout << "Graphs are loaded in " << timer.elapsed()
                                                 << "sec" << std::endl;

            if (config->dynamic) {
                std::cout << "Start merging traversal" << std::endl;
                timer.reset();

                graph = dbg_graphs.at(0)->release_boss();

                if (graph->get_state() != Config::DYN) {
                    if (config->verbose)
                        std::cout << "Switching state of succinct graph to dynamic..." << std::flush;

                    graph->switch_state(Config::DYN);

                    if (config->verbose)
                        std::cout << "\tdone in " << timer.elapsed() << "sec" << std::endl;
                }

                for (size_t i = 1; i < graphs.size(); ++i) {
                    graph->merge(dbg_graphs.at(i)->get_boss());

                    std::cout << "traversal " << files[i] << " done\t"
                              << timer.elapsed() << "sec" << std::endl;

                    dbg_graphs.at(i).reset();
                }
            } else if (config->parallel > 1 || config->parts_total > 1) {
                std::cout << "Start merging blocks" << std::endl;
                timer.reset();

                auto *chunk = merge::merge_blocks_to_chunk(
                    graphs,
                    config->part_idx,
                    config->parts_total,
                    config->parallel,
                    config->num_bins_per_thread,
                    config->verbose
                );
                if (!chunk) {
                    std::cerr << "ERROR when building chunk "
                              << config->part_idx << std::endl;
                    exit(1);
                }
                std::cout << "Blocks merged\t" << timer.elapsed()
                          << "sec" << std::endl;

                if (config->parts_total > 1) {
                    chunk->serialize(config->outfbase
                                      + "." + std::to_string(config->part_idx)
                                      + "_" + std::to_string(config->parts_total));
                } else {
                    graph = new BOSS(graphs[0]->get_k());
                    chunk->initialize_boss(graph);
                }
                delete chunk;
            } else {
                std::cout << "Start merging graphs" << std::endl;
                timer.reset();

                graph = merge::merge(graphs, config->verbose);
            }
            dbg_graphs.clear();

            assert(graph);

            std::cout << "Graphs merged in " << timer.elapsed() << "sec" << std::endl;

            // graph output
            DBGSuccinct(graph, config->canonical).serialize(config->outfbase);

            return 0;
        }
        case Config::CLEAN: {
            assert(files.size() == 1);
            assert(config->outfbase.size());

            config->min_count = std::max(1u, config->min_count);

            if (!config->to_fasta) {
                std::cerr << "Error: Clean graph can be serialized only in"
                          << " form of contigs/unitigs, add flag --to-fasta" << std::endl;
                exit(1);
            }

            Timer timer;
            if (config->verbose)
                std::cout << "Graph loading...\t" << std::flush;

            auto graph = load_critical_dbg(files.at(0));

            if (config->min_count > 1
                    || config->max_count < std::numeric_limits<unsigned int>::max()
                    || config->min_unitig_median_kmer_abundance != 1
                    || config->count_slice_quantiles[0] != 0
                    || config->count_slice_quantiles[1] != 1) {
                // load k-mer counts
                auto node_weights = graph->load_extension<NodeWeights>(files.at(0));

                if (!(node_weights)) {
                    std::cerr << "ERROR: Cannot load k-mer counts from file "
                              << files.at(0) << std::endl;
                    exit(1);
                }

                if (auto *dbg_succ = dynamic_cast<DBGSuccinct*>(graph.get()))
                    dbg_succ->reset_mask();

                if (!node_weights->is_compatible(*graph)) {
                    std::cerr << "Error: k-mer counts are not compatible with graph "
                              << files.at(0) << std::endl;
                    exit(1);
                }

                if (config->min_count > 1
                        || config->max_count < std::numeric_limits<unsigned int>::max()) {
                    const auto &weights = *graph->get_extension<NodeWeights>();

                    graph = std::make_shared<MaskedDeBruijnGraph>(graph,
                        [&](auto i) { return weights[i] >= config->min_count
                                            && weights[i] <= config->max_count; });
                    graph->add_extension(node_weights);

                    assert(node_weights->is_compatible(*graph));
                }

                if (config->min_unitig_median_kmer_abundance == 0) {
                    // skip zero k-mer counts for dummy k-mers in DBGSuccinct
                    const auto _graph = dynamic_cast<DBGSuccinct*>(graph.get())
                            ? std::make_shared<MaskedDeBruijnGraph>(graph, [&](auto i) { return (*node_weights)[i] > 0; })
                            : graph;

                    config->min_unitig_median_kmer_abundance
                        = estimate_min_kmer_abundance(*_graph, *node_weights,
                                                      config->fallback_abundance_cutoff);
                }
            }

            if (config->verbose)
                std::cout << timer.elapsed() << "sec" << std::endl;

            if (config->verbose) {
                if (dynamic_cast<const MaskedDeBruijnGraph*>(graph.get())) {
                    std::cout << "Extracting sequences from subgraph..." << std::endl;
                } else {
                    std::cout << "Extracting sequences from graph..." << std::endl;
                }
            }

            timer.reset();

            auto call_clean_contigs = [&](auto callback) {
                if (config->min_unitig_median_kmer_abundance != 1) {
                    auto node_weights = graph->get_extension<NodeWeights>();
                    assert(node_weights);
                    if (!node_weights->is_compatible(*graph)) {
                        std::cerr << "Error: k-mer counts are not compatible with subgraph" << std::endl;
                        exit(1);
                    }

                    std::cout << "Threshold for median k-mer abundance in unitigs: "
                              << config->min_unitig_median_kmer_abundance << std::endl;

                    graph->call_unitigs([&](const std::string &unitig, const auto &path) {
                        if (!is_unreliable_unitig(path,
                                                  *node_weights,
                                                  config->min_unitig_median_kmer_abundance))
                            callback(unitig, path);
                    }, config->min_tip_size);

                } else if (config->unitigs || config->min_tip_size > 1) {
                    graph->call_unitigs(callback, config->min_tip_size);

                } else {
                    graph->call_sequences(callback);
                }
            };

            assert(config->count_slice_quantiles.size() >= 2);

            if (config->count_slice_quantiles[0] == 0
                    && config->count_slice_quantiles[1] == 1) {
                FastaWriter writer(utils::remove_suffix(config->outfbase, ".gz", ".fasta") + ".fasta.gz",
                                   config->header, true);

                call_clean_contigs([&](const std::string &contig, const auto &) {
                    writer.write(contig);
                });

            } else {
                auto node_weights = graph->get_extension<NodeWeights>();
                if (!node_weights) {
                    std::cerr << "Error: need k-mer counts for binning k-mers by abundance"
                              << std::endl;
                    exit(1);
                }
                assert(node_weights->is_compatible(*graph));

                auto &weights = node_weights->get_data();

                assert(graph->max_index() + 1 == weights.size());

                // compute clean count histogram
                std::unordered_map<uint64_t, uint64_t> count_hist;

                if (config->min_unitig_median_kmer_abundance != 1 || config->min_tip_size > 1) {
                    // cleaning required
                    sdsl::bit_vector removed_nodes(weights.size(), 1);

                    call_clean_contigs([&](const std::string&, const auto &path) {
                        for (auto i : path) {
                            assert(weights[i]);
                            count_hist[weights[i]]++;
                            removed_nodes[i] = 0;
                        }
                    });

                    call_ones(removed_nodes, [&weights](auto i) { weights[i] = 0; });

                } else if (auto dbg_succ = std::dynamic_pointer_cast<DBGSuccinct>(graph)) {
                    // use entire graph without dummy BOSS edges
                    graph->call_nodes([&](auto i) {
                        if (uint64_t count = weights[i])
                            count_hist[count]++;
                    });
                } else {
                    // use entire graph
                    graph->call_nodes([&](auto i) {
                        assert(weights[i]);
                        count_hist[weights[i]]++;
                    });
                }
                // must not have any zero weights
                assert(!count_hist.count(0));

                std::vector<std::pair<uint64_t, uint64_t>> count_hist_v(count_hist.begin(),
                                                                        count_hist.end());
                count_hist.clear();

                ips4o::parallel::sort(count_hist_v.begin(), count_hist_v.end(),
                    [](const auto &first, const auto &second) {
                        return first.first < second.first;
                    },
                    config->parallel
                );

                #pragma omp parallel for num_threads(config->parallel)
                for (size_t i = 1; i < config->count_slice_quantiles.size(); ++i) {
                    // extract sequences for k-mer counts bin |i|
                    assert(config->count_slice_quantiles[i - 1] < config->count_slice_quantiles[i]);

                    FastaWriter writer(utils::remove_suffix(config->outfbase, ".gz", ".fasta")
                                        + "." + std::to_string(config->count_slice_quantiles[i - 1])
                                        + "." + std::to_string(config->count_slice_quantiles[i]) + ".fasta.gz",
                                       config->header, true);

                    if (!count_hist_v.size())
                        continue;

                    uint64_t min_count = config->count_slice_quantiles[i - 1] > 0
                        ? utils::get_quantile(count_hist_v, config->count_slice_quantiles[i - 1])
                        : 1;
                    uint64_t max_count = config->count_slice_quantiles[i] < 1
                        ? utils::get_quantile(count_hist_v, config->count_slice_quantiles[i])
                        : std::numeric_limits<uint64_t>::max();

                    std::cout << "Used k-mer count thresholds:\n"
                              << "min (including): " << min_count << "\n"
                              << "max (excluding): " << max_count << std::endl;

                    assert(node_weights->is_compatible(*graph));

                    MaskedDeBruijnGraph graph_slice(graph,
                        [&](auto i) { return weights[i] >= min_count && weights[i] < max_count; });

                    graph_slice.call_unitigs([&](const auto &contig, auto&&) { writer.write(contig); });
                }
            }

            if (config->verbose)
                std::cout << "Graph cleaning finished in "
                          << timer.elapsed() << "sec" << std::endl;

            return 0;
        }
        case Config::STATS: {
            for (const auto &file : files) {
                std::shared_ptr<DeBruijnGraph> graph;

                graph = load_critical_dbg(file);
                graph->load_extension<NodeWeights>(file);

                std::cout << "Statistics for graph " << file << std::endl;

                print_stats(*graph);

                if (auto dbg_succ = dynamic_cast<DBGSuccinct*>(graph.get())) {
                    const auto &boss_graph = dbg_succ->get_boss();

                    print_boss_stats(boss_graph,
                                     config->count_dummy,
                                     config->parallel,
                                     config->verbose);

                    if (config->print_graph_internal_repr)
                        boss_graph.print_internal_representation(std::cout);

                    print_bloom_filter_stats(dbg_succ->get_bloom_filter());
                }

                if (config->print_graph)
                    std::cout << *graph;
            }

            for (const auto &file : config->infbase_annotators) {
                auto annotation = initialize_annotation(file, *config);

                if (config->print_column_names) {
                    annotate::LabelEncoder<std::string> label_encoder;

                    std::cout << "INFO: Scanning annotation " << file << std::endl;

                    try {
                        std::ifstream instream(file, std::ios::binary);

                        // TODO: make this more reliable
                        if (dynamic_cast<const annotate::ColumnCompressed<> *>(annotation.get())) {
                            // Column compressed dumps the number of rows first
                            // skipping it...
                            load_number(instream);
                        }

                        if (!label_encoder.load(instream))
                            throw std::ios_base::failure("");

                    } catch (...) {
                        std::cerr << "Error: Can't read label encoder from file "
                                  << file << std::endl;
                        exit(1);
                    }

                    std::cout << "INFO: Number of columns: " << label_encoder.size() << std::endl;
                    for (size_t c = 0; c < label_encoder.size(); ++c) {
                        std::cout << label_encoder.decode(c) << std::endl;
                    }

                    continue;
                }

                if (!annotation->load(file)) {
                    std::cerr << "ERROR: can't load annotation from file "
                              << file << std::endl;
                    exit(1);
                }

                std::cout << "Statistics for annotation " << file << std::endl;
                print_stats(*annotation);
            }

            return 0;
        }
        case Config::TRANSFORM_ANNOTATION: {
            assert(files.size() == 1);

            Timer timer;

            /********************************************************/
            /***************** dump labels to text ******************/
            /********************************************************/

            if (config->dump_text_anno) {
                const Config::AnnotationType input_anno_type
                    = parse_annotation_type(files.at(0));

                auto annotation = initialize_annotation(files.at(0), *config);

                if (config->verbose)
                    std::cout << "Loading annotation..." << std::endl;

                if (config->anno_type == Config::ColumnCompressed) {
                    if (!annotation->merge_load(files)) {
                        std::cerr << "ERROR: can't load annotations" << std::endl;
                        exit(1);
                    }
                } else {
                    // Load annotation from disk
                    if (!annotation->load(files.at(0))) {
                        std::cerr << "ERROR: can't load annotation from file "
                                  << files.at(0) << std::endl;
                        exit(1);
                    }
                }

                if (config->verbose) {
                    std::cout << "Annotation loaded in "
                              << timer.elapsed() << "sec" << std::endl;

                    std::cout << "Dumping annotators...\t" << std::flush;
                }

                if (input_anno_type == Config::ColumnCompressed) {
                    assert(dynamic_cast<annotate::ColumnCompressed<>*>(annotation.get()));
                    dynamic_cast<annotate::ColumnCompressed<>*>(
                        annotation.get()
                    )->dump_columns(config->outfbase, get_num_threads());
                } else if (input_anno_type == Config::BRWT) {
                    assert(dynamic_cast<annotate::BRWTCompressed<>*>(annotation.get()));
                    dynamic_cast<annotate::BRWTCompressed<>*>(
                        annotation.get()
                    )->dump_columns(config->outfbase, get_num_threads());
                } else {
                    throw std::runtime_error("Dumping columns for this type not implemented");
                }

                if (config->verbose)
                    std::cout << timer.elapsed() << "sec" << std::endl;

                return 0;
            }

            /********************************************************/
            /***************** rename column labels *****************/
            /********************************************************/

            if (config->rename_instructions_file.size()) {
                std::unordered_map<std::string, std::string> dict;
                std::ifstream instream(config->rename_instructions_file);
                if (!instream.is_open()) {
                    std::cerr << "ERROR: Can't open file "
                              << config->rename_instructions_file << std::endl;
                    exit(1);
                }
                std::string old_name;
                std::string new_name;
                while (instream.good() && !(instream >> old_name).eof()) {
                    instream >> new_name;
                    if (instream.fail() || instream.eof()) {
                        std::cerr << "ERROR: wrong format of the rules for"
                                  << " renaming annotation columns passed in file "
                                  << config->rename_instructions_file << std::endl;
                        exit(1);
                    }
                    dict[old_name] = new_name;
                }

                auto annotation = initialize_annotation(files.at(0), *config);

                if (config->verbose)
                    std::cout << "Loading annotation..." << std::endl;

                // TODO: rename columns without loading the full annotation
                if (config->anno_type == Config::ColumnCompressed) {
                    if (!annotation->merge_load(files)) {
                        std::cerr << "ERROR: can't load annotations" << std::endl;
                        exit(1);
                    } else {
                        std::cout << annotation->num_objects() << " " << annotation->num_labels() << "\n";
                    }
                } else {
                    // Load annotation from disk
                    if (!annotation->load(files.at(0))) {
                        std::cerr << "ERROR: can't load annotation from file "
                              << files.at(0) << std::endl;
                        exit(1);
                    }
                }

                if (config->verbose) {
                    std::cout << "Annotation loaded in "
                              << timer.elapsed() << "sec" << std::endl;
                }

                if (config->verbose)
                    std::cout << "Renaming...\t" << std::flush;

                //TODO: could be made to work with streaming
                annotation->rename_labels(dict);

                annotation->serialize(config->outfbase);
                if (config->verbose)
                    std::cout << timer.elapsed() << "sec" << std::endl;

                return 0;
            }

            /********************************************************/
            /****************** convert annotation ******************/
            /********************************************************/

            const Config::AnnotationType input_anno_type
                = parse_annotation_type(files.at(0));

            if (config->anno_type == input_anno_type) {
                std::cerr << "Skipping conversion: same input and target type: "
                          << Config::annotype_to_string(config->anno_type)
                          << std::endl;
                exit(1);
            }

            if (input_anno_type == Config::ColumnCompressed && files.size() > 1) {
                std::cerr << "ERROR: conversion of multiple annotators only supported for ColumnCompressed" << std::endl;
                exit(1);
            }

            if (config->verbose) {
                std::cout << "Converting to " << Config::annotype_to_string(config->anno_type)
                          << " annotator..." << std::endl;
            }

            if (input_anno_type == Config::RowCompressed) {

                std::unique_ptr<const Annotator> target_annotator;

                switch (config->anno_type) {
                    case Config::RowFlat: {
                        auto annotator = annotate::convert<annotate::RowFlatAnnotator>(files.at(0));
                        target_annotator = std::move(annotator);
                        break;
                    }
                    case Config::RBFish: {
                        auto annotator = annotate::convert<annotate::RainbowfishAnnotator>(files.at(0));
                        target_annotator = std::move(annotator);
                        break;
                    }
                    case Config::BinRelWT_sdsl: {
                        auto annotator = annotate::convert<annotate::BinRelWT_sdslAnnotator>(files.at(0));
                        target_annotator = std::move(annotator);
                        break;
                    }
                    case Config::BinRelWT: {
                        auto annotator = annotate::convert<annotate::BinRelWTAnnotator>(files.at(0));
                        target_annotator = std::move(annotator);
                        break;
                    }
                    default:
                        std::cerr << "Error: Streaming conversion from RowCompressed annotation"
                                  << " is not implemented for the requested target type: "
                                  << Config::annotype_to_string(config->anno_type)
                                  << std::endl;
                        exit(1);
                }

                if (config->verbose) {
                    std::cout << "Annotation converted in "
                              << timer.elapsed() << "sec" << std::endl;
                }

                if (config->verbose) {
                    std::cout << "Serializing to " << config->outfbase
                              << "...\t" << std::flush;
                }

                target_annotator->serialize(config->outfbase);

                if (config->verbose) {
                    std::cout << timer.elapsed() << "sec" << std::endl;
                }

            } else if (input_anno_type == Config::ColumnCompressed) {
                auto annotation = initialize_annotation(files.at(0), *config);

                if (config->verbose)
                    std::cout << "Loading annotation..." << std::endl;

                // Load annotation from disk
                if (!annotation->merge_load(files)) {
                    std::cerr << "ERROR: can't load annotations" << std::endl;
                    exit(1);
                }

                if (config->verbose) {
                    std::cout << "Annotation loaded in "
                              << timer.elapsed() << "sec" << std::endl;
                }

                std::unique_ptr<annotate::ColumnCompressed<>> annotator {
                    dynamic_cast<annotate::ColumnCompressed<> *>(annotation.release())
                };
                assert(annotator);

                switch (config->anno_type) {
                    case Config::ColumnCompressed: {
                        assert(false);
                        break;
                    }
                    case Config::RowCompressed: {
                        if (config->fast) {
                            annotate::RowCompressed<> row_annotator(0);
                            annotator->convert_to_row_annotator(&row_annotator,
                                                                config->parallel);
                            annotator.reset();

                            if (config->verbose) {
                                std::cout << "Annotation converted in "
                                          << timer.elapsed() << "sec" << std::endl;
                            }

                            if (config->verbose) {
                                std::cout << "Serializing to " << config->outfbase
                                          << "...\t" << std::flush;
                            }

                            row_annotator.serialize(config->outfbase);

                            if (config->verbose) {
                                std::cout << timer.elapsed() << "sec" << std::endl;
                            }

                        } else {
                            annotator->convert_to_row_annotator(config->outfbase);
                            if (config->verbose) {
                                std::cout << "Annotation converted and serialized in "
                                          << timer.elapsed() << "sec" << std::endl;
                            }
                        }
                        break;
                    }
                    case Config::BRWT: {
                        auto brwt_annotator = config->greedy_brwt
                            ? annotate::convert_to_greedy_BRWT<annotate::BRWTCompressed<>>(
                                std::move(*annotator),
                                config->parallel_nodes,
                                config->parallel)
                            : annotate::convert_to_simple_BRWT<annotate::BRWTCompressed<>>(
                                std::move(*annotator),
                                config->arity_brwt,
                                config->parallel_nodes,
                                config->parallel);

                        annotator.reset();

                        if (config->verbose) {
                            std::cout << "Annotation converted in "
                                      << timer.elapsed() << "sec" << std::endl;
                        }

                        if (config->verbose) {
                            std::cout << "Serializing to " << config->outfbase
                                      << "...\t" << std::flush;
                        }

                        brwt_annotator->serialize(config->outfbase);

                        if (config->verbose) {
                            std::cout << timer.elapsed() << "sec" << std::endl;
                        }
                        break;
                    }
                    case Config::BinRelWT_sdsl: {
                        convert<annotate::BinRelWT_sdslAnnotator>(std::move(annotator), *config, timer);
                        break;
                    }
                    case Config::BinRelWT: {
                        convert<annotate::BinRelWTAnnotator>(std::move(annotator), *config, timer);
                        break;
                    }
                    case Config::RowFlat: {
                        convert<annotate::RowFlatAnnotator>(std::move(annotator), *config, timer);
                        break;
                    }
                    case Config::RBFish: {
                        convert<annotate::RainbowfishAnnotator>(std::move(annotator), *config, timer);
                        break;
                    }
                }

            } else {
                std::cerr << "Error: Conversion to other representations"
                          << " is not implemented for "
                          << Config::annotype_to_string(input_anno_type)
                          << " annotator." << std::endl;
                exit(1);
            }

            return 0;
        }
        case Config::TRANSFORM: {
            assert(files.size() == 1);
            assert(config->outfbase.size());

            if (config->initialize_bloom
                    && parse_graph_extension(files.at(0)) == Config::GraphType::SUCCINCT)
                std::filesystem::remove(
                    utils::remove_suffix(config->outfbase, ".bloom") + ".bloom"
                );

            Timer timer;
            if (config->verbose)
                std::cout << "Graph loading...\t" << std::flush;

            auto graph = load_critical_dbg(files.at(0));

            if (config->verbose)
                std::cout << timer.elapsed() << "sec" << std::endl;

            auto dbg_succ = std::dynamic_pointer_cast<DBGSuccinct>(graph);

            if (!dbg_succ.get())
                throw std::runtime_error("Only implemented for DBGSuccinct");

            if (config->initialize_bloom) {
                assert(config->bloom_fpp > 0.0 && config->bloom_fpp <= 1.0);
                assert(config->bloom_bpk >= 0.0);
                assert(config->bloom_fpp < 1.0 || config->bloom_bpk > 0.0);

                if (config->verbose) {
                    std::cout << "Construct Bloom filter for nodes..." << std::endl;
                }

                timer.reset();

                if (config->bloom_fpp < 1.0) {
                    dbg_succ->initialize_bloom_filter_from_fpr(
                        config->bloom_fpp,
                        config->bloom_max_num_hash_functions
                    );
                } else {
                    dbg_succ->initialize_bloom_filter(
                        config->bloom_bpk,
                        config->bloom_max_num_hash_functions
                    );
                }

                if (config->verbose)
                    std::cout << timer.elapsed() << "sec" << std::endl;

                assert(dbg_succ->get_bloom_filter());

                auto prefix = utils::remove_suffix(config->outfbase, dbg_succ->bloom_filter_file_extension());
                std::ofstream bloom_outstream(
                    prefix + dbg_succ->bloom_filter_file_extension(), std::ios::binary
                );

                if (!bloom_outstream.good())
                    throw std::ios_base::failure("Can't write to file " + prefix + dbg_succ->bloom_filter_file_extension());

                dbg_succ->get_bloom_filter()->serialize(bloom_outstream);

                return 0;
            }

            if (config->clear_dummy) {
                if (config->verbose) {
                    std::cout << "Traverse source dummy edges and remove redundant ones..." << std::endl;
                }
                timer.reset();

                // remove redundant dummy edges and mark all other dummy edges
                dbg_succ->mask_dummy_kmers(config->parallel, true);

                if (config->verbose)
                    std::cout << "Done in " << timer.elapsed() << "sec" << std::endl;

                timer.reset();
            }

            if (config->to_adj_list) {
                if (config->verbose)
                    std::cout << "Converting graph to adjacency list...\t" << std::flush;

                auto *boss = &dbg_succ->get_boss();
                timer.reset();

                std::ofstream outstream(config->outfbase + ".adjlist");
                boss->print_adj_list(outstream);

                if (config->verbose)
                    std::cout << timer.elapsed() << "sec" << std::endl;

                return 0;
            }

            if (config->verbose) {
                std::cout << "Converting graph to state "
                          << Config::state_to_string(config->state)
                          << "...\t" << std::flush;
                timer.reset();
            }

            dbg_succ->switch_state(config->state);

            if (config->verbose)
                std::cout << timer.elapsed() << "sec" << std::endl;

            if (config->verbose) {
                std::cout << "Serializing transformed graph...\t" << std::flush;
                timer.reset();
            }
            dbg_succ->serialize(config->outfbase);
            if (config->verbose) {
                std::cout << timer.elapsed() << "sec" << std::endl;
            }

            return 0;
        }
        case Config::ASSEMBLE: {
            assert(files.size() == 1);
            assert(config->outfbase.size());

            Timer timer;
            if (config->verbose)
                std::cout << "Graph loading...\t" << std::flush;

            auto graph = load_critical_dbg(files.at(0));

            if (config->verbose)
                std::cout << timer.elapsed() << "sec" << std::endl;

            std::unique_ptr<AnnotatedDBG> anno_graph;
            if (config->infbase_annotators.size()) {
                anno_graph = initialize_annotated_dbg(graph, *config);

                if (config->verbose) {
                    std::cout << "Masking graph...\t" << std::flush;
                }

                graph = mask_graph(*anno_graph, config.get());

                if (config->verbose) {
                    std::cout << timer.elapsed() << "sec" << std::endl;
                }
            }

            if (config->verbose)
                std::cout << "Extracting sequences from graph...\t" << std::flush;

            timer.reset();

            if (config->to_gfa) {
                if (!config->unitigs) {
                    std::cerr << "'--unitigs' must be set for GFA output" << std::endl;
                    exit(1);
                }

                if (config->verbose)
                    std::cout << "Writing graph to GFA...\t" << std::flush;

                std::ofstream gfa_file(utils::remove_suffix(config->outfbase, ".gfa") + ".gfa");

                gfa_file << "H\tVN:Z:1.0" << std::endl;
                graph->call_unitigs(
                    [&](const auto &unitig, const auto &path) {
                        gfa_file << "S\t" << path.back() << "\t" << unitig << std::endl;
                        graph->adjacent_incoming_nodes(path.front(), [&](uint64_t node) {
                            gfa_file << "L\t" << node << "\t+\t" << path.back() << "\t+\t0M" << std::endl;
                        });
                    },
                    config->min_tip_size
                );
            }

            FastaWriter writer(utils::remove_suffix(config->outfbase, ".gz", ".fasta") + ".fasta.gz",
                               config->header, true);

            if (config->unitigs || config->min_tip_size > 1) {
                graph->call_unitigs([&](const auto &unitig, auto&&) { writer.write(unitig); },
                                    config->min_tip_size,
                                    config->kmers_in_single_form);
            } else {
                graph->call_sequences([&](const auto &contig, auto&&) { writer.write(contig); },
                                      config->kmers_in_single_form);
            }

            if (config->verbose)
                std::cout << timer.elapsed() << "sec" << std::endl;

            return 0;
        }
        case Config::RELAX_BRWT: {
            assert(files.size() == 1);
            assert(config->outfbase.size());

            Timer timer;

            auto annotator = std::make_unique<annotate::BRWTCompressed<>>();

            if (config->verbose)
                std::cout << "Loading annotator...\t" << std::flush;

            if (!annotator->load(files.at(0))) {
                std::cerr << "ERROR: can't load annotations from file "
                          << files.at(0) << std::endl;
                exit(1);
            }
            if (config->verbose)
                std::cout << timer.elapsed() << "sec" << std::endl;

            if (config->verbose)
                std::cout << "Relaxing BRWT tree...\t" << std::flush;

            annotate::relax_BRWT<annotate::BRWTCompressed<>>(annotator.get(),
                                                             config->relax_arity_brwt,
                                                             config->parallel);

            annotator->serialize(config->outfbase);
            if (config->verbose)
                std::cout << timer.elapsed() << "sec" << std::endl;

            return 0;
        }
        case Config::ALIGN: {
            assert(config->infbase.size());

            // initialize aligner
            auto graph = load_critical_dbg(config->infbase);
            auto dbg = std::dynamic_pointer_cast<DBGSuccinct>(graph);

            // This speeds up mapping, and allows for node suffix matching
            if (dbg)
                dbg->reset_mask();

            Timer timer;
            ThreadPool thread_pool(std::max(1u, config->parallel) - 1);
            std::mutex print_mutex;

            if (config->map_sequences) {
                if (!config->alignment_length) {
                    config->alignment_length = graph->get_k();
                } else if (config->alignment_length > graph->get_k()) {
                    std::cerr << "Warning: Mapping to k-mers"
                              << " longer than k is not supported." << std::endl;
                    config->alignment_length = graph->get_k();
                }

                if (!dbg && config->alignment_length != graph->get_k()) {
                    std::cerr << "Error: matching k-mers shorter than k only supported for DBGSuccinct"
                              << std::endl;
                    exit(1);
                }

                if (utils::get_verbose()) {
                    std::cout << "Map sequences against the de Bruijn graph with "
                              << "k = " << graph->get_k() << "\n"
                              << "Length of mapped k-mers: "
                              << config->alignment_length << std::endl;
                }

                for (const auto &file : files) {
                    if (utils::get_verbose())
                        std::cout << "Map sequences from file " << file << std::endl;

                    map_sequences_in_file(file,
                                          *graph,
                                          dbg,
                                          *config,
                                          timer,
                                          &thread_pool,
                                          &print_mutex);
                }

                thread_pool.join();

                return 0;
            }

            auto aligner = build_aligner(*graph, *config);

            for (const auto &file : files) {
                std::cout << "Align sequences from file " << file << std::endl;

                Timer data_reading_timer;

                std::ostream *outstream = config->outfbase.size()
                    ? new std::ofstream(config->outfbase)
                    : &std::cout;

                Json::StreamWriterBuilder builder;
                builder["indentation"] = "";

                read_fasta_file_critical(file, [&](kseq_t *read_stream) {
                    thread_pool.enqueue([&](std::string query,
                                            std::string header) {
                            auto paths = aligner->align(query);

                            std::ostringstream ostr;
                            if (!config->output_json) {
                                for (const auto &path : paths) {
                                    const auto& path_query = path.get_orientation()
                                        ? paths.get_query_reverse_complement()
                                        : paths.get_query();

                                    ostr << header << "\t"
                                         << path_query << "\t"
                                         << path
                                         << std::endl;
                                }

                                if (paths.empty())
                                    ostr << header << "\t"
                                         << query << "\t"
                                         << "*\t*\t"
                                         << config->alignment_min_path_score << "\t*\t*\t*"
                                         << std::endl;
                            } else {
                                bool secondary = false;
                                for (const auto &path : paths) {
                                    const auto& path_query = path.get_orientation()
                                        ? paths.get_query_reverse_complement()
                                        : paths.get_query();

                                    ostr << Json::writeString(
                                                builder,
                                                path.to_json(path_query,
                                                             *graph,
                                                             secondary,
                                                             header)
                                            )
                                         << std::endl;

                                    secondary = true;
                                }

                                if (paths.empty()) {
                                    ostr << Json::writeString(
                                                builder,
                                                DBGAligner<>::DBGAlignment().to_json(
                                                    query,
                                                    *graph,
                                                    secondary,
                                                    header)
                                            )
                                         << std::endl;
                                }
                            }

                            auto lock = std::lock_guard<std::mutex>(print_mutex);
                            *outstream << ostr.str();
                        },
                        std::string(read_stream->seq.s),
                        config->fasta_anno_comment_delim != Config::UNINITIALIZED_STR
                            && read_stream->comment.l
                                ? utils::join_strings(
                                    { read_stream->name.s, read_stream->comment.s },
                                    config->fasta_anno_comment_delim,
                                    true)
                                : std::string(read_stream->name.s)
                    );

                    if (config->verbose) {
                        std::cout << "File processed in "
                                  << data_reading_timer.elapsed()
                                  << "sec, current mem usage: "
                                  << (get_curr_RSS() >> 20) << " MiB"
                                  << ", total time: " << timer.elapsed()
                                  << "sec" << std::endl;
                    }
                });

                thread_pool.join();

                if (config->outfbase.size())
                    delete outstream;
            }

            return 0;
        }
        case Config::CALL_VARIANTS: {
            assert(config->infbase_annotators.size() == 1);

            std::unique_ptr<TaxIDMapper> taxid_mapper;
            if (config->taxonomy_map.length()) {
                taxid_mapper.reset(new TaxIDMapper());
                std::ifstream taxid_mapper_in(config->taxonomy_map, std::ios::binary);
                if (!taxid_mapper->load(taxid_mapper_in)) {
                    std::cerr << "ERROR: failed to read accession2taxid map" << std::endl;
                    exit(1);
                }
            }

            auto anno_graph = initialize_annotated_dbg(*config);
            auto masked_graph = mask_graph(*anno_graph, config.get());

            if (config->verbose) {
                std::cout << "Filter out:";
                for (const auto &out : config->label_filter) {
                    std::cout << " " << out;
                }
                std::cout << std::endl;
            }

            std::ostream *outstream = config->outfbase.size()
                ? new std::ofstream(config->outfbase)
                : &std::cout;

            std::unique_ptr<Json::StreamWriter> json_writer;
            if (config->output_json) {
                Json::StreamWriterBuilder builder;
                builder["indentation"] = "";
                json_writer.reset(builder.newStreamWriter());
            } else {
                *outstream << "Index"
                           << "\t" << "Ref"
                           << "\t" << "Var"
                           << "\t" << "Label";

                if (taxid_mapper.get())
                    *outstream << "\t" << "TaxID";

                *outstream << std::endl;
            }

            std::sort(config->label_filter.begin(), config->label_filter.end());

            ThreadPool thread_pool(std::max(1u, config->parallel) - 1);
            std::mutex print_label_mutex;
            std::atomic_uint64_t num_calls = 0;

            auto mask_in_labels = utils::join_strings(config->label_mask_in, ",");

            auto print_variant =
                [&](auto&& alignment, const std::string &query, auto&& vlabels) {
                    // filter out labels
                    std::sort(vlabels.begin(), vlabels.end());

                    auto it = config->label_filter.begin();
                    for (const auto &label : vlabels) {
                        while (it != config->label_filter.end() && *it < label)
                            ++it;

                        if (it == config->label_filter.end())
                            break;

                        if (*it == label)
                            return;
                    }

                    num_calls++;

                    auto label = utils::join_strings(vlabels, ",");

                    // map labels to Taxonomy IDs
                    if (taxid_mapper.get()) {
                        label += "\t" + std::accumulate(
                            vlabels.begin(),
                            vlabels.end(),
                            std::string(),
                            [&](std::string &taxids, const std::string &label) {
                                return std::move(taxids) + ","
                                    + std::to_string(taxid_mapper->gb_to_taxid(label));
                            }
                        );
                    }

                    // print labels
                    std::lock_guard<std::mutex> lock(print_label_mutex);
                    if (config->output_json) {
                        json_writer->write(
                            alignment.to_json(
                                query,
                                masked_graph->get_graph(),
                                false,
                                mask_in_labels + ":" + std::to_string(num_calls),
                                label
                            ),
                            outstream
                        );

                        *outstream << std::endl;
                    } else {
                        std::cout << alignment.front() << "\t"
                                  << query << "\t"
                                  << alignment.get_sequence() << "\t"
                                  << label << std::endl;
                    }
                };

            if (config->call_bubbles) {
                annotated_graph_algorithm::call_bubbles(
                    *masked_graph,
                    *anno_graph,
                    print_variant,
                    &thread_pool
                );
            } else if (config->call_breakpoints) {
                annotated_graph_algorithm::call_breakpoints(
                    *masked_graph,
                    *anno_graph,
                    print_variant,
                    &thread_pool
                );
            } else {
                std::cerr << "ERROR: no variant calling mode selected. Exiting" << std::endl;
                exit(1);
            }

            thread_pool.join();

            if (config->verbose) {
                std::cout << "# nodes checked: " << masked_graph->num_nodes()
                          << std::endl
                          << "# called: " << num_calls
                          << std::endl;
            }

            return 0;
        }
        case Config::PARSE_TAXONOMY: {
            TaxIDMapper taxid_mapper;
            if (config->accession2taxid.length()
                && !taxid_mapper.parse_accession2taxid(config->accession2taxid)) {
                std::cerr << "ERROR: failed to read accession2taxid file" << std::endl;
                exit(1);
            }

            if (config->taxonomy_nodes.length()
                && !taxid_mapper.parse_nodes(config->taxonomy_nodes)) {
                std::cerr << "ERROR: failed to read nodes.dmp file" << std::endl;
                exit(1);
            }

            std::ofstream out(config->outfbase + ".taxonomy.map", std::ios::binary);
            taxid_mapper.serialize(out);
            return 0;
        }
        case Config::NO_IDENTITY: {
            assert(false);
            break;
        }
    }

    return 0;
}<|MERGE_RESOLUTION|>--- conflicted
+++ resolved
@@ -849,11 +849,6 @@
     // construct graph storing all k-mers in query
     auto graph = std::make_shared<DBGHashOrdered>(full_dbg->get_k(), false);
 
-<<<<<<< HEAD
-    call_sequences([&](const std::string &sequence) {
-        graph->add_sequence(sequence);
-    });
-=======
     const auto *dbg_succ = dynamic_cast<const DBGSuccinct*>(full_dbg);
     if (kPrefilterWithBloom && dbg_succ) {
         if (utils::get_verbose() && dbg_succ->get_bloom_filter()) {
@@ -871,7 +866,6 @@
             graph->add_sequence(sequence);
         });
     }
->>>>>>> 8bad9888
 
     if (utils::get_verbose()) {
         std::cout << "Query graph --- k-mers indexed: "
