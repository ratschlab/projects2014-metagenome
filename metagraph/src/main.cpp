#include <json/json.h>
#include <ips4o.hpp>

#include "unix_tools.hpp"
#include "config.hpp"
#include "sequence_io.hpp"
#include "boss_construct.hpp"
#include "boss_chunk.hpp"
#include "boss_merge.hpp"
#include "annotated_dbg.hpp"
#include "annotate_row_compressed.hpp"
#include "annotate_column_compressed.hpp"
#include "serialization.hpp"
#include "utils.hpp"
#include "threading.hpp"
#include "reverse_complement.hpp"
#include "static_annotators_def.hpp"
#include "annotation_converters.hpp"
#include "kmc_parser.hpp"
#include "dbg_hash_ordered.hpp"
#include "dbg_hash_string.hpp"
#include "dbg_bitmap.hpp"
#include "dbg_bitmap_construct.hpp"
#include "dbg_succinct.hpp"
#include "graph_cleaning.hpp"
#include "dbg_aligner.hpp"
#include "aligner_methods.hpp"
#include "server.hpp"
#include "weighted_graph.hpp"
#include "masked_graph.hpp"
#include "annotated_graph_algorithm.hpp"
#include "taxid_mapper.hpp"
#include <typeinfo>

typedef annotate::MultiLabelEncoded<uint64_t, std::string> Annotator;

const size_t kNumCachedColumns = 10;
const size_t kBitsPerCount = 8;


Config::GraphType parse_graph_extension(const std::string &filename) {
    if (utils::ends_with(filename, ".dbg")) {
        return Config::GraphType::SUCCINCT;

    } else if (utils::ends_with(filename, ".orhashdbg")) {
        return Config::GraphType::HASH;

    } else if (utils::ends_with(filename, ".hashstrdbg")) {
        return Config::GraphType::HASH_STR;

    } else if (utils::ends_with(filename, ".bitmapdbg")) {
        return Config::GraphType::BITMAP;

    } else {
        return Config::GraphType::INVALID;
    }
}

Config::AnnotationType parse_annotation_type(const std::string &filename) {
    if (utils::ends_with(filename, annotate::kColumnAnnotatorExtension)) {
        return Config::AnnotationType::ColumnCompressed;

    } else if (utils::ends_with(filename, annotate::kRowAnnotatorExtension)) {
        return Config::AnnotationType::RowCompressed;

    } else if (utils::ends_with(filename, annotate::kBRWTExtension)) {
        return Config::AnnotationType::BRWT;

    } else if (utils::ends_with(filename, annotate::kBinRelWT_sdslExtension)) {
        return Config::AnnotationType::BinRelWT_sdsl;

    } else if (utils::ends_with(filename, annotate::kBinRelWTExtension)) {
        return Config::AnnotationType::BinRelWT;

    } else if (utils::ends_with(filename, annotate::kRowPackedExtension)) {
        return Config::AnnotationType::RowFlat;

    } else if (utils::ends_with(filename, annotate::kRainbowfishExtension)) {
        return Config::AnnotationType::RBFish;

    } else {
        std::cerr << "Error: unknown annotation format in "
                  << filename << std::endl;
        exit(1);
    }
}

std::string remove_graph_extension(const std::string &filename) {
    return utils::remove_suffix(filename, ".dbg",
                                          ".orhashdbg",
                                          ".hashstrdbg",
                                          ".bitmapdbg");
}

template <class Graph = BOSS>
std::shared_ptr<Graph> load_critical_graph_from_file(const std::string &filename) {
    auto graph = std::make_shared<Graph>(2);

    if (!graph->load(filename)) {
        std::cerr << "ERROR: can't load graph from file " << filename << std::endl;
        exit(1);
    }

    return graph;
}

std::shared_ptr<DeBruijnGraph> load_critical_dbg(const std::string &filename) {
    auto graph_type = parse_graph_extension(filename);
    switch (graph_type) {
        case Config::GraphType::SUCCINCT:
            return load_critical_graph_from_file<DBGSuccinct>(filename);

        case Config::GraphType::HASH:
            return load_critical_graph_from_file<DBGHashOrdered>(filename);

        case Config::GraphType::HASH_PACKED:
            return load_critical_graph_from_file<DBGHashOrdered>(filename);

        case Config::GraphType::HASH_STR:
            return load_critical_graph_from_file<DBGHashString>(filename);

        case Config::GraphType::BITMAP:
            return load_critical_graph_from_file<DBGBitmap>(filename);

        case Config::GraphType::INVALID:
            std::cerr << "ERROR: can't load graph from file '"
                      << filename
                      << "', needs valid file extension" << std::endl;
            exit(1);
    }
    assert(false);
    exit(1);
}

void annotate_data(const std::vector<std::string> &files,
                   const std::string &ref_sequence_path,
                   AnnotatedDBG *anno_graph,
                   bool forward_and_reverse,
                   size_t min_count,
                   size_t max_count,
                   bool filename_anno,
                   bool fasta_anno,
                   const std::string &fasta_anno_comment_delim,
                   const std::string &fasta_header_delimiter,
                   const std::vector<std::string> &anno_labels,
                   bool verbose) {
    size_t total_seqs = 0;

    Timer timer;

    // iterate over input files
    for (const auto &file : files) {
        Timer data_reading_timer;

        if (verbose) {
            std::cout << std::endl << "Parsing " << file << std::endl;
        }
        // read files
        if (utils::get_filetype(file) == "VCF") {
            read_vcf_file_with_annotations_critical(
                file,
                ref_sequence_path,
                dynamic_cast<const DeBruijnGraph &>(anno_graph->get_graph()).get_k(),
                [&](auto&& seq, const auto &variant_labels) {
                    std::vector<std::string> labels(variant_labels.begin(),
                                                    variant_labels.end());

                    if (filename_anno)
                        labels.push_back(file);

                    for (const auto &label : anno_labels) {
                        labels.push_back(label);
                    }

                    anno_graph->annotate_sequence(seq, labels);
                },
                forward_and_reverse
            );
        } else if (utils::get_filetype(file) == "KMC") {
            std::vector<std::string> labels;

            if (filename_anno) {
                labels.push_back(file);
            }

            for (const auto &label : anno_labels) {
                labels.push_back(label);
            }

            kmc::read_kmers(
                file,
                [&](std::string&& sequence) {
                    anno_graph->annotate_sequence(std::move(sequence), labels);

                    total_seqs += 1;
                    if (verbose && total_seqs % 10000 == 0) {
                        std::cout << "processed " << total_seqs << " sequences"
                                  << ", trying to annotate as ";
                        for (const auto &label : labels) {
                            std::cout << "<" << label << ">";
                        }
                        std::cout << ", " << timer.elapsed() << "sec" << std::endl;
                    }
                },
                min_count,
                max_count
            );
        } else if (utils::get_filetype(file) == "FASTA"
                    || utils::get_filetype(file) == "FASTQ") {
            read_fasta_file_critical(file,
                [&](kseq_t *read_stream) {
                    std::vector<std::string> labels;

                    if (fasta_anno) {
                        labels = utils::split_string(
                            fasta_anno_comment_delim != Config::UNINITIALIZED_STR
                                && read_stream->comment.l
                                    ? utils::join_strings(
                                        { read_stream->name.s, read_stream->comment.s },
                                        fasta_anno_comment_delim,
                                        true)
                                    : read_stream->name.s,
                            fasta_header_delimiter
                        );
                    }
                    if (filename_anno) {
                        labels.push_back(file);
                    }

                    for (const auto &label : anno_labels) {
                        labels.push_back(label);
                    }

                    anno_graph->annotate_sequence(read_stream->seq.s, labels);

                    total_seqs += 1;
                    if (verbose && total_seqs % 10000 == 0) {
                        std::cout << "processed " << total_seqs << " sequences"
                                  << ", last was " << read_stream->name.s
                                  << ", trying to annotate as ";
                        for (const auto &label : labels) {
                            std::cout << "<" << label << ">";
                        }
                        std::cout << ", " << timer.elapsed() << "sec" << std::endl;
                    }
                },
                forward_and_reverse
            );
        } else {
            std::cerr << "ERROR: Filetype unknown for file "
                      << file << std::endl;
            exit(1);
        }

        if (verbose) {
            std::cout << "File processed in "
                      << data_reading_timer.elapsed()
                      << "sec, current mem usage: "
                      << (get_curr_RSS() >> 20) << " MiB"
                      << ", total time: " << timer.elapsed()
                      << "sec" << std::endl;
        }
    }

    // join threads if any were initialized
    anno_graph->join();
}


void annotate_coordinates(const std::vector<std::string> &files,
                          AnnotatedDBG *anno_graph,
                          bool forward_and_reverse,
                          size_t genome_bin_size,
                          bool verbose) {
    size_t total_seqs = 0;

    Timer timer;

    const size_t k = dynamic_cast<const DeBruijnGraph &>(anno_graph->get_graph()).get_k();

    // iterate over input files
    for (const auto &file : files) {
        Timer data_reading_timer;

        if (verbose)
            std::cout << std::endl << "Parsing " << file << std::endl;

        // open stream
        if (utils::get_filetype(file) == "FASTA"
                    || utils::get_filetype(file) == "FASTQ") {

            bool forward_strand = true;

            read_fasta_file_critical(file,
                [&](kseq_t *read_stream) {
                    std::vector<std::string> labels {
                        file,
                        read_stream->name.s,
                        std::to_string(forward_and_reverse && (total_seqs % 2)), // whether the read is reverse
                        "",
                    };

                    const std::string sequence(read_stream->seq.s);
                    for (size_t i = 0; i < sequence.size(); i += genome_bin_size) {
                        labels.back() = std::to_string(i);

                        // forward: |0 =>  |6 =>  |12=>  |18=>  |24=>  |30=>|
                        // reverse: |<=30|  <=24|  <=18|  <=12|  <= 6|  <= 0|
                        const size_t bin_size = std::min(
                            static_cast<size_t>(sequence.size() - i),
                            static_cast<size_t>(genome_bin_size + k - 1)
                        );
                        anno_graph->annotate_sequence(
                            forward_strand
                                ? sequence.substr(i, bin_size)
                                : sequence.substr(sequence.size() - i - bin_size, bin_size),
                            { utils::join_strings(labels, "\1"), }
                        );
                    }

                    total_seqs += 1;
                    if (verbose && total_seqs % 10000 == 0) {
                        std::cout << "processed " << total_seqs << " sequences"
                                  << ", last was " << read_stream->name.s
                                  << ", trying to annotate as ";
                        for (const auto &label : labels) {
                            std::cout << "<" << label << ">";
                        }
                        std::cout << ", " << timer.elapsed() << "sec" << std::endl;
                    }

                    // If we read both strands, the next sequence is
                    // either reverse (if the current one is forward)
                    // or new (if the current one is reverse), and therefore forward
                    if (forward_and_reverse)
                        forward_strand = !forward_strand;
                },
                forward_and_reverse
            );
        } else {
            std::cerr << "ERROR: the type of file "
                      << file << " is not supported" << std::endl;
            exit(1);
        }

        if (verbose) {
            std::cout << "File processed in "
                      << data_reading_timer.elapsed()
                      << "sec, current mem usage: "
                      << (get_curr_RSS() >> 20) << " MiB"
                      << ", total time: " << timer.elapsed()
                      << "sec" << std::endl;
        }
    }

    // join threads if any were initialized
    anno_graph->join();
}


void execute_query(std::string seq_name,
                   std::string sequence,
                   bool count_labels,
                   bool suppress_unlabeled,
                   size_t num_top_labels,
                   double discovery_fraction,
                   std::string anno_labels_delimiter,
                   const AnnotatedDBG &anno_graph,
                   std::ostream &output_stream) {
    std::ostringstream oss;

    if (count_labels) {
        auto top_labels = anno_graph.get_top_labels(sequence,
                                                    num_top_labels,
                                                    discovery_fraction);

        if (!top_labels.size() && suppress_unlabeled)
            return;

        oss << seq_name << "\t";

        if (top_labels.size()) {
            oss << "<" << top_labels[0].first << ">:" << top_labels[0].second;
        }
        for (size_t i = 1; i < top_labels.size(); ++i) {
            oss << "\t<" << top_labels[i].first << ">:" << top_labels[i].second;
        }
        oss << "\n";
    } else {
        auto labels_discovered
                = anno_graph.get_labels(sequence, discovery_fraction);

        if (!labels_discovered.size() && suppress_unlabeled)
            return;

        oss << seq_name << "\t"
            << utils::join_strings(labels_discovered,
                                   anno_labels_delimiter) << "\n";
    }

    output_stream << oss.str();
}

std::unique_ptr<Annotator> initialize_annotation(Config::AnnotationType anno_type,
                                                 const Config &config,
                                                 uint64_t num_rows) {
    std::unique_ptr<Annotator> annotation;

    switch (anno_type) {
        case Config::ColumnCompressed: {
            annotation.reset(
                new annotate::ColumnCompressed<>(
                    num_rows, kNumCachedColumns, config.verbose
                )
            );
            break;
        }
        case Config::RowCompressed: {
            annotation.reset(new annotate::RowCompressed<>(num_rows, config.sparse));
            break;
        }
        case Config::BRWT: {
            annotation.reset(new annotate::BRWTCompressed<>(config.row_cache_size));
            break;
        }
        case Config::BinRelWT_sdsl: {
            annotation.reset(new annotate::BinRelWT_sdslAnnotator(config.row_cache_size));
            break;
        }
        case Config::BinRelWT: {
            annotation.reset(new annotate::BinRelWTAnnotator(config.row_cache_size));
            break;
        }
        case Config::RowFlat: {
            annotation.reset(new annotate::RowFlatAnnotator(config.row_cache_size));
            break;
        }
        case Config::RBFish: {
            annotation.reset(new annotate::RainbowfishAnnotator(config.row_cache_size));
            break;
        }
    }

    return annotation;
}

std::unique_ptr<Annotator> initialize_annotation(const std::string &filename,
                                                 const Config &config) {
    return initialize_annotation(parse_annotation_type(filename), config, 0);
}

std::unique_ptr<AnnotatedDBG> initialize_annotated_dbg(std::shared_ptr<DeBruijnGraph> graph,
                                                       const Config &config) {
    auto annotation_temp = config.infbase_annotators.size()
            ? initialize_annotation(parse_annotation_type(config.infbase_annotators.at(0)), config, 0)
            : initialize_annotation(config.anno_type, config, graph->num_nodes());

    if (config.infbase_annotators.size()
            && !annotation_temp->load(config.infbase_annotators.at(0))) {
        std::cerr << "ERROR: can't load annotations for graph "
                  << config.infbase
                  << ", file corrupted" << std::endl;
        exit(1);
    }

    // load graph
    auto anno_graph = std::make_unique<AnnotatedDBG>(std::move(graph),
                                                     std::move(annotation_temp),
                                                     config.parallel);

    if (!anno_graph->check_compatibility()) {
        std::cerr << "Error: graph and annotation are not compatible."
                  << std::endl;
        exit(1);
    }

    return anno_graph;
}

std::unique_ptr<AnnotatedDBG> initialize_annotated_dbg(const Config &config) {
    return initialize_annotated_dbg(load_critical_dbg(config.infbase), config);
}

std::unique_ptr<MaskedDeBruijnGraph>
mask_graph(const AnnotatedDBG &anno_graph, Config *config) {
    auto graph = std::dynamic_pointer_cast<const DeBruijnGraph>(anno_graph.get_graph_ptr());

    if (!graph.get())
        throw std::runtime_error("Masking only supported for DeBruijnGraph");

    // Remove non-present labels
    config->label_mask_in.erase(
        std::remove_if(config->label_mask_in.begin(),
                       config->label_mask_in.end(),
                       [&](const auto &label) {
                           bool exists = anno_graph.label_exists(label);
                           if (!exists && config->verbose)
                               std::cout << "Removing mask-in label " << label << std::endl;

                           return !exists;
                       }),
        config->label_mask_in.end()
    );

    config->label_mask_out.erase(
        std::remove_if(config->label_mask_out.begin(),
                       config->label_mask_out.end(),
                       [&](const auto &label) {
                           bool exists = anno_graph.label_exists(label);
                           if (!exists && config->verbose)
                               std::cout << "Removing mask-out label " << label << std::endl;

                           return !exists;
                       }),
        config->label_mask_out.end()
    );

    if (config->verbose) {
        std::cout << "Masked in:";
        for (const auto &in : config->label_mask_in) {
            std::cout << " " << in;
        }
        std::cout << std::endl;

        std::cout << "Masked out:";
        for (const auto &out : config->label_mask_out) {
            std::cout << " " << out;
        }
        std::cout << std::endl;
    }

    return std::make_unique<MaskedDeBruijnGraph>(
        std::move(graph),
        annotated_graph_algorithm::mask_nodes_by_label(
            anno_graph,
            config->label_mask_in,
            config->label_mask_out,
            [&](const UInt64Callback &counter_in, const UInt64Callback &counter_out) {
                auto count_in = counter_in();
                if (count_in != config->label_mask_in.size())
                    return false;

                auto count_out = counter_out();
                return count_out <= config->label_mask_out_fraction * (count_in + count_out);
            }
        ).release()
    );
}


template <class AnnotatorTo, class AnnotatorFrom>
void convert(std::unique_ptr<AnnotatorFrom> annotator,
             const Config &config,
             const Timer &timer) {
    if (config.verbose)
        std::cout << "Converting to " << Config::annotype_to_string(config.anno_type)
                  << " annotator...\t" << std::flush;

    auto target_annotator = annotate::convert<AnnotatorTo>(std::move(*annotator));
    annotator.reset();
    if (config.verbose)
        std::cout << timer.elapsed() << "sec" << std::endl;

    if (config.verbose)
        std::cout << "Serializing to " << config.outfbase
                  << "...\t" << std::flush;
    target_annotator->serialize(config.outfbase);
    if (config.verbose)
        std::cout << timer.elapsed() << "sec" << std::endl;
}

std::vector<DBGAligner<>::DBGAlignment>
align_sequences(const DeBruijnGraph &graph,
                const Config &config,
                const std::string &query,
                const std::string &reverse_complement_query = "") {
    if (config.forward_and_reverse) {
        DBGAligner<> aligner(graph, DBGAlignerConfig(config, graph));

        return config.alignment_seed_unimems
            ? aligner.extend_mapping_forward_and_reverse_complement(
                  query,
                  reverse_complement_query,
                  config.alignment_min_path_score
              )
            : aligner.align_forward_and_reverse_complement(
                  query,
                  reverse_complement_query,
                  config.alignment_min_path_score
              );
    }

    Seeder<DeBruijnGraph::node_index> seeder = suffix_seeder<DeBruijnGraph::node_index>;
    if (config.alignment_seed_unimems) {
        std::vector<DeBruijnGraph::node_index> nodes;
        graph.map_to_nodes_sequentially(
            query.begin(),
            query.end(),
            [&](auto node) { nodes.emplace_back(node); }
        );

        seeder = build_unimem_seeder<DeBruijnGraph::node_index>(nodes, graph);
    }

    return DBGAligner<>(graph, DBGAlignerConfig(config, graph), seeder).align(
        query, false, config.alignment_min_path_score
    );
}

void map_sequences_in_file(const std::string &file,
                           const DeBruijnGraph &graph,
                           std::shared_ptr<DBGSuccinct> dbg,
                           const Config &config,
                           const Timer &timer,
                           ThreadPool *thread_pool = nullptr,
                           std::mutex *print_mutex = nullptr) {
    // TODO: multithreaded
    std::ignore = std::tie(thread_pool, print_mutex);

    Timer data_reading_timer;

    std::function<bool(std::string)> map_kmers;
    if (dbg) {
        map_kmers = [&](std::string sequence) {
            return dbg->get_boss().find(sequence,
                                        config.discovery_fraction,
                                        config.kmer_mapping_mode);
        };
    } else {
        map_kmers = [&](std::string sequence) {
            return graph.find(sequence, config.discovery_fraction);
        };
    }

    read_fasta_file_critical(file, [&](kseq_t *read_stream) {
        if (config.verbose)
            std::cout << "Sequence: " << read_stream->seq.s << "\n";

        if (config.query_presence
                && config.alignment_length == graph.get_k()) {
            if (config.filter_present) {
                if (map_kmers(std::string(read_stream->seq.s)))
                    std::cout << ">" << read_stream->name.s << "\n"
                                     << read_stream->seq.s << "\n";
            } else {
                std::cout << map_kmers(std::string(read_stream->seq.s)) << "\n";
            }
            return;
        }

        assert(config.alignment_length <= graph.get_k());

        std::vector<DeBruijnGraph::node_index> graphindices;
        if (config.alignment_length == graph.get_k()) {
            graph.map_to_nodes(read_stream->seq.s,
                               [&](const auto &node) {
                                   graphindices.emplace_back(node);
                               });
        } else if (config.query_presence || config.count_kmers) {
            // TODO: make more efficient
            for (size_t i = 0; i + graph.get_k() <= read_stream->seq.l; ++i) {
                dbg->call_nodes_with_suffix(
                    read_stream->seq.s + i,
                    read_stream->seq.s + i + config.alignment_length,
                    [&](auto node, auto) {
                        if (graphindices.empty())
                            graphindices.emplace_back(node);
                    },
                    config.alignment_length
                );
            }
        }

        size_t num_discovered = std::count_if(graphindices.begin(),
                                              graphindices.end(),
                                              [](const auto &x) { return x > 0; });

        const size_t num_kmers = graphindices.size();

        if (config.query_presence) {
            const size_t min_kmers_discovered =
                num_kmers - num_kmers * (1 - config.discovery_fraction);
            if (config.filter_present) {
                if (num_discovered >= min_kmers_discovered)
                    std::cout << ">" << read_stream->name.s << "\n"
                                     << read_stream->seq.s << "\n";
            } else {
                std::cout << (num_discovered >= min_kmers_discovered) << "\n";
            }
            return;
        }

        if (config.count_kmers) {
            std::cout << "Kmers matched (discovered/total): "
                      << num_discovered << "/"
                      << num_kmers << "\n";
            return;
        }

        if (config.alignment_length == graph.get_k()) {
            for (size_t i = 0; i < graphindices.size(); ++i) {
                assert(i + config.alignment_length <= read_stream->seq.l);
                std::cout << std::string(read_stream->seq.s + i, config.alignment_length)
                          << ": " << graphindices[i] << "\n";
            }
        } else {
            // map input subsequences to multiple nodes
            for (size_t i = 0; i + graph.get_k() <= read_stream->seq.l; ++i) {
                // TODO: make more efficient
                std::string subseq(read_stream->seq.s + i,
                                   read_stream->seq.s + i + config.alignment_length);

                dbg->call_nodes_with_suffix(subseq.begin(),
                                            subseq.end(),
                                            [&](auto node, auto) {
                                                std::cout << subseq << ": "
                                                          << node
                                                          << "\n";
                                            },
                                            config.alignment_length);
            }
        }

    }, config.forward_and_reverse);

    if (config.verbose) {
        std::cout << "File processed in "
                  << data_reading_timer.elapsed()
                  << "sec, current mem usage: "
                  << (get_curr_RSS() >> 20) << " MiB"
                  << ", total time: " << timer.elapsed()
                  << "sec" << std::endl;
    }
}


void print_boss_stats(const BOSS &boss_graph,
                      bool count_dummy = false,
                      size_t num_threads = 0,
                      bool verbose = false) {
    std::cout << "====================== BOSS STATS ======================" << std::endl;
    std::cout << "k: " << boss_graph.get_k() + 1 << std::endl;
    std::cout << "nodes (k-1): " << boss_graph.num_nodes() << std::endl;
    std::cout << "edges ( k ): " << boss_graph.num_edges() << std::endl;
    std::cout << "state: " << Config::state_to_string(boss_graph.get_state()) << std::endl;

    assert(boss_graph.rank_W(boss_graph.num_edges(), boss_graph.alph_size) == 0);
    std::cout << "W stats: {'" << boss_graph.decode(0) << "': "
              << boss_graph.rank_W(boss_graph.num_edges(), 0);
    for (int i = 1; i < boss_graph.alph_size; ++i) {
        std::cout << ", '" << boss_graph.decode(i) << "': "
                  << boss_graph.rank_W(boss_graph.num_edges(), i)
                        + boss_graph.rank_W(boss_graph.num_edges(), i + boss_graph.alph_size);
    }
    std::cout << "}" << std::endl;

    assert(boss_graph.get_F(0) == 0);
    std::cout << "F stats: {'";
    for (int i = 1; i < boss_graph.alph_size; ++i) {
        std::cout << boss_graph.decode(i - 1) << "': "
                  << boss_graph.get_F(i) - boss_graph.get_F(i - 1)
                  << ", '";
    }
    std::cout << boss_graph.decode(boss_graph.alph_size - 1) << "': "
              << boss_graph.num_edges() - boss_graph.get_F(boss_graph.alph_size - 1)
              << "}" << std::endl;

    if (count_dummy) {
        std::cout << "dummy source edges: "
                  << boss_graph.mark_source_dummy_edges(NULL, num_threads, verbose)
                  << std::endl;
        std::cout << "dummy sink edges: "
                  << boss_graph.mark_sink_dummy_edges()
                  << std::endl;
    }
    std::cout << "========================================================" << std::endl;
}

void print_stats(const DeBruijnGraph &graph) {
    std::cout << "====================== GRAPH STATS =====================" << std::endl;
    std::cout << "k: " << graph.get_k() << std::endl;
    std::cout << "nodes (k): " << graph.num_nodes() << std::endl;
    std::cout << "canonical mode: " << (graph.is_canonical_mode() ? "yes" : "no") << std::endl;

    if (auto weighted = graph.get_extension<DBGWeights<>>()) {
        double sum_weights = 0;
        for (uint64_t i = 1; i <= graph.num_nodes(); ++i) {
            sum_weights += weighted->get_weight(i);
        }
        std::cout << "sum weights: " << sum_weights << std::endl;

        if (utils::get_verbose()) {
            for (uint64_t i = 1; i <= graph.num_nodes(); ++i) {
                std::cout << weighted->get_weight(i) << " ";
            }
            std::cout << std::endl;
        }
    }

    std::cout << "========================================================" << std::endl;
}

void print_stats(const Annotator &annotation) {
    std::cout << "=================== ANNOTATION STATS ===================" << std::endl;
    std::cout << "labels:  " << annotation.num_labels() << std::endl;
    std::cout << "objects: " << annotation.num_objects() << std::endl;
    std::cout << "density: " << std::scientific
                              << static_cast<double>(annotation.num_relations())
                                    / annotation.num_objects()
                                    / annotation.num_labels() << std::endl;
    std::cout << "representation: ";

    if (dynamic_cast<const annotate::ColumnCompressed<std::string> *>(&annotation)) {
        std::cout << Config::annotype_to_string(Config::ColumnCompressed) << std::endl;

    } else if (dynamic_cast<const annotate::RowCompressed<std::string> *>(&annotation)) {
        std::cout << Config::annotype_to_string(Config::RowCompressed) << std::endl;

    } else if (dynamic_cast<const annotate::BRWTCompressed<std::string> *>(&annotation)) {
        std::cout << Config::annotype_to_string(Config::BRWT) << std::endl;

    } else if (dynamic_cast<const annotate::BinRelWT_sdslAnnotator *>(&annotation)) {
        std::cout << Config::annotype_to_string(Config::BinRelWT_sdsl) << std::endl;

    } else if (dynamic_cast<const annotate::BinRelWTAnnotator *>(&annotation)) {
        std::cout << Config::annotype_to_string(Config::BinRelWT) << std::endl;

    } else if (dynamic_cast<const annotate::RowFlatAnnotator *>(&annotation)) {
        std::cout << Config::annotype_to_string(Config::RowFlat) << std::endl;

    } else if (dynamic_cast<const annotate::RainbowfishAnnotator *>(&annotation)) {
        std::cout << Config::annotype_to_string(Config::RBFish) << std::endl;

    } else {
        assert(false);
        throw std::runtime_error("Unknown annotator");
    }
    std::cout << "========================================================" << std::endl;
}

template <class Callback, class CountedKmer, class Loop>
void parse_sequences(const std::vector<std::string> &files,
                     const Config &config,
                     const Timer &timer,
                     Callback call_sequence,
                     CountedKmer call_kmer,
                     Loop call_sequences) {
    // iterate over input files
    for (const auto &file : files) {
        if (config.verbose) {
            std::cout << std::endl << "Parsing " << file << std::endl;
        }

        Timer data_reading_timer;

        if (utils::get_filetype(file) == "VCF") {
            read_vcf_file_critical(file,
                                   config.refpath,
                                   config.k,
                                   [&](std::string&& sequence) {
                                       call_sequence(std::move(sequence));
                                   },
                                   config.forward_and_reverse);
        } else if (utils::get_filetype(file) == "KMC") {
            bool warning_different_k = false;

            auto min_count = config.min_count;
            auto max_count = config.max_count;

            if (config.min_count_quantile > 0 || config.max_count_quantile < 1) {
                std::unordered_map<uint64_t, uint64_t> count_hist;
                kmc::read_kmers(
                    file,
                    [&](std::string&&, uint32_t count) {
                        count_hist[count]++;
                    }
                );

                if (count_hist.size()) {
                    std::vector<std::pair<uint64_t, uint64_t>> count_hist_v(count_hist.begin(),
                                                                            count_hist.end());

                    ips4o::parallel::sort(count_hist_v.begin(), count_hist_v.end(),
                        [](const auto &first, const auto &second) {
                            return first.first < second.first;
                        },
                        config.parallel
                    );

                    if (config.min_count_quantile > 0)
                        min_count = utils::get_quantile(count_hist_v, config.min_count_quantile);
                    if (config.max_count_quantile < 1)
                        max_count = utils::get_quantile(count_hist_v, config.max_count_quantile);

                    std::cout << "Used k-mer count thresholds:\n"
                              << "min (including): " << min_count << "\n"
                              << "max (excluding): " << max_count << std::endl;
                }
            }

            kmc::read_kmers(
                file,
                [&](std::string&& sequence, uint32_t count) {
                    if (!warning_different_k && sequence.size() != config.k) {
                        std::cerr << "Warning: k-mers parsed from KMC database "
                                  << file << " have length " << sequence.size()
                                  << " but graph is constructed for k=" << config.k
                                  << std::endl;
                        warning_different_k = true;
                    }
                    call_kmer(std::move(sequence), count);
                },
                min_count,
                max_count
            );
        } else if (utils::get_filetype(file) == "FASTA"
                    || utils::get_filetype(file) == "FASTQ") {
            if (files.size() >= config.parallel) {
                auto forward_and_reverse = config.forward_and_reverse;

                // capture all required values by copying to be able
                // to run task from other threads
                call_sequences([=](auto callback) {
                    read_fasta_file_critical(file, [=](kseq_t *read_stream) {
                        // add read to the graph constructor as a callback
                        callback(read_stream->seq.s);
                    }, forward_and_reverse);
                });
            } else {
                read_fasta_file_critical(file, [&](kseq_t *read_stream) {
                    // add read to the graph constructor as a callback
                    call_sequence(read_stream->seq.s);
                }, config.forward_and_reverse);
            }
        } else {
            std::cerr << "ERROR: Filetype unknown for file "
                      << file << std::endl;
            exit(1);
        }

        if (config.verbose) {
            std::cout << "Finished extracting sequences from file " << file
                      << " in " << timer.elapsed() << "sec" << std::endl;
        }
        if (config.verbose) {
            std::cout << "File processed in "
                      << data_reading_timer.elapsed()
                      << "sec, current mem usage: "
                      << (get_curr_RSS() >> 20) << " MiB"
                      << ", total time: " << timer.elapsed()
                      << "sec" << std::endl;
        }
    }

    if (config.verbose) {
        std::cout << std::endl;
    }
}

std::string form_client_reply(const std::string &received_message,
                              const AnnotatedDBG &anno_graph,
                              const Config &config) {
    try {
        Json::Value json;

        {
            Json::CharReaderBuilder rbuilder;
            std::unique_ptr<Json::CharReader> reader { rbuilder.newCharReader() };
            std::string errors;

            if (!reader->parse(received_message.data(),
                               received_message.data() + received_message.size(),
                               &json,
                               &errors)) {
                std::cerr << "Error: bad json file:\n" << errors << std::endl;
                //TODO: send error message back in a json file
                throw std::domain_error("bad json received");
            }
        }

        const auto &fasta = json["FASTA"];
        const auto &seq = json["SEQ"];

        // discovery_fraction a proxy of 1 - %similarity
        auto discovery_fraction = json.get("discovery_fraction",
                                           config.discovery_fraction).asDouble();
        auto count_labels = json.get("count_labels", config.count_labels).asBool();
        auto num_top_labels = json.get("num_labels", config.num_top_labels).asInt();

        std::ostringstream oss;

        // query callback shared by FASTA and sequence modes
        auto execute_server_query = [&](const std::string &name,
                                        const std::string &sequence) {
            execute_query(name,
                          sequence,
                          count_labels,
                          config.suppress_unlabeled,
                          num_top_labels,
                          discovery_fraction,
                          config.anno_labels_delimiter,
                          anno_graph,
                          oss);
        };

        if (!seq.isNull()) {
            // input is plain sequence
            execute_server_query(seq.asString(), seq.asString());
        } else if (!fasta.isNull()) {
            // input is a FASTA sequence
            read_fasta_from_string(
                fasta.asString(),
                [&](kseq_t *read_stream) {
                    execute_server_query(read_stream->name.s,
                                         read_stream->seq.s);
                }
            );
        } else {
            std::cerr << "Error: no input sequences received from client" << std::endl;
            // TODO: no input sequences -> form an error message for the client
            throw std::domain_error("No input sequences");
        }

        return oss.str();

    } catch (const Json::LogicError &e) {
        std::cerr << "Error: bad json file: " << e.what() << std::endl;
        //TODO: send errors in a json file
        throw;
    } catch (const std::exception &e) {
        std::cerr << "Error: processing request error: " << e.what() << std::endl;
        //TODO: send errors in a json file
        throw;
    } catch (...) {
        std::cerr << "Error: processing request error" << std::endl;
        //TODO: send errors in a json file
        throw;
    }
}


int main(int argc, const char *argv[]) {
    auto config = std::make_unique<Config>(argc, argv);

    if (config->verbose) {
        std::cout << "#############################\n"
                  << "### Welcome to MetaGraph! ###\n"
                  << "#############################\n" << std::endl;
    }

    const auto &files = config->fname;

    switch (config->identity) {
        case Config::EXPERIMENT: {
            break;
        }
        case Config::BUILD: {
            std::unique_ptr<DeBruijnGraph> graph;

            if (config->verbose)
                std::cout << "Build De Bruijn Graph with k-mer size k="
                          << config->k << std::endl;

            Timer timer;

            if (config->canonical)
                config->forward_and_reverse = false;

            if (config->complete) {
                if (config->graph_type != Config::GraphType::BITMAP) {
                    std::cerr << "Error: Only bitmap-graph can be built"
                              << " in complete mode" << std::endl;
                    exit(1);
                }

                graph.reset(new DBGBitmap(config->k, config->canonical));

            } else if (config->graph_type == Config::GraphType::SUCCINCT && !config->dynamic) {
                auto boss_graph = std::make_unique<BOSS>(config->k - 1);

                if (config->verbose) {
                    std::cout << "Start reading data and extracting k-mers" << std::endl;
                }
                //enumerate all suffixes
                assert(boss_graph->alph_size > 1);
                std::vector<std::string> suffixes;
                if (config->suffix.size()) {
                    suffixes = { config->suffix };
                } else {
                    suffixes = KmerExtractorBOSS::generate_suffixes(config->suffix_len);
                }

                BOSS::Chunk graph_data(KmerExtractorBOSS::alphabet.size(),
                                       boss_graph->get_k(),
                                       config->canonical);

                //one pass per suffix
                for (const std::string &suffix : suffixes) {
                    timer.reset();

                    if (suffix.size() > 0 || suffixes.size() > 1) {
                        std::cout << "\nSuffix: " << suffix << std::endl;
                    }

                    auto constructor = IBOSSChunkConstructor::initialize(
                        boss_graph->get_k(),
                        config->canonical,
                        config->count_kmers,
                        suffix,
                        config->parallel,
                        static_cast<uint64_t>(config->memory_available) << 30,
                        config->verbose
                    );

                    parse_sequences(files, *config, timer,
                        [&](std::string&& read) { constructor->add_sequence(std::move(read)); },
                        [&](std::string&& kmer, uint32_t count) { constructor->add_sequence(std::move(kmer), count); },
                        [&](const auto &loop) { constructor->add_sequences(loop); }
                    );

                    auto next_block = constructor->build_chunk();
                    std::cout << "Graph chunk with " << next_block->size()
                              << " k-mers was built in "
                              << timer.elapsed() << "sec" << std::endl;

                    if (config->outfbase.size() && config->suffix.size()) {
                        std::cout << "Serialize the graph chunk for suffix '"
                                  << suffix << "'...\t" << std::flush;
                        timer.reset();
                        next_block->serialize(config->outfbase + "." + suffix);
                        std::cout << timer.elapsed() << "sec" << std::endl;
                    }

                    if (config->suffix.size())
                        return 0;

                    graph_data.extend(*next_block);
                    delete next_block;
                }

                if (config->count_kmers) {
                    sdsl::int_vector<> kmer_counts;
                    graph_data.initialize_boss(boss_graph.get(), &kmer_counts);
                    graph.reset(new DBGSuccinct(boss_graph.release(), config->canonical));
                    graph->add_extension(std::make_shared<DBGWeights<>>(std::move(kmer_counts)));
                } else {
                    graph_data.initialize_boss(boss_graph.get());
                    graph.reset(new DBGSuccinct(boss_graph.release(), config->canonical));
                }

            } else if (config->graph_type == Config::GraphType::BITMAP && !config->dynamic) {

                if (!config->outfbase.size()) {
                    std::cerr << "Error: No output file provided" << std::endl;
                    exit(1);
                }

                auto bitmap_graph = std::make_unique<DBGBitmap>(config->k);

                if (config->verbose) {
                    std::cout << "Start reading data and extracting k-mers" << std::endl;
                }
                //enumerate all suffixes
                assert(bitmap_graph->alphabet().size() > 1);
                std::vector<std::string> suffixes;
                if (config->suffix.size()) {
                    suffixes = { config->suffix };
                } else {
                    suffixes = KmerExtractor2Bit().generate_suffixes(config->suffix_len);
                }

                std::unique_ptr<DBGBitmapConstructor> constructor;
                std::vector<std::string> chunk_filenames;

                //one pass per suffix
                for (const std::string &suffix : suffixes) {
                    timer.reset();

                    if (config->verbose && (suffix.size() > 0 || suffixes.size() > 1)) {
                        std::cout << "\nSuffix: " << suffix << std::endl;
                    }

                    constructor.reset(
                        new DBGBitmapConstructor(
                            bitmap_graph->get_k(),
                            config->canonical,
                            config->count_kmers,
                            suffix,
                            config->parallel,
                            static_cast<uint64_t>(config->memory_available) << 30,
                            config->verbose
                        )
                    );

                    parse_sequences(files, *config, timer,
                        [&](std::string&& read) { constructor->add_sequence(std::move(read)); },
                        [&](std::string&& kmer, uint32_t count) { constructor->add_sequence(std::move(kmer), count); },
                        [&](const auto &loop) { constructor->add_sequences(loop); }
                    );

                    if (!suffix.size()) {
                        assert(suffixes.size() == 1);

                    } else {
                        std::unique_ptr<DBGBitmap::Chunk> chunk { constructor->build_chunk() };
                        if (config->verbose) {
                            std::cout << "Graph chunk with " << chunk->num_set_bits()
                                      << " k-mers was built in "
                                      << timer.elapsed() << "sec" << std::endl;

                            std::cout << "Serialize the graph chunk for suffix '"
                                      << suffix << "'...\t" << std::flush;
                        }

                        chunk_filenames.push_back(
                            utils::join_strings({ config->outfbase, suffix }, ".")
                                + DBGBitmap::kChunkFileExtension
                        );
                        std::ofstream out(chunk_filenames.back(), std::ios::binary);
                        chunk->serialize(out);
                        if (config->verbose)
                            std::cout << timer.elapsed() << "sec" << std::endl;
                    }

                    // only one chunk had to be constructed
                    if (config->suffix.size())
                        return 0;
                }

                if (suffixes.size() > 1) {
                    assert(chunk_filenames.size());
                    timer.reset();
                    graph.reset(constructor->build_graph_from_chunks(chunk_filenames,
                                                                     config->canonical,
                                                                     config->verbose));
                }

            } else {
                //slower method
                switch (config->graph_type) {

                    case Config::GraphType::SUCCINCT:
                        graph.reset(new DBGSuccinct(config->k, config->canonical));
                        break;

                    case Config::GraphType::HASH:
<<<<<<< HEAD
                        graph.reset(new DBGHashOrdered(config->k, config->canonical));
=======
                        if (config->count_kmers) {
                            graph.reset(new WeightedDBGHashOrdered(config->k, config->canonical, false));
                        } else {
                            graph.reset(new DBGHashOrdered(config->k, config->canonical, false));
                        }
                        break;

                    case Config::GraphType::HASH_PACKED:
                        if (config->count_kmers) {
                            graph.reset(new WeightedDBGHashOrdered(config->k, config->canonical, true));
                        } else {
                            graph.reset(new DBGHashOrdered(config->k, config->canonical, true));
                        }
>>>>>>> 46364f89
                        break;

                    case Config::GraphType::HASH_STR:
                        if (config->canonical) {
                            std::cerr << "Warning: string hash-based de Bruijn graph"
                                      << " does not support canonical mode."
                                      << " Normal mode will be used instead." << std::endl;
                        }
                        // TODO: implement canonical mode
                        graph.reset(new DBGHashString(config->k/*, config->canonical*/));
                        break;

                    case Config::GraphType::BITMAP:
                        std::cerr << "Error: Bitmap-graph construction"
                                  << " in dynamic regime is not supported" << std::endl;
                        exit(1);
                    case Config::GraphType::INVALID:
                        assert(false);
                }
                assert(graph.get());

                std::unique_ptr<sdsl::int_vector<>> weights;
                if (config->count_kmers)
                   weights.reset(new sdsl::int_vector<>(0, 0, 8));

                parse_sequences(files, *config, timer,
                    [&graph](std::string&& seq) { graph->add_sequence(seq); },
                    [&graph, &weights](std::string&& kmer, uint32_t count) {
                        graph->add_sequence(std::move(kmer));
                        if (weights)
                            (*weights)[graph->kmer_to_node(kmer)] = count;
                    },
                    [&graph](const auto &loop) {
                        loop([&graph](const auto &seq) { graph->add_sequence(seq); });
                    }
                );

<<<<<<< HEAD
                if (weights)
                    graph->add_extension(std::make_shared<DBGWeights<>>(std::move(*weights)));
=======
                if (config->count_kmers) {
                    sdsl::int_vector<> kmer_counts(graph->num_nodes() + 1, 0, kBitsPerCount);

                    parse_sequences(files, *config, timer,
                        [&graph,&kmer_counts](std::string&& seq) {
                            graph->map_to_nodes(seq, [&](uint64_t i) {
                                if (i > 0) {
                                    assert(i <= graph->num_nodes());
                                    kmer_counts[i]++;
                                }
                            });
                        },
                        [&graph,&kmer_counts](std::string&& kmer, uint32_t count) {
                            graph->map_to_nodes(kmer, [&](uint64_t i) {
                                if (i > 0) {
                                    assert(i <= graph->num_nodes());
                                    kmer_counts[i] += count;
                                }
                            });
                        },
                        [&graph,&kmer_counts](const auto &loop) {
                            loop([&graph,&kmer_counts](const auto &seq) {
                                graph->map_to_nodes(seq, [&](uint64_t i) {
                                    if (i > 0) {
                                        assert(i <= graph->num_nodes());
                                        kmer_counts[i]++;
                                    }
                                });
                            });
                        }
                    );

                    auto *weighted_graph
                        = dynamic_cast<IWeighted<uint64_t, sdsl::int_vector<>>*>(graph.get());
                    assert(weighted_graph);
                    weighted_graph->set_weights(std::move(kmer_counts));
                }
>>>>>>> 46364f89
            }

            if (config->verbose)
                std::cout << "Graph construction finished in "
                          << timer.elapsed() << "sec" << std::endl;

            if (!config->outfbase.empty()) {
                if (dynamic_cast<DBGSuccinct*>(graph.get()) && config->mark_dummy_kmers) {
                    if (config->verbose)
                        std::cout << "Detecting all dummy k-mers..." << std::flush;

                    timer.reset();
                    dynamic_cast<DBGSuccinct&>(*graph).mask_dummy_kmers(config->parallel, false);

                    if (config->verbose)
                        std::cout << timer.elapsed() << "sec" << std::endl;
                }

                graph->serialize(config->outfbase);
                graph->serialize_extensions(config->outfbase);
            }

            return 0;
        }
        case Config::EXTEND: {
            assert(config->infbase_annotators.size() <= 1);

            Timer timer;

            // load graph
            auto graph = load_critical_dbg(config->infbase);

            config->k = graph->get_k();

            if (config->verbose) {
                std::cout << "De Bruijn graph with k-mer size k="
                          << graph->get_k() << " has been loaded in "
                          << timer.elapsed() << "sec" << std::endl;
            }
            timer.reset();

            if (dynamic_cast<DBGSuccinct*>(graph.get())) {
                auto &succinct_graph = dynamic_cast<DBGSuccinct&>(*graph);

                if (succinct_graph.get_state() != Config::DYN) {
                    if (config->verbose)
                        std::cout << "Switching state of succinct graph to dynamic..." << std::flush;

                    succinct_graph.switch_state(Config::DYN);

                    if (config->verbose)
                        std::cout << "\tdone in " << timer.elapsed() << "sec" << std::endl;
                }
            }

            std::unique_ptr<bit_vector_dyn> inserted_edges;
            if (config->infbase_annotators.size())
                inserted_edges.reset(new bit_vector_dyn(graph->num_nodes() + 1, 0));

            timer.reset();

            if (config->verbose)
                std::cout << "Start graph extension" << std::endl;

            parse_sequences(files, *config, timer,
                [&graph,&inserted_edges](std::string&& seq) {
                    graph->add_sequence(seq, inserted_edges.get());
                },
                [&graph,&inserted_edges](std::string&& kmer, uint32_t count) {
                    graph->add_sequence(kmer, inserted_edges.get());
                    if (auto weighted = graph->get_extension<DBGWeights<>>())
                        weighted->add_kmer(*graph, std::move(kmer), count);
                },
                [&graph,&inserted_edges](const auto &loop) {
                    loop([&graph,&inserted_edges](const auto &seq) {
                        graph->add_sequence(seq, inserted_edges.get());
                    });
                }
            );
            // if (config->verbose) {
            //     std::cout << "Number of k-mers in graph: " << graph->num_nodes() << std::endl;
            // }

            if (config->verbose)
                std::cout << "Graph extension finished in "
                          << timer.elapsed() << "sec" << std::endl;

            assert(config->outfbase.size());

            // serialize graph
            timer.reset();

            graph->serialize(config->outfbase);
            graph.reset();

            if (config->verbose)
                std::cout << "Serialized in " << timer.elapsed() << "sec" << std::endl;

            timer.reset();

            if (!config->infbase_annotators.size())
                return 0;

            auto annotation = initialize_annotation(config->infbase_annotators.at(0), *config);

            if (!annotation->load(config->infbase_annotators.at(0))) {
                std::cerr << "ERROR: can't load annotations" << std::endl;
                exit(1);
            } else if (config->verbose) {
                std::cout << "Annotation was loaded in "
                          << timer.elapsed() << "sec" << std::endl;
            }

            timer.reset();

            assert(inserted_edges.get());

            if (annotation->num_objects() + 1 != inserted_edges->size()
                                                - inserted_edges->num_set_bits()) {
                std::cerr << "ERROR: incompatible graph and annotation." << std::endl;
                exit(1);
            }

            if (config->verbose)
                std::cout << "Insert empty rows to the annotation matrix..." << std::flush;

            AnnotatedDBG::insert_zero_rows(annotation.get(), *inserted_edges);

            if (config->verbose)
                std::cout << "\tdone in " << timer.elapsed() << "sec" << std::endl;

            annotation->serialize(config->outfbase);

            return 0;
        }
        case Config::ANNOTATE: {
            assert(config->infbase_annotators.size() <= 1);

            if (!config->separately) {
                auto anno_graph = initialize_annotated_dbg(*config);

                annotate_data(files,
                              config->refpath,
                              anno_graph.get(),
                              config->forward_and_reverse,
                              config->min_count,
                              config->max_count,
                              config->filename_anno,
                              config->fasta_anno,
                              config->fasta_anno_comment_delim,
                              config->fasta_header_delimiter,
                              config->anno_labels,
                              config->verbose);

                anno_graph->get_annotation().serialize(config->outfbase);

            } else {
                const auto graph = load_critical_dbg(config->infbase);

                ThreadPool thread_pool(config->parallel);

                // annotate multiple columns in parallel, each in a single thread
                config->parallel = 1;

                for (const auto &file : files) {
                    thread_pool.enqueue([](auto graph, auto filename, auto outfilename, const Config *config) {
                            auto anno_graph = initialize_annotated_dbg(graph, *config);

                            annotate_data({ filename },
                                          config->refpath,
                                          anno_graph.get(),
                                          config->forward_and_reverse,
                                          config->min_count,
                                          config->max_count,
                                          config->filename_anno,
                                          config->fasta_anno,
                                          config->fasta_anno_comment_delim,
                                          config->fasta_header_delimiter,
                                          config->anno_labels,
                                          config->verbose);
                            anno_graph->get_annotation().serialize(outfilename);
                        },
                        graph,
                        file,
                        config->outfbase.size()
                            ? config->outfbase + "/" + utils::split_string(file, "/").back()
                            : file,
                        config.get()
                    );
                }
            }

            return 0;
        }
        case Config::ANNOTATE_COORDINATES: {
            assert(config->infbase_annotators.size() <= 1);

            auto graph_temp = load_critical_dbg(config->infbase);

            auto annotation_temp
                = std::make_unique<annotate::RowCompressed<>>(graph_temp->num_nodes());

            if (config->infbase_annotators.size()
                    && !annotation_temp->load(config->infbase_annotators.at(0))) {
                std::cerr << "ERROR: can't load annotations" << std::endl;
                exit(1);
            }

            // load graph
            AnnotatedDBG anno_graph(graph_temp,
                                    std::move(annotation_temp),
                                    config->parallel,
                                    config->fast);

            if (!anno_graph.check_compatibility()) {
                std::cerr << "Error: graph and annotation are not compatible."
                          << std::endl;
                exit(1);
            }

            annotate_coordinates(files,
                                 &anno_graph,
                                 config->forward_and_reverse,
                                 config->genome_binsize_anno,
                                 config->verbose);

            anno_graph.get_annotation().serialize(config->outfbase);

            return 0;
        }
        case Config::MERGE_ANNOTATIONS: {
            if (config->anno_type == Config::ColumnCompressed) {
                annotate::ColumnCompressed<> annotation(0, kNumCachedColumns, config->verbose);
                if (!annotation.merge_load(files)) {
                    std::cerr << "ERROR: can't load annotations" << std::endl;
                    exit(1);
                }
                annotation.serialize(config->outfbase);
                return 0;
            }

            std::vector<std::unique_ptr<Annotator>> annotators;
            std::vector<std::string> stream_files;

            for (const auto &filename : files) {
                auto anno_file_type = parse_annotation_type(filename);
                if (anno_file_type == Config::AnnotationType::RowCompressed) {
                    stream_files.push_back(filename);
                } else {
                    auto annotator = initialize_annotation(filename, *config);
                    if (!annotator->load(filename)) {
                        std::cerr << "ERROR: can't load annotation from file "
                                  << filename << std::endl;
                        exit(1);
                    }
                    annotators.push_back(std::move(annotator));
                }
            }

            if (config->anno_type == Config::RowCompressed) {
                annotate::merge<annotate::RowCompressed<>>(annotators, stream_files, config->outfbase);
            } else if (config->anno_type == Config::RowFlat) {
                annotate::merge<annotate::RowFlatAnnotator>(annotators, stream_files, config->outfbase);
            } else if (config->anno_type == Config::RBFish) {
                annotate::merge<annotate::RainbowfishAnnotator>(annotators, stream_files, config->outfbase);
            } else if (config->anno_type == Config::BinRelWT_sdsl) {
                annotate::merge<annotate::BinRelWT_sdslAnnotator>(annotators, stream_files, config->outfbase);
            } else if (config->anno_type == Config::BinRelWT) {
                annotate::merge<annotate::BinRelWTAnnotator>(annotators, stream_files, config->outfbase);
            } else {
                std::cerr << "ERROR: Merging of annotations to '"
                          << config->annotype_to_string(config->anno_type)
                          << "' is not implemented." << std::endl;
                exit(1);
            }

            return 0;
        }
        case Config::QUERY: {
            assert(config->infbase_annotators.size() == 1);

            auto anno_graph = initialize_annotated_dbg(*config);

            ThreadPool thread_pool(std::max(1u, config->parallel) - 1);

            Timer timer;

            // iterate over input files
            for (const auto &file : files) {
                if (config->verbose) {
                    std::cout << std::endl << "Parsing " << file << std::endl;
                }

                Timer data_reading_timer;

                size_t seq_count = 0;

                read_fasta_file_critical(file,
                    [&](kseq_t *read_stream) {
                        thread_pool.enqueue(execute_query,
                            std::to_string(seq_count++) + "\t"
                                + read_stream->name.s,
                            std::string(read_stream->seq.s),
                            config->count_labels,
                            config->suppress_unlabeled,
                            config->num_top_labels,
                            config->discovery_fraction,
                            config->anno_labels_delimiter,
                            std::ref(*anno_graph),
                            std::ref(std::cout)
                        );
                    },
                    config->forward_and_reverse
                );
                if (config->verbose) {
                    std::cout << "Finished extracting sequences from file " << file
                              << " in " << timer.elapsed() << "sec" << std::endl;
                }
                if (config->verbose) {
                    std::cout << "File processed in "
                              << data_reading_timer.elapsed()
                              << "sec, current mem usage: "
                              << (get_curr_RSS() >> 20) << " MiB"
                              << ", total time: " << timer.elapsed()
                              << "sec" << std::endl;
                }

                // wait while all threads finish processing the current file
                thread_pool.join();
            }

            return 0;
        }
        case Config::SERVER_QUERY: {
            assert(config->infbase_annotators.size() == 1);

            Timer timer;

            std::cout << "Loading graph..." << std::endl;

            auto anno_graph = initialize_annotated_dbg(*config);

            std::cout << "Graph loaded in "
                      << timer.elapsed() << "sec, current mem usage: "
                      << (get_curr_RSS() >> 20) << " MiB" << std::endl;

            const size_t num_threads = std::max(1u, config->parallel);

            std::cout << "Initializing tcp service with "
                      << num_threads << " threads, listening port "
                      << config->port << std::endl;

            try {
                asio::io_context io_context;

                asio::signal_set signals(io_context, SIGINT, SIGTERM);
                signals.async_wait([&](auto, auto) { io_context.stop(); });

                Server server(io_context, config->port,
                    [&](const std::string &received_message) {
                        return form_client_reply(
                            received_message,
                            *anno_graph,
                            *config
                        );
                    }
                );

                std::vector<std::thread> workers;
                for (size_t i = 0; i < std::max(1u, config->parallel); ++i) {
                    workers.emplace_back([&io_context]() { io_context.run(); });
                }
                for (auto &thread : workers) {
                    thread.join();
                }
            } catch (const std::exception &e) {
                std::cerr << "Exception: " << e.what() << std::endl;
            } catch (...) {
                std::cerr << "Error: Unknown exception" << std::endl;
            }

            return 0;
        }
        case Config::COMPARE: {
            assert(files.size());

            std::cout << "Loading graph                " << files.at(0) << std::endl;
            auto graph = load_critical_dbg(files.at(0));

            for (size_t f = 1; f < files.size(); ++f) {
                std::cout << "Loading graph for comparison " << files[f] << std::endl;
                auto second = load_critical_dbg(files[f]);
                if (*graph == *second) {
                    std::cout << "Graphs are identical" << std::endl;
                } else {
                    std::cout << "Graphs are not identical" << std::endl;
                }
            }

            return 0;
        }
        case Config::CONCATENATE: {
            assert(config->outfbase.size());

            auto chunk_files = files;

            Timer timer;

            if (!files.size()) {
                assert(config->infbase.size());

                const auto sorted_suffixes = config->graph_type == Config::GraphType::SUCCINCT
                        ? KmerExtractorBOSS().generate_suffixes(config->suffix_len)
                        : KmerExtractor2Bit().generate_suffixes(config->suffix_len);

                for (const std::string &suffix : sorted_suffixes) {
                    assert(suffix.size() == config->suffix_len);
                    chunk_files.push_back(config->infbase + "." + suffix);
                }
            }

            if (!chunk_files.size()) {
                std::cerr << "Error: no input files provided, nothing to concatenate" << std::endl;
                exit(1);
            }

            for (auto &filename : chunk_files) {
                filename = utils::remove_suffix(filename,
                                                BOSS::Chunk::kFileExtension,
                                                DBGBitmap::kChunkFileExtension);
            }

            // collect results on an external merge or construction
            std::unique_ptr<DeBruijnGraph> graph;
            switch (config->graph_type) {
                case Config::GraphType::SUCCINCT: {
                    auto p = BOSS::Chunk::build_boss_from_chunks(chunk_files, config->verbose);
                    auto dbg_succ = std::make_unique<DBGSuccinct>(p.first, p.second);

                    if (config->verbose) {
                        std::cout << "Chunks concatenated in "
                                  << timer.elapsed() << "sec" << std::endl;
                    }

                    if (config->clear_dummy) {
                        if (config->verbose) {
                            std::cout << "Traverse source dummy edges,"
                                      << " remove redundant ones, and mark"
                                      << " those that cannot be removed."
                                      << std::endl;
                        }
                        dbg_succ->mask_dummy_kmers(config->parallel, true);
                    }
                    graph = std::move(dbg_succ);
                    break;
                }
                case Config::GraphType::BITMAP: {
                    graph.reset(DBGBitmapConstructor::build_graph_from_chunks(
                        chunk_files, config->canonical, config->verbose
                    ));
                    break;
                }
                default:
                    std::cout << "ERROR: Cannot concatenate chunks for "
                              << "this graph representation" << std::endl;
                    exit(1);
            }
            assert(graph.get());

            if (config->verbose) {
                std::cout << "Graph was assembled in "
                          << timer.elapsed() << "sec" << std::endl;
                print_stats(*graph);
                if (config->graph_type == Config::GraphType::SUCCINCT) {
                    print_boss_stats(
                        dynamic_cast<DBGSuccinct*>(graph.get())->get_boss()
                    );
                }
            }

            // graph output
            graph->serialize(config->outfbase);

            return 0;
        }
        case Config::MERGE: {
            BOSS *graph = NULL;

            Timer timer;

            std::vector<std::shared_ptr<DBGSuccinct>> dbg_graphs;
            std::vector<const BOSS*> graphs;

            config->canonical = true;

            for (const auto &file : files) {
                std::cout << "Opening file " << file << std::endl;

                dbg_graphs.emplace_back(load_critical_graph_from_file<DBGSuccinct>(file));

                graphs.push_back(&dbg_graphs.back()->get_boss());

                if (config->verbose)
                    print_boss_stats(*graphs.back());

                config->canonical &= dbg_graphs.back()->is_canonical_mode();
            }

            std::cout << "Graphs are loaded in " << timer.elapsed()
                                                 << "sec" << std::endl;

            if (config->dynamic) {
                std::cout << "Start merging traversal" << std::endl;
                timer.reset();

                graph = dbg_graphs.at(0)->release_boss();

                if (graph->get_state() != Config::DYN) {
                    if (config->verbose)
                        std::cout << "Switching state of succinct graph to dynamic..." << std::flush;

                    graph->switch_state(Config::DYN);

                    if (config->verbose)
                        std::cout << "\tdone in " << timer.elapsed() << "sec" << std::endl;
                }

                for (size_t i = 1; i < graphs.size(); ++i) {
                    graph->merge(dbg_graphs.at(i)->get_boss());

                    std::cout << "traversal " << files[i] << " done\t"
                              << timer.elapsed() << "sec" << std::endl;

                    dbg_graphs.at(i).reset();
                }
            } else if (config->parallel > 1 || config->parts_total > 1) {
                std::cout << "Start merging blocks" << std::endl;
                timer.reset();

                auto *chunk = merge::merge_blocks_to_chunk(
                    graphs,
                    config->part_idx,
                    config->parts_total,
                    config->parallel,
                    config->num_bins_per_thread,
                    config->verbose
                );
                if (!chunk) {
                    std::cerr << "ERROR when building chunk "
                              << config->part_idx << std::endl;
                    exit(1);
                }
                std::cout << "Blocks merged\t" << timer.elapsed()
                          << "sec" << std::endl;

                if (config->parts_total > 1) {
                    chunk->serialize(config->outfbase
                                      + "." + std::to_string(config->part_idx)
                                      + "_" + std::to_string(config->parts_total));
                } else {
                    graph = new BOSS(graphs[0]->get_k());
                    chunk->initialize_boss(graph);
                }
                delete chunk;
            } else {
                std::cout << "Start merging graphs" << std::endl;
                timer.reset();

                graph = merge::merge(graphs, config->verbose);
            }
            dbg_graphs.clear();

            assert(graph);

            std::cout << "Graphs merged in " << timer.elapsed() << "sec" << std::endl;

            // graph output
            DBGSuccinct(graph, config->canonical).serialize(config->outfbase);

            return 0;
        }
        case Config::CLEAN: {
            assert(files.size() == 1);
            assert(config->outfbase.size());

            Timer timer;
            if (config->verbose)
                std::cout << "Graph loading...\t" << std::flush;

            auto graph = load_critical_dbg(files.at(0));

            auto node_weights = graph->get_extension<DBGWeights<>>();
            std::unique_ptr<MaskedDeBruijnGraph> subgraph;

            // TODO: fix unitig extraction from subgraph in order for this
            // to work properly when k-mers are filtered
            const DeBruijnGraph *graph_with_unitigs = graph.get();

            if (config->min_count > 1
                    || config->max_count < std::numeric_limits<unsigned int>::max()
                    || config->min_unitig_median_kmer_abundance != 1) {

                if (!node_weights.get()) {
                    std::cerr << "ERROR: Cannot load weighted graph from "
                              << files.at(0) << std::endl;
                    exit(1);
                }

                subgraph.reset(new MaskedDeBruijnGraph(graph,
                    [&](auto i) { return node_weights->get_weight(i) >= config->min_count
                                        && node_weights->get_weight(i) <= config->max_count; }
                ));

                graph_with_unitigs = subgraph.get();
            }

            if (config->verbose)
                std::cout << timer.elapsed() << "sec" << std::endl;

            if (config->verbose)
                std::cout << "Extracting sequences from subgraph..." << std::endl;

            timer.reset();

            auto out_filename
                = utils::remove_suffix(config->outfbase, ".gz", ".fasta") + ".fasta.gz";

            gzFile out_fasta_gz = gzopen(out_filename.c_str(), "w");

            if (out_fasta_gz == Z_NULL) {
                std::cerr << "ERROR: Can't write to " << out_filename << std::endl;
                exit(1);
            }

            uint64_t counter = 0;
            const auto &dump_sequence = [&](const auto &sequence) {
                if (!write_fasta(out_fasta_gz,
                                 utils::join_strings({ config->header,
                                                        std::to_string(counter) },
                                                     ".",
                                                     true),
                                 sequence)) {
                    std::cerr << "ERROR: Can't write extracted sequences to "
                              << out_filename << std::endl;
                    exit(1);
                }
                counter++;
            };

            // TODO: if DBGSuccinct is used, make sure it doesn't contain
            // any redundant dummy k-mers. Otherwise, it will split
            // the unitigs and the result will be incorrect.
            // TODO: Alternatively, double check implementation of call_unitigs in BOSS
            // and make it call proper unitigs even if it contains redundant dummy k-mers.

            if (config->min_unitig_median_kmer_abundance != 1) {

                assert(node_weights.get());

                if (config->min_unitig_median_kmer_abundance == 0) {
                    config->min_unitig_median_kmer_abundance
                        = estimate_min_kmer_abundance(subgraph->get_mask(), *node_weights,
                                                      config->fallback_abundance_cutoff);
                }

                assert(subgraph->num_nodes() == graph->num_nodes());

                if (config->verbose)
                    std::cout << "Threshold for median k-mer abundance in unitigs: "
                              << config->min_unitig_median_kmer_abundance << std::endl;

                // subgraph->call_unitigs(
                graph_with_unitigs->call_unitigs(
                    [&](const auto &sequence) {
                        if (!is_unreliable_unitig(sequence, *graph, *node_weights,
                                                  config->min_unitig_median_kmer_abundance))
                            dump_sequence(sequence);
                    },
                    config->min_tip_size
                );

            } else if (config->unitigs) {
                // subgraph->call_unitigs(dump_sequence);
                graph_with_unitigs->call_unitigs(dump_sequence, config->min_tip_size);

            } else {
                // subgraph->call_sequences(dump_sequence);
                graph_with_unitigs->call_sequences(dump_sequence);
            }

            gzclose(out_fasta_gz);

            if (config->verbose)
                std::cout << "Graph cleaning finished in "
                          << timer.elapsed() << "sec" << std::endl;

            return 0;
        }
        case Config::STATS: {
            for (const auto &file : files) {
                std::shared_ptr<DeBruijnGraph> graph;

                graph = load_critical_dbg(file);

                std::cout << "Statistics for graph " << file << std::endl;

                print_stats(*graph);

                if (dynamic_cast<DBGSuccinct*>(graph.get())) {
                    const auto &boss_graph = dynamic_cast<DBGSuccinct&>(*graph).get_boss();

                    print_boss_stats(boss_graph,
                                     config->count_dummy,
                                     config->parallel,
                                     config->verbose);

                    if (config->print_graph_internal_repr)
                        boss_graph.print_internal_representation(std::cout);
                }

                if (config->print_graph)
                    std::cout << *graph;
            }

            for (const auto &file : config->infbase_annotators) {
                auto annotation = initialize_annotation(file, *config);

                if (config->print_column_names) {
                    annotate::LabelEncoder<std::string> label_encoder;

                    std::cout << "INFO: Scanning annotation " << file << std::endl;

                    try {
                        std::ifstream instream(file, std::ios::binary);

                        // TODO: make this more reliable
                        if (dynamic_cast<const annotate::ColumnCompressed<> *>(annotation.get())) {
                            // Column compressed dumps the number of rows first
                            // skipping it...
                            load_number(instream);
                        }

                        if (!label_encoder.load(instream))
                            throw std::ios_base::failure("");

                    } catch (...) {
                        std::cerr << "Error: Can't read label encoder from file "
                                  << file << std::endl;
                        exit(1);
                    }

                    std::cout << "INFO: Number of columns: " << label_encoder.size() << std::endl;
                    for (size_t c = 0; c < label_encoder.size(); ++c) {
                        std::cout << label_encoder.decode(c) << std::endl;
                    }

                    continue;
                }

                if (!annotation->load(file)) {
                    std::cerr << "ERROR: can't load annotation from file "
                              << file << std::endl;
                    exit(1);
                }

                std::cout << "Statistics for annotation " << file << std::endl;
                print_stats(*annotation);
            }

            return 0;
        }
        case Config::TRANSFORM_ANNOTATION: {
            assert(files.size() == 1);

            Timer timer;

            /********************************************************/
            /***************** dump labels to text ******************/
            /********************************************************/

            if (config->dump_raw_anno || config->dump_text_anno) {
                const Config::AnnotationType input_anno_type
                    = parse_annotation_type(files.at(0));

                auto annotation = initialize_annotation(files.at(0), *config);

                if (config->verbose)
                    std::cout << "Loading annotation..." << std::endl;

                if (config->anno_type == Config::ColumnCompressed) {
                    if (!annotation->merge_load(files)) {
                        std::cerr << "ERROR: can't load annotations" << std::endl;
                        exit(1);
                    }
                } else {
                    // Load annotation from disk
                    if (!annotation->load(files.at(0))) {
                        std::cerr << "ERROR: can't load annotation from file "
                                  << files.at(0) << std::endl;
                        exit(1);
                    }
                }

                if (config->verbose) {
                    std::cout << "Annotation loaded in "
                              << timer.elapsed() << "sec" << std::endl;

                    std::cout << "Dumping annotators...\t" << std::flush;
                }

                if (input_anno_type == Config::ColumnCompressed) {
                    assert(dynamic_cast<annotate::ColumnCompressed<>*>(annotation.get()));
                    if (config->dump_raw_anno) {
                        dynamic_cast<annotate::ColumnCompressed<>*>(
                            annotation.get()
                        )->dump_columns(config->outfbase, true, get_num_threads());
                    }

                    if (config->dump_text_anno) {
                        dynamic_cast<annotate::ColumnCompressed<>*>(
                            annotation.get()
                        )->dump_columns(config->outfbase, false, get_num_threads());
                    }
                } else if (input_anno_type == Config::BRWT) {
                    assert(dynamic_cast<annotate::BRWTCompressed<>*>(annotation.get()));
                    if (config->dump_raw_anno) {
                        dynamic_cast<annotate::BRWTCompressed<>*>(
                            annotation.get()
                        )->dump_columns(config->outfbase, true, get_num_threads());
                    }

                    if (config->dump_text_anno) {
                        dynamic_cast<annotate::BRWTCompressed<>*>(
                            annotation.get()
                        )->dump_columns(config->outfbase, false, get_num_threads());
                    }
                } else {
                    throw std::runtime_error("Dumping columns for this type not implemented");
                }

                if (config->verbose)
                    std::cout << timer.elapsed() << "sec" << std::endl;

                return 0;
            }

            /********************************************************/
            /***************** rename column labels *****************/
            /********************************************************/

            if (config->rename_instructions_file.size()) {
                auto annotation = initialize_annotation(files.at(0), *config);

                if (config->verbose)
                    std::cout << "Loading annotation..." << std::endl;

                if (config->anno_type == Config::ColumnCompressed) {
                    if (!annotation->merge_load(files)) {
                        std::cerr << "ERROR: can't load annotations" << std::endl;
                        exit(1);
                    } else {
                        std::cout << annotation->num_objects() << " " << annotation->num_labels() << "\n";
                    }
                } else {
                    // Load annotation from disk
                    if (!annotation->load(files.at(0))) {
                        std::cerr << "ERROR: can't load annotation from file "
                              << files.at(0) << std::endl;
                        exit(1);
                    }
                }

                if (config->verbose) {
                    std::cout << "Annotation loaded in "
                              << timer.elapsed() << "sec" << std::endl;
                }

                if (config->verbose)
                    std::cout << "Renaming...\t" << std::flush;

                std::unordered_map<std::string, std::string> dict;
                std::ifstream instream(config->rename_instructions_file);
                if (!instream.is_open()) {
                    std::cerr << "ERROR: Can't open file "
                              << config->rename_instructions_file << std::endl;
                    exit(1);
                }
                std::string old_name;
                std::string new_name;
                while (instream.good() && !(instream >> old_name).eof()) {
                    instream >> new_name;
                    if (instream.fail() || instream.eof()) {
                        std::cerr << "ERROR: wrong format of the rules for"
                                  << " renaming annotation columns passed in file "
                                  << config->rename_instructions_file << std::endl;
                        exit(1);
                    }
                    dict[old_name] = new_name;
                }
                //TODO: could be made to work with streaming
                annotation->rename_labels(dict);

                annotation->serialize(config->outfbase);
                if (config->verbose)
                    std::cout << timer.elapsed() << "sec" << std::endl;

                return 0;
            }

            /********************************************************/
            /****************** convert annotation ******************/
            /********************************************************/

            const Config::AnnotationType input_anno_type
                = parse_annotation_type(files.at(0));

            if (config->anno_type == input_anno_type) {
                std::cerr << "Skipping conversion: same input and target type: "
                          << Config::annotype_to_string(Config::RowCompressed)
                          << std::endl;
                exit(1);
            }

            if (input_anno_type == Config::ColumnCompressed && files.size() > 1) {
                std::cerr << "ERROR: conversion of multiple annotators only supported for ColumnCompressed" << std::endl;
                exit(1);
            }

            if (config->verbose) {
                std::cout << "Converting to " << Config::annotype_to_string(config->anno_type)
                          << " annotator..." << std::endl;
            }

            if (input_anno_type == Config::RowCompressed) {

                std::unique_ptr<const Annotator> target_annotator;

                switch (config->anno_type) {
                    case Config::RowFlat: {
                        auto annotator = annotate::convert<annotate::RowFlatAnnotator>(files.at(0));
                        target_annotator = std::move(annotator);
                        break;
                    }
                    case Config::RBFish: {
                        auto annotator = annotate::convert<annotate::RainbowfishAnnotator>(files.at(0));
                        target_annotator = std::move(annotator);
                        break;
                    }
                    case Config::BinRelWT_sdsl: {
                        auto annotator = annotate::convert<annotate::BinRelWT_sdslAnnotator>(files.at(0));
                        target_annotator = std::move(annotator);
                        break;
                    }
                    case Config::BinRelWT: {
                        auto annotator = annotate::convert<annotate::BinRelWTAnnotator>(files.at(0));
                        target_annotator = std::move(annotator);
                        break;
                    }
                    default:
                        std::cerr << "Error: Streaming conversion from RowCompressed annotation"
                                  << " is not implemented for the requested target type: "
                                  << Config::annotype_to_string(config->anno_type)
                                  << std::endl;
                        exit(1);
                }

                if (config->verbose) {
                    std::cout << "Annotation converted in "
                              << timer.elapsed() << "sec" << std::endl;
                }

                if (config->verbose) {
                    std::cout << "Serializing to " << config->outfbase
                              << "...\t" << std::flush;
                }

                target_annotator->serialize(config->outfbase);

                if (config->verbose) {
                    std::cout << timer.elapsed() << "sec" << std::endl;
                }

            } else if (input_anno_type == Config::ColumnCompressed) {
                auto annotation = initialize_annotation(files.at(0), *config);

                if (config->verbose)
                    std::cout << "Loading annotation..." << std::endl;

                // Load annotation from disk
                if (!annotation->merge_load(files)) {
                    std::cerr << "ERROR: can't load annotations" << std::endl;
                    exit(1);
                }

                if (config->verbose) {
                    std::cout << "Annotation loaded in "
                              << timer.elapsed() << "sec" << std::endl;
                }

                std::unique_ptr<annotate::ColumnCompressed<>> annotator {
                    dynamic_cast<annotate::ColumnCompressed<> *>(annotation.release())
                };
                assert(annotator.get());

                switch (config->anno_type) {
                    case Config::ColumnCompressed: {
                        assert(false);
                        break;
                    }
                    case Config::RowCompressed: {
                        if (config->fast) {
                            annotate::RowCompressed<> row_annotator(0);
                            annotator->convert_to_row_annotator(&row_annotator,
                                                                config->parallel);
                            annotator.reset();

                            if (config->verbose) {
                                std::cout << "Annotation converted in "
                                          << timer.elapsed() << "sec" << std::endl;
                            }

                            if (config->verbose) {
                                std::cout << "Serializing to " << config->outfbase
                                          << "...\t" << std::flush;
                            }

                            row_annotator.serialize(config->outfbase);

                            if (config->verbose) {
                                std::cout << timer.elapsed() << "sec" << std::endl;
                            }

                        } else {
                            annotator->convert_to_row_annotator(config->outfbase);
                            if (config->verbose) {
                                std::cout << "Annotation converted and serialized in "
                                          << timer.elapsed() << "sec" << std::endl;
                            }
                        }
                        break;
                    }
                    case Config::BRWT: {
                        auto brwt_annotator = config->greedy_brwt
                            ? annotate::convert_to_greedy_BRWT<annotate::BRWTCompressed<>>(
                                std::move(*annotator),
                                config->parallel)
                            : annotate::convert_to_simple_BRWT<annotate::BRWTCompressed<>>(
                                std::move(*annotator),
                                config->arity_brwt,
                                config->parallel);

                        annotator.reset();

                        if (config->verbose) {
                            std::cout << "Annotation converted in "
                                      << timer.elapsed() << "sec" << std::endl;
                        }

                        if (config->verbose) {
                            std::cout << "Serializing to " << config->outfbase
                                      << "...\t" << std::flush;
                        }

                        brwt_annotator->serialize(config->outfbase);

                        if (config->verbose) {
                            std::cout << timer.elapsed() << "sec" << std::endl;
                        }
                        break;
                    }
                    case Config::BinRelWT_sdsl: {
                        convert<annotate::BinRelWT_sdslAnnotator>(std::move(annotator), *config, timer);
                        break;
                    }
                    case Config::BinRelWT: {
                        convert<annotate::BinRelWTAnnotator>(std::move(annotator), *config, timer);
                        break;
                    }
                    case Config::RowFlat: {
                        convert<annotate::RowFlatAnnotator>(std::move(annotator), *config, timer);
                        break;
                    }
                    case Config::RBFish: {
                        convert<annotate::RainbowfishAnnotator>(std::move(annotator), *config, timer);
                        break;
                    }
                }

            } else {
                std::cerr << "Error: Conversion to other representations"
                          << " is not implemented for "
                          << Config::annotype_to_string(input_anno_type)
                          << " annotator." << std::endl;
                exit(1);
            }

            return 0;
        }
        case Config::TRANSFORM: {
            assert(files.size() == 1);
            assert(config->outfbase.size());

            Timer timer;
            if (config->verbose)
                std::cout << "Graph loading...\t" << std::flush;

            auto dbg_succ = std::dynamic_pointer_cast<DBGSuccinct>(
                load_critical_dbg(files.at(0))
            );

            if (config->verbose)
                std::cout << timer.elapsed() << "sec" << std::endl;

            if (!dbg_succ.get())
                throw std::runtime_error("Only implemented for DBGSuccinct");

            if (config->clear_dummy) {
                if (config->verbose) {
                    std::cout << "Traverse source dummy edges and remove redundant ones..." << std::endl;
                }
                timer.reset();

                // remove redundant dummy edges and mark all other dummy edges
                dbg_succ->mask_dummy_kmers(config->parallel, true);

                if (config->verbose)
                    std::cout << "Done in " << timer.elapsed() << "sec" << std::endl;

                timer.reset();
            }

            if (config->to_adj_list) {
                if (config->verbose)
                    std::cout << "Converting graph to adjacency list...\t" << std::flush;

                auto *boss = &dbg_succ->get_boss();
                timer.reset();

                std::ofstream outstream(config->outfbase + ".adjlist");
                boss->print_adj_list(outstream);

                if (config->verbose)
                    std::cout << timer.elapsed() << "sec" << std::endl;

                return 0;
            }

            if (config->verbose) {
                std::cout << "Converting graph to state "
                          << Config::state_to_string(config->state)
                          << "...\t" << std::flush;
                timer.reset();
            }

            dbg_succ->switch_state(config->state);

            if (config->verbose)
                std::cout << timer.elapsed() << "sec" << std::endl;

            if (config->verbose) {
                std::cout << "Serializing transformed graph...\t" << std::flush;
                timer.reset();
            }
            dbg_succ->serialize(config->outfbase);
            if (config->verbose) {
                std::cout << timer.elapsed() << "sec" << std::endl;
            }

            return 0;
        }
        case Config::ASSEMBLE: {
            assert(files.size() == 1);
            assert(config->outfbase.size());

            Timer timer;
            if (config->verbose)
                std::cout << "Graph loading...\t" << std::flush;

            auto graph = load_critical_dbg(files.at(0));

            if (config->verbose)
                std::cout << timer.elapsed() << "sec" << std::endl;

            if (config->infbase_annotators.size()) {
                auto anno_graph = initialize_annotated_dbg(graph, *config);

                if (config->verbose) {
                    std::cout << "Masking graph...\t" << std::flush;
                }

                graph = mask_graph(*anno_graph, config.get());

                if (config->verbose) {
                    std::cout << timer.elapsed() << "sec" << std::endl;
                }
            }

            if (config->verbose)
                std::cout << "Extracting sequences from graph...\t" << std::flush;

            timer.reset();

            auto out_filename
                = utils::remove_suffix(config->outfbase, ".gz", ".fasta")
                    + ".fasta.gz";

            gzFile out_fasta_gz = gzopen(out_filename.c_str(), "w");

            if (out_fasta_gz == Z_NULL) {
                std::cerr << "ERROR: Can't write to " << out_filename << std::endl;
                exit(1);
            }

            uint64_t counter = 0;
            const auto &dump_sequence = [&](const auto &sequence) {
                if (!write_fasta(out_fasta_gz,
                                 utils::join_strings({ config->header,
                                                        std::to_string(counter) },
                                                     ".",
                                                     true),
                                 sequence)) {
                    std::cerr << "ERROR: Can't write extracted sequences to "
                              << out_filename << std::endl;
                    exit(1);
                }
                counter++;
            };

            if (config->unitigs || config->min_tip_size > 1) {
                graph->call_unitigs(dump_sequence, config->min_tip_size);
            } else {
                graph->call_sequences(dump_sequence);
            }

            gzclose(out_fasta_gz);

            if (config->verbose)
                std::cout << timer.elapsed() << "sec" << std::endl;

            return 0;
        }
        case Config::RELAX_BRWT: {
            assert(files.size() == 1);
            assert(config->outfbase.size());

            Timer timer;

            auto annotator = std::make_unique<annotate::BRWTCompressed<>>();

            if (config->verbose)
                std::cout << "Loading annotator...\t" << std::flush;

            if (!annotator->load(files.at(0))) {
                std::cerr << "ERROR: can't load annotations from file "
                          << files.at(0) << std::endl;
                exit(1);
            }
            if (config->verbose)
                std::cout << timer.elapsed() << "sec" << std::endl;

            if (config->verbose)
                std::cout << "Relaxing BRWT tree...\t" << std::flush;

            annotate::relax_BRWT<annotate::BRWTCompressed<>>(annotator.get(),
                                                             config->relax_arity_brwt,
                                                             config->parallel);

            annotator->serialize(config->outfbase);
            if (config->verbose)
                std::cout << timer.elapsed() << "sec" << std::endl;

            return 0;
        }
        case Config::ALIGN: {
            assert(config->infbase.size());

            // initialize aligner
            auto graph = load_critical_dbg(config->infbase);
            auto dbg = std::dynamic_pointer_cast<DBGSuccinct>(graph);

            // This speeds up mapping, and allows for node suffix matching
            if (dbg)
                dbg->reset_mask();

            Timer timer;
            ThreadPool thread_pool(std::max(1u, config->parallel) - 1);
            std::mutex print_mutex;

            if (config->map_sequences) {
                if (!config->alignment_length) {
                    config->alignment_length = graph->get_k();
                } else if (config->alignment_length > graph->get_k()) {
                    std::cerr << "Warning: Mapping to k-mers"
                              << " longer than k is not supported." << std::endl;
                    config->alignment_length = graph->get_k();
                }

                if (!dbg && config->alignment_length != graph->get_k()) {
                    std::cerr << "Error: matching k-mers shorter than k only supported for DBGSuccinct"
                              << std::endl;
                    exit(1);
                }

                if (utils::get_verbose()) {
                    std::cout << "Map sequences against the de Bruijn graph with "
                              << "k = " << graph->get_k() << "\n"
                              << "Length of mapped k-mers: "
                              << config->alignment_length << std::endl;
                }

                for (const auto &file : files) {
                    if (utils::get_verbose())
                        std::cout << "Map sequences from file " << file << std::endl;

                    map_sequences_in_file(file,
                                          *graph,
                                          dbg,
                                          *config,
                                          timer,
                                          &thread_pool,
                                          &print_mutex);
                }

                thread_pool.join();

                return 0;
            }

            // fix seed length bounds
            if (!config->alignment_min_seed_length || config->alignment_seed_unimems)
                config->alignment_min_seed_length = graph->get_k();

            if (config->alignment_max_seed_length == std::numeric_limits<size_t>::max()
                    && !config->alignment_seed_unimems)
                config->alignment_max_seed_length = graph->get_k();

            if (config->verbose) {
                std::cout << "Alignment settings:" << "\n"
                          << "\t Seeding: " << (config->alignment_seed_unimems ? "unimems" : "nodes") << "\n"
                          << "\t Alignments to report: " << config->alignment_num_alternative_paths << "\n"
                          << "\t Priority queue size: " << config->alignment_queue_size << "\n"
                          << "\t Min seed length: " << config->alignment_min_seed_length << "\n"
                          << "\t Max seed length: " << config->alignment_max_seed_length << "\n"
                          << "\t Max num seeds per locus: " << config->alignment_max_num_seeds_per_locus << "\n"
                          << "\t Scoring matrix: " << (config->alignment_edit_distance ? "unit costs" : "matrix") << "\n"
                          << "\t Gap opening penalty: " << int64_t(config->alignment_gap_opening_penalty) << "\n"
                          << "\t Gap extension penalty: " << int64_t(config->alignment_gap_extension_penalty) << "\n"
                          << "\t Min DP table cell score: " << int64_t(config->alignment_min_cell_score) << "\n"
                          << "\t Min alignment score: " << config->alignment_min_path_score << std::endl;

                if (!config->alignment_edit_distance)
                    std::cout << "\t Match score: " << int64_t(config->alignment_match_score) << "\n"
                              << "\t (DNA) Transition score: " << int64_t(config->alignment_mm_transition) << "\n"
                              << "\t (DNA) Transversion score: " << int64_t(config->alignment_mm_transversion) << "\n";

                std::cout << std::endl;
            }

            Cigar::initialize_opt_table(graph->alphabet());

            for (const auto &file : files) {
                std::cout << "Align sequences from file " << file << std::endl;

                Timer data_reading_timer;

                std::ostream *outstream = config->outfbase.size()
                    ? new std::ofstream(config->outfbase)
                    : &std::cout;

                std::unique_ptr<Json::StreamWriter> json_writer;
                if (utils::ends_with(config->outfbase, ".json")) {
                    Json::StreamWriterBuilder builder;
                    builder["indentation"] = "";
                    json_writer.reset(builder.newStreamWriter());
                }

                read_fasta_file_critical(file, [&](kseq_t *read_stream) {
                    thread_pool.enqueue([&](std::string query,
                                            std::string header) {
                            std::string rc_query;

                            if (config->forward_and_reverse) {
                                rc_query = query;
                                reverse_complement(rc_query.begin(), rc_query.end());
                            }

                            auto paths = align_sequences(*graph,
                                                         *config,
                                                         query,
                                                         rc_query);

                            auto lock = std::lock_guard<std::mutex>(print_mutex);
                            if (!json_writer.get()) {
                                for (const auto &path : paths) {
                                    *outstream << header << "\t"
                                               << query << "\t"
                                               << path
                                               << std::endl;
                                }

                                if (paths.empty())
                                    *outstream << header << "\t"
                                               << query << "\t"
                                               << "*\t*\t"
                                               << config->alignment_min_path_score << "\t*\t*"
                                               << std::endl;
                            } else {
                                bool secondary = false;
                                for (const auto &path : paths) {
                                    const auto& path_query = path.get_orientation()
                                        ? rc_query
                                        : query;

                                    assert(path.get_query_begin() >= &*path_query.begin());
                                    assert(path.get_query_end() <= &*path_query.end());

                                    json_writer->write(
                                        path.to_json(path_query,
                                                     *graph,
                                                     secondary,
                                                     header),
                                        outstream
                                    );

                                    *outstream << std::endl;

                                    secondary = true;
                                }

                                if (paths.empty()) {
                                    json_writer->write(
                                        DBGAligner<>::DBGAlignment().to_json(
                                            "",
                                            *graph,
                                            secondary,
                                            header
                                        ),
                                        outstream
                                    );

                                    *outstream << std::endl;
                                }
                            }
                        },
                        std::string(read_stream->seq.s),
                        config->fasta_anno_comment_delim != Config::UNINITIALIZED_STR
                            && read_stream->comment.l
                                ? utils::join_strings(
                                    { read_stream->name.s, read_stream->comment.s },
                                    config->fasta_anno_comment_delim,
                                    true)
                                : std::string(read_stream->name.s)
                    );

                    if (config->verbose) {
                        std::cout << "File processed in "
                                  << data_reading_timer.elapsed()
                                  << "sec, current mem usage: "
                                  << (get_curr_RSS() >> 20) << " MiB"
                                  << ", total time: " << timer.elapsed()
                                  << "sec" << std::endl;
                    }
                });

                thread_pool.join();

                if (config->outfbase.size())
                    delete outstream;
            }

            return 0;
        }
        case Config::CALL_VARIANTS: {
            assert(config->infbase_annotators.size() == 1);

            std::unique_ptr<TaxIDMapper> taxid_mapper;
            if (config->taxonomy_map.length()) {
                taxid_mapper.reset(new TaxIDMapper());
                std::ifstream taxid_mapper_in(config->taxonomy_map, std::ios::binary);
                if (!taxid_mapper->load(taxid_mapper_in)) {
                    std::cerr << "ERROR: failed to read accession2taxid map" << std::endl;
                    exit(1);
                }
            }

            auto anno_graph = initialize_annotated_dbg(*config);
            auto masked_graph = mask_graph(*anno_graph, config.get());

            if (config->verbose) {
                std::cout << "Filter out:";
                for (const auto &out : config->label_filter) {
                    std::cout << " " << out;
                }
                std::cout << std::endl;
            }

            std::ostream *outstream = config->outfbase.size()
                ? new std::ofstream(config->outfbase)
                : &std::cout;

            std::unique_ptr<Json::StreamWriter> json_writer;
            if (utils::ends_with(config->outfbase, ".json")) {
                Json::StreamWriterBuilder builder;
                builder["indentation"] = "";
                json_writer.reset(builder.newStreamWriter());
            } else {
                *outstream << "Index"
                           << "\t" << "Ref"
                           << "\t" << "Var"
                           << "\t" << "Label";

                if (taxid_mapper.get())
                    *outstream << "\t" << "TaxID";

                *outstream << std::endl;
            }

            std::sort(config->label_filter.begin(), config->label_filter.end());

            ThreadPool thread_pool(std::max(1u, config->parallel) - 1);
            std::mutex print_label_mutex;
            std::atomic_uint64_t num_calls = 0;

            auto mask_in_labels = utils::join_strings(config->label_mask_in, ",");

            auto print_variant =
                [&](auto&& alignment, std::string&& query, auto&& vlabels) {
                    // filter out labels
                    std::sort(vlabels.begin(), vlabels.end());

                    auto it = config->label_filter.begin();
                    for (const auto &label : vlabels) {
                        while (it != config->label_filter.end() && *it < label)
                            ++it;

                        if (it == config->label_filter.end())
                            break;

                        if (*it == label)
                            return;
                    }

                    num_calls++;

                    auto label = utils::join_strings(vlabels, ",");

                    // map labels to Taxonomy IDs
                    if (taxid_mapper.get()) {
                        label += "\t" + std::accumulate(
                            vlabels.begin(),
                            vlabels.end(),
                            std::string(),
                            [&](std::string &taxids, const std::string &label) {
                                return std::move(taxids) + ","
                                    + std::to_string(taxid_mapper->gb_to_taxid(label));
                            }
                        );
                    }

                    // print labels
                    std::lock_guard<std::mutex> lock(print_label_mutex);
                    if (utils::ends_with(config->outfbase, ".json")) {
                        json_writer->write(
                            alignment.to_json(
                                query,
                                masked_graph->get_graph(),
                                false,
                                mask_in_labels + ":" + std::to_string(num_calls),
                                label
                            ),
                            outstream
                        );

                        *outstream << std::endl;
                    } else {
                        std::cout << alignment.front() << "\t"
                                  << query << "\t"
                                  << alignment.get_sequence() << "\t"
                                  << label << std::endl;
                    }
                };

            if (config->call_bubbles) {
                annotated_graph_algorithm::call_bubbles(
                    *masked_graph,
                    *anno_graph,
                    print_variant,
                    &thread_pool
                );
            } else if (config->call_breakpoints) {
                annotated_graph_algorithm::call_breakpoints(
                    *masked_graph,
                    *anno_graph,
                    print_variant,
                    &thread_pool
                );
            } else {
                std::cerr << "ERROR: no variant calling mode selected. Exiting" << std::endl;
                exit(1);
            }

            thread_pool.join();

            if (config->verbose) {
                std::cout << "# nodes checked: " << masked_graph->num_nodes()
                          << std::endl
                          << "# called: " << num_calls
                          << std::endl;
            }

            return 0;
        }
        case Config::PARSE_TAXONOMY: {
            TaxIDMapper taxid_mapper;
            if (config->accession2taxid.length()
                && !taxid_mapper.parse_accession2taxid(config->accession2taxid)) {
                std::cerr << "ERROR: failed to read accession2taxid file" << std::endl;
                exit(1);
            }

            if (config->taxonomy_nodes.length()
                && !taxid_mapper.parse_nodes(config->taxonomy_nodes)) {
                std::cerr << "ERROR: failed to read nodes.dmp file" << std::endl;
                exit(1);
            }

            std::ofstream out(config->outfbase + ".taxonomy.map", std::ios::binary);
            taxid_mapper.serialize(out);
            return 0;
        }
        case Config::NO_IDENTITY: {
            assert(false);
            break;
        }
    }

    return 0;
}<|MERGE_RESOLUTION|>--- conflicted
+++ resolved
@@ -1244,23 +1244,11 @@
                         break;
 
                     case Config::GraphType::HASH:
-<<<<<<< HEAD
                         graph.reset(new DBGHashOrdered(config->k, config->canonical));
-=======
-                        if (config->count_kmers) {
-                            graph.reset(new WeightedDBGHashOrdered(config->k, config->canonical, false));
-                        } else {
-                            graph.reset(new DBGHashOrdered(config->k, config->canonical, false));
-                        }
                         break;
 
                     case Config::GraphType::HASH_PACKED:
-                        if (config->count_kmers) {
-                            graph.reset(new WeightedDBGHashOrdered(config->k, config->canonical, true));
-                        } else {
-                            graph.reset(new DBGHashOrdered(config->k, config->canonical, true));
-                        }
->>>>>>> 46364f89
+                        graph.reset(new DBGHashOrdered(config->k, config->canonical, true));
                         break;
 
                     case Config::GraphType::HASH_STR:
@@ -1298,48 +1286,8 @@
                     }
                 );
 
-<<<<<<< HEAD
                 if (weights)
                     graph->add_extension(std::make_shared<DBGWeights<>>(std::move(*weights)));
-=======
-                if (config->count_kmers) {
-                    sdsl::int_vector<> kmer_counts(graph->num_nodes() + 1, 0, kBitsPerCount);
-
-                    parse_sequences(files, *config, timer,
-                        [&graph,&kmer_counts](std::string&& seq) {
-                            graph->map_to_nodes(seq, [&](uint64_t i) {
-                                if (i > 0) {
-                                    assert(i <= graph->num_nodes());
-                                    kmer_counts[i]++;
-                                }
-                            });
-                        },
-                        [&graph,&kmer_counts](std::string&& kmer, uint32_t count) {
-                            graph->map_to_nodes(kmer, [&](uint64_t i) {
-                                if (i > 0) {
-                                    assert(i <= graph->num_nodes());
-                                    kmer_counts[i] += count;
-                                }
-                            });
-                        },
-                        [&graph,&kmer_counts](const auto &loop) {
-                            loop([&graph,&kmer_counts](const auto &seq) {
-                                graph->map_to_nodes(seq, [&](uint64_t i) {
-                                    if (i > 0) {
-                                        assert(i <= graph->num_nodes());
-                                        kmer_counts[i]++;
-                                    }
-                                });
-                            });
-                        }
-                    );
-
-                    auto *weighted_graph
-                        = dynamic_cast<IWeighted<uint64_t, sdsl::int_vector<>>*>(graph.get());
-                    assert(weighted_graph);
-                    weighted_graph->set_weights(std::move(kmer_counts));
-                }
->>>>>>> 46364f89
             }
 
             if (config->verbose)
