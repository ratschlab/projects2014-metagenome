#ifndef __FILE_UTILS_HPP__
#define __FILE_UTILS_HPP__

#include <fstream>
#include <future>
#include <iostream>
#include <memory>
#include <string>


namespace utils {

bool check_if_writable(const std::string &filename);

/**
 *  Returns the input file type, given a filename
 *  One of: [KMC|VCF|FASTQ|FASTA].
 *  If filetype is unknown, return empty string "".
 */
std::string get_filetype(const std::string &fname);

class TempFile {
  public:
    // The state flow:
    //    init -> APPEND -> READ -> deinit
    enum State { APPEND, READ };

    TempFile(const std::string &tmp_dir = "");
    ~TempFile();

    std::ofstream &ofstream();
    std::ifstream &ifstream();

  private:
    std::string tmp_file_name_;
    State state_;
    std::unique_ptr<std::ofstream> tmp_ostream_;
    std::unique_ptr<std::ifstream> tmp_istream_;
};

template <typename T>
class BufferedAsyncWriter {
    static constexpr uint32_t capacity = 100000;

  public:
    BufferedAsyncWriter(const std::string &name, std::fstream *f)
<<<<<<< HEAD
        : buf_(capacity), buf_dump_(capacity), name_(name), f_(f) {}
=======
        : buf1_(capacity), buf2_(capacity), buf_(&buf1_), name_(name), f_(f) {}

    static void
    flush_to_file(const std::string name, std::fstream *f, const std::vector<T> *buf) {
        if (!f->write((char *)&((*buf)[0]), sizeof((*buf)[0]) * buf->size())) {
            std::cerr << "Error: Writing to '{}' failed" << name;
            std::exit(EXIT_FAILURE);
        }
    }
>>>>>>> 4a4eed6c

    void push(const T &v) {
        if (buf_->size() == capacity) {
            wait_for_write();
            buf_.swap(buf_dump_);
            write_future = std::async(flush_to_file, name_, f_, buf_dump_);
            buf_->resize(0);
        }
        buf_->push_back(v);
    }

    void flush() {
        flush_to_file(name_, f_, buf_);
        wait_for_write();
    }

  private:
    void wait_for_write() {
        if (write_future.valid()) {
            write_future.wait();
        }
    }

    static void
    flush_to_file(const std::string name, std::fstream *f, const std::vector<T> *buf) {
        if (buf->empty()) {
            return;
        }
        if (!f->write((char *)&((*buf)[0]), sizeof((*buf)[0]) * buf->size())) {
            std::cerr << "Error: Writing to '{}' failed" << name;
            std::exit(EXIT_FAILURE);
        }
    }

    std::vector<T> buf_;
    std::vector<T> buf_dump_;
    std::future<void> write_future;
    std::string name_;
    std::fstream *f_;
};

} // namespace utils

#endif // __FILE_UTILS_HPP__<|MERGE_RESOLUTION|>--- conflicted
+++ resolved
@@ -44,32 +44,21 @@
 
   public:
     BufferedAsyncWriter(const std::string &name, std::fstream *f)
-<<<<<<< HEAD
         : buf_(capacity), buf_dump_(capacity), name_(name), f_(f) {}
-=======
-        : buf1_(capacity), buf2_(capacity), buf_(&buf1_), name_(name), f_(f) {}
-
-    static void
-    flush_to_file(const std::string name, std::fstream *f, const std::vector<T> *buf) {
-        if (!f->write((char *)&((*buf)[0]), sizeof((*buf)[0]) * buf->size())) {
-            std::cerr << "Error: Writing to '{}' failed" << name;
-            std::exit(EXIT_FAILURE);
-        }
-    }
->>>>>>> 4a4eed6c
 
     void push(const T &v) {
-        if (buf_->size() == capacity) {
+        if (buf_.size() == capacity) {
             wait_for_write();
             buf_.swap(buf_dump_);
-            write_future = std::async(flush_to_file, name_, f_, buf_dump_);
-            buf_->resize(0);
+            write_future = std::async(std::launch::async, flush_to_file, name_, f_,
+                    &buf_dump_);
+            buf_.resize(0);
         }
-        buf_->push_back(v);
+        buf_.push_back(v);
     }
 
     void flush() {
-        flush_to_file(name_, f_, buf_);
+        flush_to_file(name_, f_, &buf_);
         wait_for_write();
     }
 
