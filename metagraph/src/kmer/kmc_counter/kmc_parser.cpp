#include "kmc_parser.hpp"

#include <kmc_file.h>

<<<<<<< HEAD
#include "common/utils.hpp"
=======
#include "string_utils.hpp"
>>>>>>> 11ccc09b


namespace kmc {

const auto kFileSuffixes = { ".kmc_suf", ".kmc_pre" };

void read_kmers(const std::string &kmc_filename,
                const std::function<void(std::string&&)> &callback,
                bool call_both_from_canonical,
                uint64_t min_count,
                uint64_t max_count) {
    read_kmers(kmc_filename,
               [&](std::string&& sequence, uint64_t) {
                   callback(std::move(sequence));
               },
               call_both_from_canonical,
               min_count,
               max_count);
}

void read_kmers(const std::string &kmc_filename,
                const std::function<void(std::string&&, uint64_t)> &callback,
                bool call_both_from_canonical,
                uint64_t min_count,
                uint64_t max_count) {
    if (min_count >= max_count)
        return;

    std::string kmc_base_filename = kmc_filename;
    for (const auto &suffix : kFileSuffixes) {
        kmc_base_filename = utils::remove_suffix(kmc_base_filename, suffix);
    }

    CKMCFile kmc_database;
    if (!kmc_database.OpenForListing(kmc_base_filename))
        throw std::runtime_error(
                std::string("Error: Can't open KMC database ") + kmc_base_filename);

    kmc_database.SetMinCount(min_count);
    kmc_database.SetMaxCount(max_count - 1);

    CKmerAPI kmer(kmc_database.KmerLength());
    uint64 count;

    while (kmc_database.ReadNextKmer(kmer, count)) {
        callback(kmer.to_string(), count);
        if (call_both_from_canonical && kmc_database.GetBothStrands()) {
            kmer.reverse();
            callback(kmer.to_string(), count);
        }
    }
    kmc_database.Close();
}

} // namespace kmc<|MERGE_RESOLUTION|>--- conflicted
+++ resolved
@@ -2,11 +2,7 @@
 
 #include <kmc_file.h>
 
-<<<<<<< HEAD
-#include "common/utils.hpp"
-=======
-#include "string_utils.hpp"
->>>>>>> 11ccc09b
+#include "utils/string_utils.hpp"
 
 
 namespace kmc {
