#include "kmer_bloom_filter.hpp"

#include <Eigen/StdVector>

#ifndef NDEBUG
#include "common/seq_tools/reverse_complement.hpp"
#endif

#include "common/serialization.hpp"
#include "common/algorithms.hpp"
#include "kmer/kmer_extractor.hpp"

// TODO: switch to KmerExtractor once it supports all alphabets
typedef KmerExtractorBOSS KmerDef;
typedef KmerDef::TAlphabet TAlphabet;

template <typename T>
using AlignedVector = std::vector<T, Eigen::aligned_allocator<T>>;

constexpr uint64_t npos = 0;


template <class KmerBF>
inline void call_kmers(const KmerBF &kmer_bloom,
<<<<<<< HEAD
                       const char *begin,
                       const char *end,
                       const std::function<void(uint64_t /* hash */,
                                                bool /* is valid */)> &callback) {
=======
                       std::string_view sequence,
                       Callback callback) {
>>>>>>> 8a7c4129
    const auto k = kmer_bloom.get_k();
    if (sequence.size() < k)
        return;

    const auto max_encoded_val = KmerDef::alphabet.size();

    std::vector<TAlphabet> coded(sequence.size());
    std::transform(sequence.begin(), sequence.end(),
                   coded.begin(),
                   [](char c) { return KmerDef::encode(c); });

    auto invalid = utils::drag_and_mark_segments(coded, max_encoded_val, k);

    auto fwd = kmer_bloom.get_hasher();
    fwd.reset(coded.data());

    if (kmer_bloom.is_canonical_mode()) {
        std::vector<TAlphabet> rc_coded(sequence.size());
        std::transform(coded.begin(), coded.end(),
                       rc_coded.rbegin(),
                       [](TAlphabet c) { return KmerDef::complement(c); });

        auto rev = kmer_bloom.get_hasher();
        rev.reset(rc_coded.data() + rc_coded.size() - k);

        callback(std::min(uint64_t(fwd), uint64_t(rev)), !invalid[k - 1]);

        for (size_t i = k, j = coded.size() - k - 1; i < coded.size(); ++i, --j) {
            if (coded.at(i) < max_encoded_val) {
                assert(rc_coded.at(j) < max_encoded_val);

                fwd.next(coded.at(i));
                rev.prev(rc_coded.at(j));

                assert(invalid[i] || i + 1 >= k);
                callback(std::min(uint64_t(fwd), uint64_t(rev)), !invalid[i]);
            } else {
                callback(npos, false);
            }
        }

    } else {
        callback(fwd, !invalid[k - 1]);

        for (size_t i = k; i < coded.size(); ++i) {
            if (coded.at(i) < max_encoded_val) {
                fwd.next(coded.at(i));

                assert(invalid[i] || i + 1 >= k);
                callback(fwd, !invalid[i]);
            } else {
                callback(npos, false);
            }
        }
    }
}

template <class KmerBF>
inline void call_valid_kmers(const KmerBF &kmer_bloom,
                             const char *begin,
                             const char *end,
                             const std::function<void(uint64_t)> &callback) {
    const auto k = kmer_bloom.get_k();
    if (begin >= end || static_cast<size_t>(end - begin) < k)
        return;

    const auto max_encoded_val = KmerDef::alphabet.size();

    std::vector<TAlphabet> coded(end - begin);
    std::transform(begin, end,
                   coded.begin(),
                   [](char c) { return KmerDef::encode(c); });

    auto invalid = utils::drag_and_mark_segments(coded, max_encoded_val, k);

    auto fwd = kmer_bloom.get_hasher();
    fwd.reset(coded.data());

    if (kmer_bloom.is_canonical_mode()) {
        std::vector<TAlphabet> rc_coded(end - begin);
        std::transform(coded.begin(), coded.end(),
                       rc_coded.rbegin(),
                       [](TAlphabet c) { return KmerDef::complement(c); });

        auto rev = kmer_bloom.get_hasher();
        rev.reset(rc_coded.data() + rc_coded.size() - k);

        if (!invalid[k - 1])
            callback(std::min(uint64_t(fwd), uint64_t(rev)));

        for (size_t i = k, j = coded.size() - k - 1; i < coded.size(); ++i, --j) {
            if (coded.at(i) < max_encoded_val) {
                assert(rc_coded.at(j) < max_encoded_val);

                fwd.next(coded.at(i));
                rev.prev(rc_coded.at(j));

                assert(invalid[i] || i + 1 >= k);
                if (!invalid[i])
                    callback(std::min(uint64_t(fwd), uint64_t(rev)));
            }
        }

    } else {
        if (!invalid[k - 1])
            callback(fwd);

        for (size_t i = k; i < coded.size(); ++i) {
            if (coded.at(i) < max_encoded_val) {
                fwd.next(coded.at(i));

                assert(invalid[i] || i + 1 >= k);
                if (!invalid[i])
                    callback(fwd);
            }
        }
    }
}

template <class KmerHasher>
void KmerBloomFilter<KmerHasher>
::add_sequence(std::string_view sequence) {
    assert(sequence.size() >= k_);

    AlignedVector<uint64_t> hashes;
    hashes.reserve(end - begin - k_ + 1);
    call_valid_kmers(*this, begin, end, [&](uint64_t hash) { hashes.push_back(hash); });
    filter_.insert(hashes.data(), hashes.data() + hashes.size());

<<<<<<< HEAD
    // invalid k-mers may be false positives
    assert(sdsl::util::cnt_one_bits(check_kmer_presence(begin, end)) >= hashes.size());

=======
    // TODO: insert all hashes in arbitrary order in a single call
    call_kmers(*this, sequence, [&](size_t, auto hash1, auto hash2) {
        filter_.insert(hash1, hash2);
        assert(filter_.check(hash1, hash2));
#ifndef NDEBUG
        counter++;
#endif
    });

    assert(sdsl::util::cnt_one_bits(check_kmer_presence(sequence)) == counter);
>>>>>>> 8a7c4129
#ifndef NDEBUG
    std::string rev_comp(sequence);
    reverse_complement(rev_comp.begin(), rev_comp.end());
    assert(!canonical_mode_
            || sdsl::util::cnt_one_bits(check_kmer_presence(rev_comp)) >= hashes.size());
#endif

}

template <class KmerHasher>
void KmerBloomFilter<KmerHasher>
::add_sequences(const std::function<void(const CallString&)> &generate_sequences) {
    AlignedVector<uint64_t> buffer;
    buffer.reserve(1000000);

    generate_sequences([&](const std::string &sequence) {
        if (sequence.size() < k_)
            return;

        if (buffer.capacity() < buffer.size() + sequence.size() - k_ + 1) {
            filter_.insert(buffer.data(), buffer.data() + buffer.size());
            buffer.clear();
        }

        call_valid_kmers(*this, sequence.c_str(), sequence.c_str() + sequence.size(),
                         [&](uint64_t hash) { buffer.push_back(hash); });
    });

    filter_.insert(buffer.data(), buffer.data() + buffer.size());
}

template <class KmerHasher>
sdsl::bit_vector KmerBloomFilter<KmerHasher>
::check_kmer_presence(std::string_view sequence) const {
    if (sequence.size() < k_)
        return sdsl::bit_vector();

<<<<<<< HEAD
    // aggregate hashes, then batch check
    size_t i = 0;
    AlignedVector<uint64_t> hashes(end - begin - k_ + 1);
    call_kmers(*this, begin, end, [&](auto hash, bool) { hashes[i++] = hash; });
=======
    sdsl::bit_vector check_vec(sequence.size() - k_ + 1);
    call_kmers(*this, sequence, [&](size_t i, auto hash1, auto hash2) {
        assert(i < check_vec.size());
>>>>>>> 8a7c4129

    assert(i == hashes.size());

    return filter_.check(hashes.data(), hashes.data() + hashes.size());
}

template <class KmerHasher>
void KmerBloomFilter<KmerHasher>
::serialize(std::ostream &out) const {
    if (!out.good())
        throw std::ofstream::failure("Error: trying to dump graph to a bad stream");

    serialize_number(out, k_);
    serialize_number(out, canonical_mode_);
    filter_.serialize(out);
}

template <class KmerHasher>
bool KmerBloomFilter<KmerHasher>
::load(std::istream &in) {
    if (!in.good())
        return false;

    try {
        k_ = load_number(in);
        canonical_mode_ = load_number(in);
        const_cast<KmerHasher&>(hasher_) = KmerHasher(k_);

        return filter_.load(in);
    } catch (...) {
        return false;
    }
}

template class KmerBloomFilter<>;


std::function<bool()> get_missing_kmer_skipper(const KmerBloomFilter<> *bloom_filter,
                                               std::string_view sequence) {
    if (!bloom_filter)
        return []() { return false; };

    if (sequence.size() < bloom_filter->get_k())
        return []() { return true; };

    // use shared_ptr to prevent copying this vector and keep it alive for the
    // returned callback
    auto bloom_check = std::make_shared<sdsl::bit_vector>(
        bloom_filter->check_kmer_presence(sequence)
    );

    assert(bloom_check->size() + bloom_filter->get_k() - 1 == sequence.size());

    auto it = bloom_check->begin();

    // these need to be specified explicitly to ensure that they're copied
    return [it,bloom_check]() mutable {
        assert(it < bloom_check->end());
        bool in_bloom = *it;
        ++it;
        return !in_bloom;
    };
}<|MERGE_RESOLUTION|>--- conflicted
+++ resolved
@@ -22,15 +22,9 @@
 
 template <class KmerBF>
 inline void call_kmers(const KmerBF &kmer_bloom,
-<<<<<<< HEAD
-                       const char *begin,
-                       const char *end,
+                       std::string_view sequence,
                        const std::function<void(uint64_t /* hash */,
                                                 bool /* is valid */)> &callback) {
-=======
-                       std::string_view sequence,
-                       Callback callback) {
->>>>>>> 8a7c4129
     const auto k = kmer_bloom.get_k();
     if (sequence.size() < k)
         return;
@@ -90,17 +84,16 @@
 
 template <class KmerBF>
 inline void call_valid_kmers(const KmerBF &kmer_bloom,
-                             const char *begin,
-                             const char *end,
+                             std::string_view sequence,
                              const std::function<void(uint64_t)> &callback) {
     const auto k = kmer_bloom.get_k();
-    if (begin >= end || static_cast<size_t>(end - begin) < k)
+    if (sequence.size() < k)
         return;
 
     const auto max_encoded_val = KmerDef::alphabet.size();
 
-    std::vector<TAlphabet> coded(end - begin);
-    std::transform(begin, end,
+    std::vector<TAlphabet> coded(sequence.size());
+    std::transform(sequence.begin(), sequence.end(),
                    coded.begin(),
                    [](char c) { return KmerDef::encode(c); });
 
@@ -110,7 +103,7 @@
     fwd.reset(coded.data());
 
     if (kmer_bloom.is_canonical_mode()) {
-        std::vector<TAlphabet> rc_coded(end - begin);
+        std::vector<TAlphabet> rc_coded(sequence.size());
         std::transform(coded.begin(), coded.end(),
                        rc_coded.rbegin(),
                        [](TAlphabet c) { return KmerDef::complement(c); });
@@ -156,26 +149,13 @@
     assert(sequence.size() >= k_);
 
     AlignedVector<uint64_t> hashes;
-    hashes.reserve(end - begin - k_ + 1);
-    call_valid_kmers(*this, begin, end, [&](uint64_t hash) { hashes.push_back(hash); });
+    hashes.reserve(sequence.size() - k_ + 1);
+    call_valid_kmers(*this, sequence, [&](uint64_t hash) { hashes.push_back(hash); });
     filter_.insert(hashes.data(), hashes.data() + hashes.size());
 
-<<<<<<< HEAD
     // invalid k-mers may be false positives
-    assert(sdsl::util::cnt_one_bits(check_kmer_presence(begin, end)) >= hashes.size());
-
-=======
-    // TODO: insert all hashes in arbitrary order in a single call
-    call_kmers(*this, sequence, [&](size_t, auto hash1, auto hash2) {
-        filter_.insert(hash1, hash2);
-        assert(filter_.check(hash1, hash2));
-#ifndef NDEBUG
-        counter++;
-#endif
-    });
-
-    assert(sdsl::util::cnt_one_bits(check_kmer_presence(sequence)) == counter);
->>>>>>> 8a7c4129
+    assert(sdsl::util::cnt_one_bits(check_kmer_presence(sequence)) >= hashes.size());
+
 #ifndef NDEBUG
     std::string rev_comp(sequence);
     reverse_complement(rev_comp.begin(), rev_comp.end());
@@ -200,8 +180,7 @@
             buffer.clear();
         }
 
-        call_valid_kmers(*this, sequence.c_str(), sequence.c_str() + sequence.size(),
-                         [&](uint64_t hash) { buffer.push_back(hash); });
+        call_valid_kmers(*this, sequence, [&](uint64_t hash) { buffer.push_back(hash); });
     });
 
     filter_.insert(buffer.data(), buffer.data() + buffer.size());
@@ -213,16 +192,10 @@
     if (sequence.size() < k_)
         return sdsl::bit_vector();
 
-<<<<<<< HEAD
     // aggregate hashes, then batch check
     size_t i = 0;
-    AlignedVector<uint64_t> hashes(end - begin - k_ + 1);
-    call_kmers(*this, begin, end, [&](auto hash, bool) { hashes[i++] = hash; });
-=======
-    sdsl::bit_vector check_vec(sequence.size() - k_ + 1);
-    call_kmers(*this, sequence, [&](size_t i, auto hash1, auto hash2) {
-        assert(i < check_vec.size());
->>>>>>> 8a7c4129
+    AlignedVector<uint64_t> hashes(sequence.size() - k_ + 1);
+    call_kmers(*this, sequence, [&](auto hash, bool) { hashes[i++] = hash; });
 
     assert(i == hashes.size());
 
