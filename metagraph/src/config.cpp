#include "config.hpp"

#include <cstring>
#include <iostream>

#include "utils.hpp"
#include "threading.hpp"


Config::Config(int argc, const char *argv[]) {
    // provide help overview if no identity was given
    if (argc == 1) {
        print_usage(argv[0]);
        exit(-1);
    }

    // parse identity from first command line argument
    if (!strcmp(argv[1], "build")) {
        identity = BUILD;
    } else if (!strcmp(argv[1], "merge")) {
        identity = MERGE;
    } else if (!strcmp(argv[1], "extend")) {
        identity = EXTEND;
    } else if (!strcmp(argv[1], "concatenate")) {
        identity = CONCATENATE;
    } else if (!strcmp(argv[1], "compare")) {
        identity = COMPARE;
    } else if (!strcmp(argv[1], "align")) {
        identity = ALIGN;
    } else if (!strcmp(argv[1], "filter")) {
        identity = FILTER;
    } else if (!strcmp(argv[1], "filter_stats")) {
        identity = FILTER_STATS;
    } else if (!strcmp(argv[1], "experiment")) {
        identity = EXPERIMENT;
    } else if (!strcmp(argv[1], "stats")) {
        identity = STATS;
    } else if (!strcmp(argv[1], "annotate")) {
        identity = ANNOTATE;
    } else if (!strcmp(argv[1], "coordinate")) {
        identity = ANNOTATE_COORDINATES;
    } else if (!strcmp(argv[1], "merge_anno")) {
        identity = MERGE_ANNOTATIONS;
    } else if (!strcmp(argv[1], "query")) {
        identity = QUERY;
    } else if (!strcmp(argv[1], "server_query")) {
        identity = SERVER_QUERY;
    } else if (!strcmp(argv[1], "transform")) {
        identity = TRANSFORM;
    } else if (!strcmp(argv[1], "transform_anno")) {
        identity = TRANSFORM_ANNOTATION;
    } else if (!strcmp(argv[1], "relax_brwt")) {
        identity = RELAX_BRWT;
    } else {
        print_usage(argv[0]);
        exit(-1);
    }

    // provide help screen for chosen identity
    if (argc == 2) {
        print_usage(argv[0], identity);
        exit(-1);
    }

    // parse remaining command line items
    for (int i = 2; i < argc; ++i) {
        if (!strcmp(argv[i], "-v") || !strcmp(argv[i], "--verbose")) {
            verbose = true;
        } else if (!strcmp(argv[i], "--print")) {
            print_graph = true;
        } else if (!strcmp(argv[i], "--print-col-names")) {
            print_column_names = true;
        } else if (!strcmp(argv[i], "--print-internal")) {
            print_graph_internal_repr = true;
        } else if (!strcmp(argv[i], "--count-kmers")) {
            count_kmers_query = true;
        } else if (!strcmp(argv[i], "-r") || !strcmp(argv[i], "--reverse")) {
            reverse = true;
        } else if (!strcmp(argv[i], "-c") || !strcmp(argv[i], "--canonical")) {
            canonical = true;
        } else if (!strcmp(argv[i], "--complete")) {
            complete = true;
        } else if (!strcmp(argv[i], "--dynamic")) {
            dynamic = true;
        } else if (!strcmp(argv[i], "--no-shrink")) {
            mark_dummy_kmers = false;
        } else if (!strcmp(argv[i], "--anno-filename")) {
            filename_anno = true;
        } else if (!strcmp(argv[i], "--anno-header")) {
            fasta_anno = true;
        } else if (!strcmp(argv[i], "--anno-label")) {
            anno_labels.emplace_back(argv[++i]);
        } else if (!strcmp(argv[i], "--coord-binsize")) {
            genome_binsize_anno = atoi(argv[++i]);
        } else if (!strcmp(argv[i], "--suppress-unlabeled")) {
            suppress_unlabeled = true;
        } else if (!strcmp(argv[i], "--sparse")) {
            sparse = true;
        } else if (!strcmp(argv[i], "--fast")) {
            fast = true;
        } else if (!strcmp(argv[i], "-p") || !strcmp(argv[i], "--parallel")) {
            parallel = atoi(argv[++i]);
            set_num_threads(parallel);
        } else if (!strcmp(argv[i], "--parts-total")) {
            parts_total = atoi(argv[++i]);
        } else if (!strcmp(argv[i], "--part-idx")) {
            part_idx = atoi(argv[++i]);
        } else if (!strcmp(argv[i], "-b") || !strcmp(argv[i], "--bins-per-thread")) {
            num_bins_per_thread = atoi(argv[++i]);
        } else if (!strcmp(argv[i], "-k") || !strcmp(argv[i], "--kmer-length")) {
            k = atoi(argv[++i]);
        } else if (!strcmp(argv[i], "--min-count")) {
            min_count = std::max(atoi(argv[++i]), 1);
        } else if (!strcmp(argv[i], "--max-count")) {
            max_count = atoi(argv[++i]);
        } else if (!strcmp(argv[i], "--filter-thres")) {
            unreliable_kmers_threshold = atoi(argv[++i]);
        } else if (!strcmp(argv[i], "--filter-k")) {
            filter_k = atoi(argv[++i]);
        } else if (!strcmp(argv[i], "--mem-cap-gb")) {
            memory_available = atoi(argv[++i]);
        } else if (!strcmp(argv[i], "--dump-raw-anno")) {
            dump_raw_anno = true;
        } else if (!strcmp(argv[i], "--generate-fasta")) {
            generate_filtered_fasta = true;
        } else if (!strcmp(argv[i], "--generate-fastq")) {
            generate_filtered_fastq = true;
        } else if (!strcmp(argv[i], "--kmc")) {
            //TODO: add into some USAGE description
            use_kmc = true;
        } else if (!strcmp(argv[i], "--discovery-fraction")) {
            discovery_fraction = std::stof(argv[++i]);
        } else if (!strcmp(argv[i], "--query-presence")) {
            query_presence = true;
        } else if (!strcmp(argv[i], "--filter-present")) {
            filter_present = true;
        } else if (!strcmp(argv[i], "--count-labels")) {
            count_labels = true;
        } else if (!strcmp(argv[i], "--align-length")) {
            alignment_length = atoi(argv[++i]);
        } else if (!strcmp(argv[i], "-f") || !strcmp(argv[i], "--frequency")) {
            frequency = atoi(argv[++i]);
        } else if (!strcmp(argv[i], "-d") || !strcmp(argv[i], "--distance")) {
            distance = atoi(argv[++i]);
        } else if (!strcmp(argv[i], "-o") || !strcmp(argv[i], "--outfile-base")) {
            outfbase = std::string(argv[++i]);
        } else if (!strcmp(argv[i], "--reference")) {
            refpath = std::string(argv[++i]);
        } else if (!strcmp(argv[i], "--header-delimiter")) {
            fasta_header_delimiter = std::string(argv[++i]);
        } else if (!strcmp(argv[i], "--labels-delimiter")) {
            anno_labels_delimiter = std::string(argv[++i]);
        } else if (!strcmp(argv[i], "--separately")) {
            separately = true;
        } else if (!strcmp(argv[i], "--kmer-mapping-mode")) {
            kmer_mapping_mode = atoi(argv[++i]);
        } else if (!strcmp(argv[i], "--num-top-labels")) {
            num_top_labels = atoi(argv[++i]);
        } else if (!strcmp(argv[i], "--port")) {
            port = atoi(argv[++i]);
        } else if (!strcmp(argv[i], "--suffix")) {
            suffix = argv[++i];
        } else if (!strcmp(argv[i], "--state")) {
            state = string_to_state(argv[++i]);

        } else if (!strcmp(argv[i], "--anno-type")) {
            anno_type = string_to_annotype(argv[++i]);
        } else if (!strcmp(argv[i], "--graph")) {
            graph_type = string_to_graphtype(argv[++i]);
        } else if (!strcmp(argv[i], "--rename-cols")) {
            rename_instructions_file = std::string(argv[++i]);
        //} else if (!strcmp(argv[i], "--db-path")) {
        //    dbpath = std::string(argv[++i]);
        } else if (!strcmp(argv[i], "-a") || !strcmp(argv[i], "--annotator")) {
            infbase_annotators.emplace_back(argv[++i]);
        } else if (!strcmp(argv[i], "-i") || !strcmp(argv[i], "--infile-base")) {
            infbase = std::string(argv[++i]);
        } else if (!strcmp(argv[i], "--to-adj-list")) {
            to_adj_list = true;
        } else if (!strcmp(argv[i], "--to-fasta")) {
            to_fasta = true;
        } else if (!strcmp(argv[i], "--unitigs")) {
            to_fasta = true;
            unitigs = true;
        } else if (!strcmp(argv[i], "--header")) {
            header = std::string(argv[++i]);
        } else if (!strcmp(argv[i], "--prune-end")) {
            pruned_dead_end_size = atoi(argv[++i]);
        } else if (!strcmp(argv[i], "--count-dummy")) {
            count_dummy = true;
        } else if (!strcmp(argv[i], "--clear-dummy")) {
            clear_dummy = true;
        } else if (!strcmp(argv[i], "--internal")) {
            internal = true;
        } else if (!strcmp(argv[i], "-l") || !strcmp(argv[i], "--len-suffix")) {
            suffix_len = atoi(argv[++i]);
        //} else if (!strcmp(argv[i], "-t") || !strcmp(argv[i], "--threads")) {
        //    num_threads = atoi(argv[++i]);
        //} else if (!strcmp(argv[i], "--debug")) {
        //    debug = true;
        } else if (!strcmp(argv[i], "--greedy")) {
            greedy_brwt = true;
        } else if (!strcmp(argv[i], "--arity")) {
            arity_brwt = atoi(argv[++i]);
        } else if (!strcmp(argv[i], "--relax-arity")) {
            relax_arity_brwt = atoi(argv[++i]);
        } else if (!strcmp(argv[i], "-h") || !strcmp(argv[i], "--help")) {
            print_usage(argv[0], identity);
            exit(0);
        } else if (argv[i][0] == '-') {
            fprintf(stderr, "\nERROR: Unknown option %s\n\n", argv[i]);
            print_usage(argv[0], identity);
            exit(-1);
        } else {
            fname.push_back(argv[i]);
        }
    }

    if (!fname.size() && identity != STATS
                      && identity != SERVER_QUERY
                      && !(identity == BUILD && complete)
                      && !(identity == CONCATENATE && !infbase.empty())) {
        std::string line;
        while (std::getline(std::cin, line)) {
            if (line.size())
                fname.push_back(line);
        }
    }

    bool print_usage_and_exit = false;

    if (identity != CONCATENATE
            && identity != STATS
            && identity != SERVER_QUERY
            && !(identity == BUILD && complete)
            && !fname.size())
        print_usage_and_exit = true;

    if (identity == CONCATENATE && !(fname.empty() ^ infbase.empty())) {
        std::cerr << "Error: Either set all chunk filenames"
                  << " or use the -i and -l options" << std::endl;
        print_usage_and_exit = true;
    }

    if (identity == CONCATENATE && outfbase.empty())
        print_usage_and_exit = true;

    if (identity == FILTER)
        filter_k = k;

    if (identity == ALIGN && infbase.empty())
        print_usage_and_exit = true;

    if ((identity == QUERY || identity == SERVER_QUERY) && infbase.empty())
        print_usage_and_exit = true;

    if (identity == ANNOTATE && infbase.empty())
        print_usage_and_exit = true;

    if (identity == ANNOTATE_COORDINATES && infbase.empty())
        print_usage_and_exit = true;

    if ((identity == ANNOTATE_COORDINATES
            || identity == ANNOTATE
            || identity == EXTEND) && infbase_annotators.size() > 1) {
        std::cerr << "Error: one annotator at most is allowed for extension." << std::endl;
        print_usage_and_exit = true;
    }

    if (identity == ANNOTATE
            && !filename_anno && !fasta_anno && !anno_labels.size()) {
        std::cerr << "Error: No annotation to add" << std::endl;
        print_usage_and_exit = true;
    }

    if ((identity == ANNOTATE || identity == ANNOTATE_COORDINATES)
            && outfbase.empty())
        outfbase = utils::remove_suffix(infbase, ".orhashdbg", ".bitmapdbg", ".dbg");

    if (identity == EXTEND && (outfbase.empty() || infbase.empty()))
        print_usage_and_exit = true;

    if (identity == MERGE_ANNOTATIONS && outfbase.empty())
        print_usage_and_exit = true;

    if ((identity == QUERY || identity == SERVER_QUERY) && infbase_annotators.size() != 1)
        print_usage_and_exit = true;

    if ((identity == TRANSFORM
            || identity == TRANSFORM_ANNOTATION
            || identity == RELAX_BRWT)
                    && fname.size() != 1)
        print_usage_and_exit = true;

    if (identity == TRANSFORM_ANNOTATION && outfbase.empty())
        print_usage_and_exit = true;

    if (identity == MERGE && fname.size() < 2)
        print_usage_and_exit = true;

    if (identity == MERGE && outfbase.empty())
        print_usage_and_exit = true;

    if (identity == COMPARE && fname.size() != 2)
        print_usage_and_exit = true;

    if (discovery_fraction < 0 || discovery_fraction > 1)
        print_usage_and_exit = true;

    if (min_count >= max_count) {
        std::cerr << "Error: max-count must be greater than min-count" << std::endl;
        print_usage(argv[0], identity);
    }

    if (outfbase.size() && !utils::check_if_writable(outfbase)) {
        std::cerr << "Error: Can't write to " << outfbase << std::endl
                  << "Check if the path is correct" << std::endl;
        exit(1);
    }

    // if misused, provide help screen for chosen identity and exit
    if (print_usage_and_exit) {
        print_usage(argv[0], identity);
        exit(-1);
    }
}

std::string Config::state_to_string(StateType state) {
    switch (state) {
        case STAT:
            return "fast";
        case DYN:
            return "dynamic";
        case SMALL:
            return "small";
        default:
            assert(false);
            return "Never happens";
    }
}

Config::StateType Config::string_to_state(const std::string &string) {
    if (string == "fast") {
        return StateType::STAT;
    } else if (string == "dynamic") {
        return StateType::DYN;
    } else if (string == "small") {
        return StateType::SMALL;
    } else {
        throw std::runtime_error("Error: unknown graph state");
    }
}

std::string Config::annotype_to_string(AnnotationType state) {
    switch (state) {
        case ColumnCompressed:
            return "column";
        case RowCompressed:
            return "row";
        case BRWT:
            return "brwt";
        case BinRelWT_sdsl:
            return "bin_rel_wt_sdsl";
        case BinRelWT:
            return "bin_rel_wt";
        case RowFlat:
            return "flat";
        case RBFish:
            return "rbfish";
        default:
            assert(false);
            return "Never happens";
    }
}

Config::AnnotationType Config::string_to_annotype(const std::string &string) {
    if (string == "column") {
        return AnnotationType::ColumnCompressed;
    } else if (string == "row") {
        return AnnotationType::RowCompressed;
    } else if (string == "brwt") {
        return AnnotationType::BRWT;
    } else if (string == "bin_rel_wt_sdsl") {
        return AnnotationType::BinRelWT_sdsl;
    } else if (string == "bin_rel_wt") {
        return AnnotationType::BinRelWT;
    } else if (string == "flat") {
        return AnnotationType::RowFlat;
    } else if (string == "rbfish") {
        return AnnotationType::RBFish;
    } else {
        std::cerr << "Error: unknown annotation representation" << std::endl;
        exit(1);
    }
}

Config::GraphType Config::string_to_graphtype(const std::string &string) {
    if (string == "succinct") {
        return GraphType::SUCCINCT;
    } else if (string == "hash") {
        return GraphType::HASH;
    } else if (string == "hashstr") {
        return GraphType::HASH_STR;
    } else if (string == "bitmap") {
        return GraphType::BITMAP;
    } else {
        std::cerr << "Error: unknown graph representation" << std::endl;
        exit(1);
    }
}

void Config::print_usage(const std::string &prog_name, IdentityType identity) {
    fprintf(stderr, "Metagraph: comprehensive metagenome graph representation -- Version 0.1\n\n");

    const char annotation_list[] = "('column', 'row', 'bin_rel_wt_sdsl', 'bin_rel_wt', 'flat', 'rbfish', 'brwt')";

    switch (identity) {
        case NO_IDENTITY: {
            fprintf(stderr, "Usage: %s <command> [command specific options]\n\n", prog_name.c_str());

            fprintf(stderr, "Available commands:\n");

            fprintf(stderr, "\tfilter\t\tfilter out reads with rare k-mers and dump\n");
            fprintf(stderr, "\t\t\tfilters to disk\n\n");

            fprintf(stderr, "\tbuild\t\tconstruct a graph object from input sequence\n");
            fprintf(stderr, "\t\t\tfiles in fast[a|q] formats or integrate sequence\n");
            fprintf(stderr, "\t\t\tfiles in fast[a|q] formats into a given graph\n\n");

            fprintf(stderr, "\textend\t\textend an existing graph with new sequences from\n");
            fprintf(stderr, "\t\t\tfiles in fast[a|q] formats or integrate sequence\n");
            fprintf(stderr, "\t\t\tfiles in fast[a|q] formats\n\n");

            fprintf(stderr, "\tmerge\t\tintegrate a given set of graph structures\n");
            fprintf(stderr, "\t\t\tand output a new graph structure\n\n");

            fprintf(stderr, "\tconcatenate\tcombine the results of the external merge or\n");
            fprintf(stderr, "\t\t\tconstruction and output the resulting graph structure\n\n");

            fprintf(stderr, "\tcompare\t\tcheck whether two given graphs are identical\n\n");

            fprintf(stderr, "\talign\t\talign sequences provided in fast[a|q] files\n");
            fprintf(stderr, "\t\t\tto graph\n\n");

            fprintf(stderr, "\tstats\t\tprint graph statistics for given graph(s)\n\n");

            fprintf(stderr, "\tfilter_stats\tget statistics for filters\n\n");

            fprintf(stderr, "\tannotate\tgiven a graph and a fast[a|q] file, annotate\n");
            fprintf(stderr, "\t\t\tthe respective kmers\n\n");

            fprintf(stderr, "\tcoordinate\tgiven a graph and a fast[a|q] file, annotate\n");
            fprintf(stderr, "\t\t\tkmers with their respective coordinates in genomes\n\n");

            fprintf(stderr, "\tmerge_anno\tmerge annotation columns\n\n");

            fprintf(stderr, "\ttransform\tgiven a graph, transform it to other formats\n\n");

            fprintf(stderr, "\ttransform_anno\tchange representation of the graph annotation\n\n");

            fprintf(stderr, "\trelax_brwt\toptimize the tree structure in brwt annotator\n\n");

            fprintf(stderr, "\tquery\tannotate sequences from fast[a|q] files\n\n");
            fprintf(stderr, "\tserver_query\tannotate received sequences and send annotations back\n\n");

            return;
        }
        case EXPERIMENT: {
            fprintf(stderr, "Usage: %s experiment ???\n\n", prog_name.c_str());
        } break;
        case FILTER: {
            fprintf(stderr, "Usage: %s filter [options] --min-count <cutoff> FASTQ1 [[FASTQ2] ...]\n\n", prog_name.c_str());

            fprintf(stderr, "Available options for filter:\n");
            fprintf(stderr, "\t   --kmc \t\tparse k-mers from precomputed KMC counters\n");
            fprintf(stderr, "\t   --max-count [INT] \tmax k-mer abundance, excluding [inf]\n");
            fprintf(stderr, "\t   --filter-thres [INT] max allowed number of unreliable kmers in reliable reads [0]\n");
            fprintf(stderr, "\t-r --reverse \t\tprocess reverse complement sequences as well [off]\n");
            fprintf(stderr, "\n");
            fprintf(stderr, "\t-k --kmer-length [INT] \tlength of the k-mer to use [3]\n");
            fprintf(stderr, "\t   --generate-fasta \twrite filtered reads to disk in FASTA format [off]\n");
            fprintf(stderr, "\t   --generate-fastq \twrite filtered reads to disk in FASTQ format [off]\n");
            fprintf(stderr, "\t-p --parallel [INT] \tuse multiple threads for computation [1]\n");
        } break;
        case FILTER_STATS: {
            fprintf(stderr, "Usage: %s filter_stats [options] --min-count <cutoff> FASTQ1 [[FASTQ2] ...]\n\n", prog_name.c_str());

            fprintf(stderr, "Available options for filter:\n");
            fprintf(stderr, "\t   --filter-k [INT] \tlength of k-mers used for counting and filtering [3]\n");
            fprintf(stderr, "\t   --filter-thres [INT] max allowed number of unreliable kmers in reliable reads [0]\n");
        } break;
        case BUILD: {
            fprintf(stderr, "Usage: %s build [options] FILE1 [[FILE2] ...]\n"
                            "\tEach input file is given in FASTA, FASTQ, or VCF format.\n\n", prog_name.c_str());

            fprintf(stderr, "Available options for build:\n");
            fprintf(stderr, "\t   --kmc \t\tparse k-mers from precomputed KMC counters\n");
            fprintf(stderr, "\t   --min-count [INT] \tmin k-mer abundance, including [1]\n");
            fprintf(stderr, "\t   --max-count [INT] \tmax k-mer abundance, excluding [inf]\n");
            fprintf(stderr, "\t   --filter-k [INT] \tlength of k-mers used for counting and filtering [3]\n");
            fprintf(stderr, "\t   --filter-thres [INT] max allowed number of unreliable kmers in reliable reads [0]\n");
            fprintf(stderr, "\t   --reference [STR] \tbasename of reference sequence (for parsing VCF files) []\n");
            fprintf(stderr, "\t-r --reverse \t\tprocess reverse complement sequences as well [off]\n");
            fprintf(stderr, "\n");
            fprintf(stderr, "\t   --graph [STR] \tgraph representation: succinct / bitmap / hash / hashstr [succinct]\n");
            fprintf(stderr, "\t-k --kmer-length [INT] \tlength of the k-mer to use [3]\n");
            fprintf(stderr, "\t-c --canonical \t\tindex only canonical k-mers (e.g. for read sets) [off]\n");
            fprintf(stderr, "\t   --complete \t\tconstruct a complete graph (only for Bitmap graph) [off]\n");
            fprintf(stderr, "\t   --mem-cap-gb [INT] \tpreallocated buffer size in Gb [0]\n");
            fprintf(stderr, "\t   --dynamic \t\tuse dynamic build method [off]\n");
            fprintf(stderr, "\t-l --len-suffix [INT] \tk-mer suffix length for building graph from chunks [0]\n");
            fprintf(stderr, "\t   --suffix \t\tbuild graph chunk only for k-mers with the suffix given [off]\n");
            fprintf(stderr, "\t-o --outfile-base [STR]\tbasename of output file []\n");
            fprintf(stderr, "\t   --no-shrink \t\tdo not build mask for dummy k-mers (only for Succinct graph) [off]\n");
            fprintf(stderr, "\t-p --parallel [INT] \tuse multiple threads for computation [1]\n");
        } break;
        case EXTEND: {
            fprintf(stderr, "Usage: %s extend -i <GRAPH> -o <extended_graph_basename> [options] FILE1 [[FILE2] ...]\n"
                            "\tEach input file is given in FASTA, FASTQ, or VCF format.\n\n", prog_name.c_str());

            fprintf(stderr, "Available options for extend:\n");
            fprintf(stderr, "\t   --kmc \t\tparse k-mers from precomputed KMC counters\n");
            fprintf(stderr, "\t   --min-count [INT] \tmin k-mer abundance, including [1]\n");
            fprintf(stderr, "\t   --max-count [INT] \tmax k-mer abundance, excluding [inf]\n");
            fprintf(stderr, "\t   --filter-k [INT] \tlength of k-mers used for counting and filtering [3]\n");
            fprintf(stderr, "\t   --filter-thres [INT] max allowed number of unreliable kmers in reliable reads [0]\n");
            fprintf(stderr, "\t   --reference [STR] \tbasename of reference sequence (for parsing VCF files) []\n");
            fprintf(stderr, "\t-r --reverse \t\tprocess reverse complement sequences as well [off]\n");
            fprintf(stderr, "\n");
            fprintf(stderr, "\t-a --annotator [STR] \tannotator to extend []\n");
            fprintf(stderr, "\t-o --outfile-base [STR]\tbasename of output file []\n");
            // fprintf(stderr, "\t-p --parallel [INT] \tuse multiple threads for computation [1]\n");
        } break;
        case ALIGN: {
            fprintf(stderr, "Usage: %s align -i <GRAPH> [options] FASTQ1 [[FASTQ2] ...]\n\n", prog_name.c_str());

            fprintf(stderr, "Available options for align:\n");
            fprintf(stderr, "\t-r --reverse \t\t\talign reverse complement sequences as well [off]\n");
            fprintf(stderr, "\t   --query-presence \t\ttest sequences for presence [off]\n");
            fprintf(stderr, "\t   --kmer-mapping-mode \t\tlevel of heuristics to use for unmapped k-mers (0, 1, or 2) [0]\n");
            fprintf(stderr, "\t   --discovery-fraction [FLOAT] fraction of k-mers required to count sequence [1.0]\n");
            fprintf(stderr, "\t   --filter-present \t\treport only present input sequences [off]\n");
            fprintf(stderr, "\t   --count-kmers \t\tquery the number of k-mers discovered [off]\n");
            fprintf(stderr, "\t   --align-length [INT]\t\tlength of subsequences to align [k]\n");
            fprintf(stderr, "\t-d --distance [INT] \t\tmax allowed alignment distance [0]\n");
        } break;
        case COMPARE: {
            fprintf(stderr, "Usage: %s compare [options] GRAPH1 GRAPH2\n\n", prog_name.c_str());

            fprintf(stderr, "Available options for compare:\n");
            fprintf(stderr, "\t   --internal \t\tcompare internal graph representations\n");
        } break;
        case MERGE: {
            fprintf(stderr, "Usage: %s merge -o <graph_basename> [options] GRAPH1 GRAPH2 [[GRAPH3] ...]\n\n", prog_name.c_str());

            fprintf(stderr, "Available options for merge:\n");
            fprintf(stderr, "\t-b --bins-per-thread [INT] \tnumber of bins each thread computes on average [1]\n");
            fprintf(stderr, "\t   --dynamic \t\t\tdynamic merge by adding traversed paths [off]\n");
            fprintf(stderr, "\t   --part-idx [INT] \t\tidx to use when doing external merge []\n");
            fprintf(stderr, "\t   --parts-total [INT] \t\ttotal number of parts in external merge[]\n");
            fprintf(stderr, "\t-p --parallel [INT] \t\tuse multiple threads for computation [1]\n");
        } break;
        case CONCATENATE: {
            fprintf(stderr, "Usage: %s concatenate -o <graph_basename> [options] [[CHUNK] ...]\n\n", prog_name.c_str());

            fprintf(stderr, "Available options for merge:\n");
            fprintf(stderr, "\t   --graph [STR] \tgraph representation: succinct / bitmap [succinct]\n");
            fprintf(stderr, "\t-i --infile-base [STR] \tload graph chunks from files '<infile-base>.<suffix>.dbgchunk' []\n");
            fprintf(stderr, "\t-l --len-suffix [INT] \titerate all possible suffices of the length given [0]\n");
            fprintf(stderr, "\t-c --canonical \t\tcanonical graph mode (e.g. for read sets) [off]\n");
            // fprintf(stderr, "\t-p --parallel [INT] \t\tuse multiple threads for computation [1]\n");
        } break;
        case TRANSFORM: {
            fprintf(stderr, "Usage: %s transform [options] GRAPH\n\n", prog_name.c_str());

            fprintf(stderr, "\t-o --outfile-base [STR] basename of output file []\n");
            fprintf(stderr, "\t   --clear-dummy \terase all redundant dummy edges [off]\n");
            fprintf(stderr, "\t   --prune-end [INT] \tprune all dead ends of this length and shorter [0]\n");
            fprintf(stderr, "\t   --state [STR] \tchange state of succinct graph: fast / dynamic / small [fast]\n");
            fprintf(stderr, "\t   --to-adj-list \twrite adjacency list to file [off]\n");
            fprintf(stderr, "\t   --to-fasta \t\textract sequences from graph and write to compressed FASTA file [off]\n");
            fprintf(stderr, "\t   --unitigs \t\textract all unitigs from graph and write to compressed FASTA file [off]\n");
            fprintf(stderr, "\t   --header [STR] \theader for sequences in FASTA output []\n");
            fprintf(stderr, "\t-p --parallel [INT] \tuse multiple threads for computation [1]\n");
        } break;
        case STATS: {
            fprintf(stderr, "Usage: %s stats [options] GRAPH1 [[GRAPH2] ...]\n\n", prog_name.c_str());

            fprintf(stderr, "Available options for stats:\n");
            fprintf(stderr, "\t   --print \t\tprint graph table to the screen [off]\n");
            fprintf(stderr, "\t   --print-internal \tprint internal graph representation to screen [off]\n");
            fprintf(stderr, "\t   --count-dummy \tshow number of dummy source and sink edges [off]\n");
            fprintf(stderr, "\t-a --annotator [STR] \tannotation []\n");
            fprintf(stderr, "\t   --print-col-names \tprint names of the columns in annotation to screen [off]\n");
            fprintf(stderr, "\t-p --parallel [INT] \tuse multiple threads for computation [1]\n");
        } break;
        case ANNOTATE: {
            fprintf(stderr, "Usage: %s annotate -i <GRAPH> [options] FILE1 [[FILE2] ...]\n"
                            "\tEach file is given in FASTA, FASTQ, or VCF format.\n\n", prog_name.c_str());

            fprintf(stderr, "Available options for annotate:\n");
            fprintf(stderr, "\t   --kmc \t\tparse k-mers from precomputed KMC counters\n");
            fprintf(stderr, "\t   --min-count [INT] \tmin k-mer abundance, including [1]\n");
            fprintf(stderr, "\t   --max-count [INT] \tmax k-mer abundance, excluding [inf]\n");
            fprintf(stderr, "\t   --filter-k [INT] \tlength of k-mers used for counting and filtering [3]\n");
            fprintf(stderr, "\t   --filter-thres [INT] max allowed number of unreliable kmers in reliable reads [0]\n");
            fprintf(stderr, "\t   --reference [STR] \tbasename of reference sequence (for parsing VCF files) []\n");
            fprintf(stderr, "\t-r --reverse \t\tprocess reverse complement sequences as well [off]\n");
            fprintf(stderr, "\n");
            fprintf(stderr, "\t   --anno-type [STR] \ttarget annotation representation [column]\n");
            fprintf(stderr, "\t\t"); fprintf(stderr, annotation_list); fprintf(stderr, "\n");
            fprintf(stderr, "\t-a --annotator [STR] \tannotator to update []\n");
            fprintf(stderr, "\t   --sparse \t\tuse the row-major sparse matrix to annotate graph [off]\n");
            fprintf(stderr, "\t-o --outfile-base [STR] basename of output file [<GRAPH>]\n");
            fprintf(stderr, "\t   --separately \tannotate each file independently and dump to the same directory [off]\n");
            fprintf(stderr, "\n");
            fprintf(stderr, "\t   --anno-filename \t\tinclude filenames as annotation labels [off]\n");
            fprintf(stderr, "\t   --anno-header \t\textract annotation labels from headers of sequences in files [off]\n");
            fprintf(stderr, "\t   --header-delimiter [STR]\tdelimiter for splitting annotation header into multiple labels [off]\n");
            fprintf(stderr, "\t   --anno-label [STR]\t\tadd label to annotation for all sequences from the files passed []\n");
            fprintf(stderr, "\n");
            fprintf(stderr, "\t-p --parallel [INT] \tuse multiple threads for computation [1]\n");
            // fprintf(stderr, "\t   --fast \t\t\tannotate in fast regime (leads to repeated labels and bigger annotation) [off]\n");
        } break;
        case ANNOTATE_COORDINATES: {
            fprintf(stderr, "Usage: %s coordinate -i <GRAPH> [options] FASTA1 [[FASTA2] ...]\n\n", prog_name.c_str());

            fprintf(stderr, "Available options for annotate:\n");
            fprintf(stderr, "\t-r --reverse \t\t\tprocess reverse complement sequences as well [off]\n");
            fprintf(stderr, "\t-a --annotator [STR] \t\tannotator to update []\n");
            fprintf(stderr, "\t-o --outfile-base [STR] \tbasename of output file [<GRAPH>]\n");
            fprintf(stderr, "\t   --coord-binsize [INT]\tstepsize for k-mer coordinates in input sequences from the fasta files [1000]\n");
            fprintf(stderr, "\t   --fast \t\t\tannotate in fast regime [off]\n");
            fprintf(stderr, "\t-p --parallel [INT] \t\tuse multiple threads for computation [1]\n");
        } break;
        case MERGE_ANNOTATIONS: {
            fprintf(stderr, "Usage: %s merge_anno [options] -o <annotator_basename> ANNOT1 [[ANNOT2] ...]\n\n", prog_name.c_str());

            fprintf(stderr, "Available options for annotate:\n");
            fprintf(stderr, "\t   --anno-type [STR] \ttarget annotation representation [column]\n");
            fprintf(stderr, "\t\t"); fprintf(stderr, annotation_list); fprintf(stderr, "\n");
            // fprintf(stderr, "\t   --sparse \t\tuse the row-major sparse matrix to annotate graph [off]\n");
<<<<<<< HEAD
            // fprintf(stderr, "\t-p --parallel [INT] \t\tuse multiple threads for computation [1]\n");
        } break;
        case CLASSIFY: {
            fprintf(stderr, "Usage: %s classify -i <graph> -a <annotator> [options] <FILE1> [[FILE2] ...]\n"
                            "\tEach file is given in fasta or fastq format.\n\n", prog_name.c_str());

            fprintf(stderr, "Available options for classify:\n");
            fprintf(stderr, "\t-r --reverse \t\t\tclassify reverse complement sequences [off]\n");
            fprintf(stderr, "\t   --filter-abund [INT] \tthreshold for the abundance of reliable k-mers [0]\n");
            fprintf(stderr, "\t   --filter-thres [INT] \tmax allowed number of unreliable kmers in reliable reads [0]\n");
            fprintf(stderr, "\t   --filter-k [INT] \t\tlength of k-mers used for counting and filtering [3]\n");
            // fprintf(stderr, "\t-o --outfile-base [STR] \tbasename of output file []\n");
            fprintf(stderr, "\t-a --annotator [STR] \t\tannotator to extend []\n");
            fprintf(stderr, "\t   --sparse \t\t\tuse the row-major sparse matrix to annotate graph [off]\n");
            fprintf(stderr, "\t   --suppress-unlabeled \tdo not show results for sequences missing in graph [off]\n");
            fprintf(stderr, "\t   --count-labels \t\tcount labels for k-mers from querying sequences [off]\n");
            fprintf(stderr, "\t   --num-top-labels \t\tmaximum number of frequent labels to print [off]\n");
            fprintf(stderr, "\t   --discovery-fraction \tfraction of labeled k-mers required for annotation [1.0]\n");
            fprintf(stderr, "\t   --labels-delimiter [STR]\tdelimiter for annotation labels [\":\"]\n");
            fprintf(stderr, "\t-p --parallel [INT] \t\tuse multiple threads for computation [1]\n");
            // fprintf(stderr, "\t-d --distance [INT] \tMax allowed alignment distance [0]\n");
        } break;
        case SERVER_CLASSIFY: {
            fprintf(stderr, "Usage: %s server_classify -i <graph> -a <annotator> [options]\n\n", prog_name.c_str());

            fprintf(stderr, "Available options for classify:\n");
            // fprintf(stderr, "\t-o --outfile-base [STR] \tbasename of output file []\n");
            fprintf(stderr, "\t   --port [INT] \t\tTCP port for incoming connections [5555]\n");
            fprintf(stderr, "\t-a --annotator [STR] \t\tannotator to extend []\n");
            fprintf(stderr, "\t   --sparse \t\t\tuse the row-major sparse matrix to annotate graph [off]\n");
            fprintf(stderr, "\t   --suppress-unlabeled \tdo not show results for sequences missing in graph [off]\n");
            fprintf(stderr, "\t   --count-labels \t\tcount labels for k-mers from querying sequences [off]\n");
            fprintf(stderr, "\t   --num-top-labels \t\tmaximum number of frequent labels to print [off]\n");
            fprintf(stderr, "\t   --discovery-fraction \tfraction of labeled k-mers required for annotation [1.0]\n");
            fprintf(stderr, "\t   --labels-delimiter [STR]\tdelimiter for annotation labels [\":\"]\n");
            fprintf(stderr, "\t-p --parallel [INT] \t\tmaximum number of parallel connections [1]\n");
            // fprintf(stderr, "\t-d --distance [INT] \tMax allowed alignment distance [0]\n");
        } break;
        case TRANSFORM: {
            fprintf(stderr, "Usage: %s transform [options] GRAPH\n\n", prog_name.c_str());

            fprintf(stderr, "\t-o --outfile-base [STR] \tbasename of output file []\n");
            fprintf(stderr, "\t   --clear-dummy \t\terase all redundant dummy edges [off]\n");
            fprintf(stderr, "\t   --state [STR] \t\tchange the graph state (either 'fast' or 'dynamic') [fast]\n");
            fprintf(stderr, "\t   --to-adj-list \t\twrite the adjacency list to file [off]\n");
            fprintf(stderr, "\t   --to-fasta \t\t\textract sequences from graph and write to compressed fasta file [off]\n");
            fprintf(stderr, "\t   --unitigs \t\t\textract all simple paths from graph and write to compressed fasta file [off]\n");
            fprintf(stderr, "\t   --header [STR] \t\theader for sequences in FASTA output [\"\"]\n");
            fprintf(stderr, "\t   --prune-end [INT] \t\tprune all dead ends not longer than this value [0]\n");
            fprintf(stderr, "\t-p --parallel [INT] \t\tuse multiple threads for computation [1]\n");
=======
            fprintf(stderr, "\t-p --parallel [INT] \tuse multiple threads for computation [1]\n");
>>>>>>> d739e375
        } break;
        case TRANSFORM_ANNOTATION: {
            fprintf(stderr, "Usage: %s transform_anno [options] -o <annotator_basename> ANNOTATOR\n\n", prog_name.c_str());

            fprintf(stderr, "\t-o --outfile-base [STR] basename of output file []\n");
            fprintf(stderr, "\t   --rename-cols [STR]\tfile with rules for renaming annotation labels []\n");
            fprintf(stderr, "\t                      \texample: 'L_1 L_1_renamed\n");
            fprintf(stderr, "\t                      \t          L_2 L_2_renamed\n");
            fprintf(stderr, "\t                      \t          L_2 L_2_renamed\n");
            fprintf(stderr, "\t                      \t          ... ...........'\n");
            fprintf(stderr, "\t   --anno-type [STR] \ttarget annotation format [column]\n");
            fprintf(stderr, "\t\t"); fprintf(stderr, annotation_list); fprintf(stderr, "\n");
            fprintf(stderr, "\t   --arity  \t\tarity in the brwt tree [2]\n");
            fprintf(stderr, "\t   --greedy  \t\tuse greedy column partitioning in brwt construction [off]\n");
            fprintf(stderr, "\t-p --parallel [INT] \tuse multiple threads for computation [1]\n");
        } break;
        case RELAX_BRWT: {
            fprintf(stderr, "Usage: %s relax_brwt [options] -o <annotator_basename> ANNOTATOR\n\n", prog_name.c_str());

            fprintf(stderr, "\t-o --outfile-base [STR] basename of output file []\n");
            fprintf(stderr, "\t   --relax-arity [INT] \trelax brwt tree to optimize arity limited to this number [10]\n");
            fprintf(stderr, "\t-p --parallel [INT] \tuse multiple threads for computation [1]\n");
        } break;
        case QUERY: {
            fprintf(stderr, "Usage: %s query -i <GRAPH> -a <ANNOTATION> [options] FILE1 [[FILE2] ...]\n"
                            "\tEach input file is given in FASTA or FASTQ format.\n\n", prog_name.c_str());

            fprintf(stderr, "Available options for query:\n");
            fprintf(stderr, "\t-r --reverse \t\tquery reverse complement sequences as well [off]\n");
            fprintf(stderr, "\t   --sparse \t\tuse row-major sparse matrix for row annotation [off]\n");
            fprintf(stderr, "\n");
            fprintf(stderr, "\t   --count-labels \t\tcount labels for k-mers from querying sequences [off]\n");
            fprintf(stderr, "\t   --num-top-labels \t\tmaximum number of frequent labels to print [off]\n");
            fprintf(stderr, "\t   --discovery-fraction \tfraction of labeled k-mers required for annotation [1.0]\n");
            fprintf(stderr, "\t   --labels-delimiter [STR]\tdelimiter for annotation labels [\":\"]\n");
            fprintf(stderr, "\t   --suppress-unlabeled \tdo not show results for sequences missing in graph [off]\n");
            // fprintf(stderr, "\t-d --distance [INT] \tmax allowed alignment distance [0]\n");
            fprintf(stderr, "\n");
            fprintf(stderr, "\t-p --parallel [INT] \tuse multiple threads for computation [1]\n");
        } break;
        case SERVER_QUERY: {
            fprintf(stderr, "Usage: %s server_query -i <GRAPH> -a <ANNOTATION> [options]\n\n", prog_name.c_str());

            fprintf(stderr, "Available options for server_query:\n");
            fprintf(stderr, "\t   --port [INT] \tTCP port for incoming connections [5555]\n");
            fprintf(stderr, "\t   --sparse \t\tuse the row-major sparse matrix to annotate graph [off]\n");
            // fprintf(stderr, "\t-o --outfile-base [STR] \tbasename of output file []\n");
            // fprintf(stderr, "\t-d --distance [INT] \tmax allowed alignment distance [0]\n");
            fprintf(stderr, "\t-p --parallel [INT] \tmaximum number of parallel connections [1]\n");
        } break;
    }

    fprintf(stderr, "\n\tGeneral options:\n");
    fprintf(stderr, "\t-v --verbose \t\tswitch on verbose output [off]\n");
    fprintf(stderr, "\t-h --help \t\tprint usage info\n");
    fprintf(stderr, "\n");
}<|MERGE_RESOLUTION|>--- conflicted
+++ resolved
@@ -640,60 +640,7 @@
             fprintf(stderr, "\t   --anno-type [STR] \ttarget annotation representation [column]\n");
             fprintf(stderr, "\t\t"); fprintf(stderr, annotation_list); fprintf(stderr, "\n");
             // fprintf(stderr, "\t   --sparse \t\tuse the row-major sparse matrix to annotate graph [off]\n");
-<<<<<<< HEAD
-            // fprintf(stderr, "\t-p --parallel [INT] \t\tuse multiple threads for computation [1]\n");
-        } break;
-        case CLASSIFY: {
-            fprintf(stderr, "Usage: %s classify -i <graph> -a <annotator> [options] <FILE1> [[FILE2] ...]\n"
-                            "\tEach file is given in fasta or fastq format.\n\n", prog_name.c_str());
-
-            fprintf(stderr, "Available options for classify:\n");
-            fprintf(stderr, "\t-r --reverse \t\t\tclassify reverse complement sequences [off]\n");
-            fprintf(stderr, "\t   --filter-abund [INT] \tthreshold for the abundance of reliable k-mers [0]\n");
-            fprintf(stderr, "\t   --filter-thres [INT] \tmax allowed number of unreliable kmers in reliable reads [0]\n");
-            fprintf(stderr, "\t   --filter-k [INT] \t\tlength of k-mers used for counting and filtering [3]\n");
-            // fprintf(stderr, "\t-o --outfile-base [STR] \tbasename of output file []\n");
-            fprintf(stderr, "\t-a --annotator [STR] \t\tannotator to extend []\n");
-            fprintf(stderr, "\t   --sparse \t\t\tuse the row-major sparse matrix to annotate graph [off]\n");
-            fprintf(stderr, "\t   --suppress-unlabeled \tdo not show results for sequences missing in graph [off]\n");
-            fprintf(stderr, "\t   --count-labels \t\tcount labels for k-mers from querying sequences [off]\n");
-            fprintf(stderr, "\t   --num-top-labels \t\tmaximum number of frequent labels to print [off]\n");
-            fprintf(stderr, "\t   --discovery-fraction \tfraction of labeled k-mers required for annotation [1.0]\n");
-            fprintf(stderr, "\t   --labels-delimiter [STR]\tdelimiter for annotation labels [\":\"]\n");
-            fprintf(stderr, "\t-p --parallel [INT] \t\tuse multiple threads for computation [1]\n");
-            // fprintf(stderr, "\t-d --distance [INT] \tMax allowed alignment distance [0]\n");
-        } break;
-        case SERVER_CLASSIFY: {
-            fprintf(stderr, "Usage: %s server_classify -i <graph> -a <annotator> [options]\n\n", prog_name.c_str());
-
-            fprintf(stderr, "Available options for classify:\n");
-            // fprintf(stderr, "\t-o --outfile-base [STR] \tbasename of output file []\n");
-            fprintf(stderr, "\t   --port [INT] \t\tTCP port for incoming connections [5555]\n");
-            fprintf(stderr, "\t-a --annotator [STR] \t\tannotator to extend []\n");
-            fprintf(stderr, "\t   --sparse \t\t\tuse the row-major sparse matrix to annotate graph [off]\n");
-            fprintf(stderr, "\t   --suppress-unlabeled \tdo not show results for sequences missing in graph [off]\n");
-            fprintf(stderr, "\t   --count-labels \t\tcount labels for k-mers from querying sequences [off]\n");
-            fprintf(stderr, "\t   --num-top-labels \t\tmaximum number of frequent labels to print [off]\n");
-            fprintf(stderr, "\t   --discovery-fraction \tfraction of labeled k-mers required for annotation [1.0]\n");
-            fprintf(stderr, "\t   --labels-delimiter [STR]\tdelimiter for annotation labels [\":\"]\n");
-            fprintf(stderr, "\t-p --parallel [INT] \t\tmaximum number of parallel connections [1]\n");
-            // fprintf(stderr, "\t-d --distance [INT] \tMax allowed alignment distance [0]\n");
-        } break;
-        case TRANSFORM: {
-            fprintf(stderr, "Usage: %s transform [options] GRAPH\n\n", prog_name.c_str());
-
-            fprintf(stderr, "\t-o --outfile-base [STR] \tbasename of output file []\n");
-            fprintf(stderr, "\t   --clear-dummy \t\terase all redundant dummy edges [off]\n");
-            fprintf(stderr, "\t   --state [STR] \t\tchange the graph state (either 'fast' or 'dynamic') [fast]\n");
-            fprintf(stderr, "\t   --to-adj-list \t\twrite the adjacency list to file [off]\n");
-            fprintf(stderr, "\t   --to-fasta \t\t\textract sequences from graph and write to compressed fasta file [off]\n");
-            fprintf(stderr, "\t   --unitigs \t\t\textract all simple paths from graph and write to compressed fasta file [off]\n");
-            fprintf(stderr, "\t   --header [STR] \t\theader for sequences in FASTA output [\"\"]\n");
-            fprintf(stderr, "\t   --prune-end [INT] \t\tprune all dead ends not longer than this value [0]\n");
-            fprintf(stderr, "\t-p --parallel [INT] \t\tuse multiple threads for computation [1]\n");
-=======
-            fprintf(stderr, "\t-p --parallel [INT] \tuse multiple threads for computation [1]\n");
->>>>>>> d739e375
+            fprintf(stderr, "\t-p --parallel [INT] \tuse multiple threads for computation [1]\n");
         } break;
         case TRANSFORM_ANNOTATION: {
             fprintf(stderr, "Usage: %s transform_anno [options] -o <annotator_basename> ANNOTATOR\n\n", prog_name.c_str());
