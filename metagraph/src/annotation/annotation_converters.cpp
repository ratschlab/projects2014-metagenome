#include "annotation_converters.hpp"

#include <cassert>
#include <vector>
#include <functional>
#include <filesystem>

#include <ips4o.hpp>
#include <progress_bar.hpp>
#include <tsl/hopscotch_map.h>

#include "annotation/row_diff_builder.hpp"
#include "common/logger.hpp"
#include "common/algorithms.hpp"
#include "common/hashers/hash.hpp"
#include "common/sorted_sets/sorted_multiset.hpp"
#include "common/unix_tools.hpp"
#include "common/utils/string_utils.hpp"
#include "common/utils/template_utils.hpp"
#include "common/vectors/bitmap_mergers.hpp"
#include "common/vectors/vector_algorithm.hpp"
#include "binary_matrix/row_vector/vector_row_binmat.hpp"
#include "binary_matrix/multi_brwt/brwt_builders.hpp"
#include "binary_matrix/multi_brwt/clustering.hpp"
#include "representation/annotation_matrix/static_annotators_def.hpp"
#include "representation/column_compressed/annotate_column_compressed.hpp"
#include "representation/row_compressed/annotate_row_compressed.hpp"


namespace mtg {
namespace annot {

using namespace mtg::annot::binmat;

using mtg::common::logger;

typedef LabelEncoder<std::string> LEncoder;

size_t kNumRowsInBlock = 50'000;


template <class RowCallback>
void call_rows(const BinaryMatrix &row_major_matrix,
               const RowCallback &callback,
               bool sort = false) {
    const auto num_rows = row_major_matrix.num_rows();

    for (size_t i = 0; i < num_rows; ++i) {
        auto row = row_major_matrix.get_row(i);
        if (sort)
            std::sort(row.begin(), row.end());
        callback(row);
    }
}


// RowCompressed -> other

template <>
std::unique_ptr<RowFlatAnnotator>
convert<RowFlatAnnotator, std::string>(RowCompressed<std::string>&& annotator) {
    uint64_t num_set_bits = annotator.num_relations();
    uint64_t num_rows = annotator.num_objects();
    uint64_t num_columns = annotator.num_labels();

    ProgressBar progress_bar(num_rows, "Processing rows",
                             std::cerr, !common::get_verbose());

    if (const auto *mat = dynamic_cast<const VectorRowBinMat<>*>(&annotator.get_matrix()))
        const_cast<VectorRowBinMat<>*>(mat)->standardize_rows();

    auto matrix = std::make_unique<RowConcatenated<>>(
        [&](auto callback) {
            call_rows(annotator.get_matrix(),
                [&](const auto &row) {
                    assert(std::is_sorted(row.begin(), row.end()));
                    callback(row);
                    ++progress_bar;
                }
            );
        },
        num_columns,
        num_rows,
        num_set_bits
    );

    return std::make_unique<RowFlatAnnotator>(std::move(matrix),
                                              annotator.get_label_encoder());
}

template <>
std::unique_ptr<RainbowfishAnnotator>
convert<RainbowfishAnnotator, std::string>(RowCompressed<std::string>&& annotator) {
    uint64_t num_columns = annotator.num_labels();

    auto matrix = std::make_unique<Rainbowfish>([&](auto callback) {
        call_rows(annotator.get_matrix(), callback, true);
    }, num_columns);

    return std::make_unique<RainbowfishAnnotator>(std::move(matrix),
                                                  annotator.get_label_encoder());
}

template <>
std::unique_ptr<BinRelWT_sdslAnnotator>
convert<BinRelWT_sdslAnnotator, std::string>(RowCompressed<std::string>&& annotator) {
    uint64_t num_set_bits = annotator.num_relations();
    uint64_t num_columns = annotator.num_labels();

    auto matrix = std::make_unique<BinRelWT_sdsl>(
        [&](auto callback) {
            call_rows(annotator.get_matrix(), callback);
        },
        num_set_bits,
        num_columns
    );

    return std::make_unique<BinRelWT_sdslAnnotator>(std::move(matrix),
                                                    annotator.get_label_encoder());
}

template <>
std::unique_ptr<BinRelWTAnnotator>
convert<BinRelWTAnnotator, std::string>(RowCompressed<std::string>&& annotator) {
    uint64_t num_set_bits = annotator.num_relations();
    uint64_t num_columns = annotator.num_labels();

    auto matrix = std::make_unique<BinRelWT>(
        [&](auto callback) {
            call_rows(annotator.get_matrix(), callback);
        },
        num_set_bits,
        num_columns
    );

    return std::make_unique<BinRelWTAnnotator>(std::move(matrix),
                                               annotator.get_label_encoder());
}

template <class StaticAnnotation>
std::unique_ptr<StaticAnnotation> convert(const std::string &filename) {
    using MatrixType = typename StaticAnnotation::binary_matrix_type;
    using Label = typename StaticAnnotation::Label;

    auto label_encoder = RowCompressed<Label>::load_label_encoder(filename);
    if (!label_encoder.get())
        throw std::iostream::failure("Cannot load label encoder");

    uint64_t num_rows;
    uint64_t num_relations;
    RowCompressed<Label>::load_shape(filename, &num_rows, &num_relations);

    constexpr size_t num_passes = std::is_same_v<MatrixType, Rainbowfish> ? 2u : 1u;
    ProgressBar progress_bar(num_rows * num_passes, "Processing rows",
                             std::cerr, !common::get_verbose());

    auto call_rows = [&](BinaryMatrix::RowCallback callback) {
        auto row_streamer = RowCompressed<Label>::get_row_streamer(filename);
        for (uint64_t r = 0; r < num_rows; ++r) {
            auto row = row_streamer.next_row();
            // TODO: remove sort?
            std::sort(row->begin(), row->end());
            callback(*row);
            ++progress_bar;
        }
    };

    std::unique_ptr<MatrixType> matrix;

    if constexpr(std::is_same_v<MatrixType, RowConcatenated<>>) {
        matrix = std::make_unique<MatrixType>(call_rows, label_encoder->size(), num_rows, num_relations);

    } else if constexpr(std::is_same_v<MatrixType, Rainbowfish>) {
        matrix = std::make_unique<MatrixType>(call_rows, label_encoder->size());

    } else if constexpr(std::is_same_v<MatrixType, BinRelWT>) {
        matrix = std::make_unique<MatrixType>(call_rows, num_relations, label_encoder->size());

    } else if constexpr(std::is_same_v<MatrixType, BinRelWT_sdsl>) {
        matrix = std::make_unique<MatrixType>(call_rows, num_relations, label_encoder->size());

    } else {
        static_assert(utils::dependent_false<StaticAnnotation>::value);
    }

    return std::make_unique<StaticAnnotation>(std::move(matrix), *label_encoder);
}

template std::unique_ptr<RowFlatAnnotator> convert(const std::string &filename);
template std::unique_ptr<RainbowfishAnnotator> convert(const std::string &filename);
template std::unique_ptr<BinRelWTAnnotator> convert(const std::string &filename);
template std::unique_ptr<BinRelWT_sdslAnnotator> convert(const std::string &filename);


// ColumnCompressed -> other

template <>
std::unique_ptr<RowFlatAnnotator>
convert<RowFlatAnnotator, std::string>(ColumnCompressed<std::string>&& annotator) {
    uint64_t num_set_bits = annotator.num_relations();
    uint64_t num_rows = annotator.num_objects();
    uint64_t num_columns = annotator.num_labels();

    auto matrix = std::make_unique<RowConcatenated<>>([&](auto callback) {
        utils::RowsFromColumnsTransformer(annotator.get_matrix().data()).call_rows(callback);
    }, num_columns, num_rows, num_set_bits);

    return std::make_unique<RowFlatAnnotator>(std::move(matrix),
                                              annotator.get_label_encoder());
}

template <>
std::unique_ptr<RainbowfishAnnotator>
convert<RainbowfishAnnotator, std::string>(ColumnCompressed<std::string>&& annotator) {
    uint64_t num_columns = annotator.num_labels();

    auto matrix = std::make_unique<Rainbowfish>([&](auto callback) {
        utils::RowsFromColumnsTransformer(annotator.get_matrix().data()).call_rows(callback);
    }, num_columns);

    return std::make_unique<RainbowfishAnnotator>(std::move(matrix),
                                                  annotator.get_label_encoder());
}

template <>
std::unique_ptr<UniqueRowAnnotator>
convert<UniqueRowAnnotator, std::string>(ColumnCompressed<std::string>&& annotator) {
    uint64_t num_columns = annotator.num_labels();

    auto matrix = std::make_unique<UniqueRowBinmat>([&](auto callback) {
        utils::RowsFromColumnsTransformer(annotator.get_matrix().data()).call_rows(callback);
    }, num_columns);

    return std::make_unique<UniqueRowAnnotator>(std::move(matrix),
                                                annotator.get_label_encoder());
}

template <class StaticAnnotation, typename Label>
typename std::unique_ptr<StaticAnnotation>
convert_to_BRWT(ColumnCompressed<Label>&& annotator,
                BRWTBottomUpBuilder::Partitioner partitioning,
                size_t num_parallel_nodes,
                size_t num_threads) {
    // we are going to take the columns from the annotator and thus
    // have to replace them with empty columns to keep the structure valid
    std::vector<std::unique_ptr<bit_vector>> columns(annotator.num_labels());
    columns.swap(const_cast<std::vector<std::unique_ptr<bit_vector>>&>(
        annotator.get_matrix().data()
    ));

    auto matrix = std::make_unique<BRWT>(
        BRWTBottomUpBuilder::build(std::move(columns),
                                   partitioning,
                                   num_parallel_nodes,
                                   num_threads)
    );

    return std::make_unique<StaticAnnotation>(std::move(matrix),
                                              annotator.get_label_encoder());
}

std::unique_ptr<RowDiffBRWTAnnotator>
convert_row_diff_to_BRWT(RowDiffAnnotator &&annotator,
                         BRWTBottomUpBuilder::Partitioner partitioning,
                         size_t num_parallel_nodes,
                         size_t num_threads) {
    // we are going to take the columns from the annotator and thus
    // have to replace them with empty columns to keep the structure valid
    const graph::DBGSuccinct* graph = annotator.get_matrix().graph();
    std::string anchors_filename = annotator.get_matrix().anchors_filename();
    std::vector<std::unique_ptr<bit_vector>> columns
            = annotator.release_matrix()->diffs().release_columns();

    auto matrix = std::make_unique<BRWT>(
            BRWTBottomUpBuilder::build(std::move(columns),
                                       partitioning,
                                       num_parallel_nodes,
                                       num_threads)
    );

    return std::make_unique<RowDiffBRWTAnnotator>(
            std::make_unique<RowDiff<BRWT>>(graph, std::move(*matrix), anchors_filename),
            annotator.get_label_encoder());
}

std::unique_ptr<MultiBRWTAnnotator>
convert_to_greedy_BRWT(ColumnCompressed<std::string> &&annotation,
                       size_t num_parallel_nodes,
                       size_t num_threads,
                       uint64_t num_rows_subsampled) {
    return convert_to_BRWT<MultiBRWTAnnotator>(
        std::move(annotation),
        [num_threads,num_rows_subsampled](const auto &columns) {
            std::vector<sdsl::bit_vector> subvectors
                = random_submatrix(columns, num_rows_subsampled, num_threads);
            return greedy_matching(subvectors, num_threads);
        },
        num_parallel_nodes,
        num_threads
    );
}

std::unique_ptr<RowDiffBRWTAnnotator>
convert_to_greedy_BRWT(RowDiffAnnotator &&annotation,
                       size_t num_parallel_nodes,
                       size_t num_threads,
                       uint64_t num_rows_subsampled) {
    return convert_row_diff_to_BRWT(
            std::move(annotation),
            [num_threads,num_rows_subsampled](const auto &columns) {
                std::vector<sdsl::bit_vector> subvectors
                        = random_submatrix(columns, num_rows_subsampled, num_threads);
                return greedy_matching(subvectors, num_threads);
            },
            num_parallel_nodes,
            num_threads
    );
}

std::unique_ptr<MultiBRWTAnnotator>
convert_to_simple_BRWT(ColumnCompressed<std::string>&& annotation,
                       size_t grouping_arity,
                       size_t num_parallel_nodes,
                       size_t num_threads) {
    return convert_to_BRWT<MultiBRWTAnnotator>(
        std::move(annotation),
        BRWTBottomUpBuilder::get_basic_partitioner(grouping_arity),
        num_parallel_nodes,
        num_threads
    );
}

std::unique_ptr<RowDiffBRWTAnnotator> convert_to_simple_BRWT(RowDiffAnnotator&& annotation,
                                                             size_t grouping_arity,
                                                             size_t num_parallel_nodes,
                                                             size_t num_threads) {
    return convert_row_diff_to_BRWT(
            std::move(annotation),
            BRWTBottomUpBuilder::get_basic_partitioner(grouping_arity),
            num_parallel_nodes, num_threads);
}

std::vector<std::vector<uint64_t>>
parse_linkage_matrix(const std::string &filename) {
    std::ifstream in(filename);

    std::vector<std::vector<uint64_t>> linkage;
    std::string line;
    while (std::getline(in, line)) {
        std::vector<std::string> parts = utils::split_string(line, " ");
        if (parts.empty())
            continue;

        try {
            if (parts.size() != 4)
                throw std::runtime_error("Invalid format");

            uint64_t first = std::stoi(parts.at(0));
            uint64_t second = std::stoi(parts.at(1));
            uint64_t merged = std::stoi(parts.at(3));

            if (first == second || first >= merged || second >= merged) {
                logger->error("Invalid format of the linkage matrix."
                              " Indexes of parent clusters must be larger than"
                              " indexes of the objects/clusters the include");
                exit(1);
            }

            while (linkage.size() <= merged) {
                linkage.push_back({});
            }

            linkage[merged].push_back(first);
            linkage[merged].push_back(second);

        } catch (const std::exception &e) {
            logger->error("Possibly invalid format of the linkage matrix."
                          " Each line must contain exactly 4 values:"
                          " <cluster 1> <cluster 2> <dist> <cluster 3>"
                          "\nException: {}", e.what());
            exit(1);
        }
    }

    return linkage;
}

std::unique_ptr<MultiBRWTAnnotator>
convert_to_BRWT(
        const std::string &linkage_matrix_file,
        size_t num_parallel_nodes,
        size_t num_threads,
        const std::filesystem::path &tmp_path,
        const std::function<void(const BRWTBottomUpBuilder::CallColumn &)> &get_columns,
        std::vector<std::pair<uint64_t, std::string>> &&column_names) {
    auto linkage = parse_linkage_matrix(linkage_matrix_file);

    if (!linkage.size())
        logger->warn("Parsed empty linkage tree");

    auto matrix = std::make_unique<BRWT>(
            BRWTBottomUpBuilder::build(get_columns, linkage, tmp_path,
                                       num_parallel_nodes, num_threads));

    std::sort(column_names.begin(), column_names.end(), utils::LessFirst());
    column_names.erase(std::unique(column_names.begin(), column_names.end()),
                       column_names.end());

    assert(matrix->num_columns() == column_names.size());

    LEncoder label_encoder;
    for (const auto &[i, label] : column_names) {
        label_encoder.insert_and_encode(label);
    }

    return std::make_unique<MultiBRWTAnnotator>(std::move(matrix), label_encoder);
}

template <>
std::unique_ptr<MultiBRWTAnnotator> convert_to_BRWT<MultiBRWTAnnotator>(
        const std::vector<std::string> &annotation_files,
        const std::string &linkage_matrix_file,
        size_t num_parallel_nodes,
        size_t num_threads,
        const std::filesystem::path &tmp_path) {
    std::vector<std::pair<uint64_t, std::string>> column_names;
    std::mutex mu;

    auto get_columns = [&](const BRWTBottomUpBuilder::CallColumn &call_column) {
        bool success = ColumnCompressed<>::merge_load(
            annotation_files,
            [&](uint64_t column_index,
                    const std::string &label,
                    std::unique_ptr<bit_vector>&& column) {
                call_column(column_index, std::move(column));
                std::lock_guard<std::mutex> lock(mu);
                column_names.emplace_back(column_index, label);
            },
            num_threads
        );
        if (!success) {
            logger->error("Can't load annotation columns");
            exit(1);
        }
    };
    return convert_to_BRWT(linkage_matrix_file, num_parallel_nodes, num_threads, tmp_path,
                    get_columns, std::move(column_names));
}

template<>
std::unique_ptr<RowDiffBRWTAnnotator>
convert_to_BRWT<RowDiffBRWTAnnotator>(const std::vector<std::string> &annotation_files,
                         const std::string &linkage_matrix_file,
                         size_t num_parallel_nodes,
                         size_t num_threads,
                         const std::filesystem::path &tmp_path) {
    std::vector<std::pair<uint64_t, std::string>> column_names;
    std::mutex mu;

    auto get_columns = [&](const BRWTBottomUpBuilder::CallColumn &call_column) {
        for (const auto &fname : annotation_files) {
            RowDiffAnnotator annotator;
            if (!annotator.merge_load({fname})) {
                logger->error("Could not load {}", fname);
                std::exit(1);
            }
            std::vector<std::unique_ptr<bit_vector>> cols
                    = std::move(annotator.release_matrix()->diffs().release_columns());
            for (uint32_t idx = 0; idx < cols.size(); ++idx) {
                std::string label = annotator.get_label_encoder().get_labels()[idx];
                call_column(idx, std::move(cols[idx]));

                std::lock_guard<std::mutex> lock(mu);
                column_names.emplace_back(idx, label);
            };
        }
    };

    std::unique_ptr<MultiBRWTAnnotator> annotator
            = convert_to_BRWT(linkage_matrix_file, num_parallel_nodes, num_threads,
                              tmp_path, get_columns, std::move(column_names));

    return std::make_unique<RowDiffBRWTAnnotator>(
            std::make_unique<RowDiff<BRWT>>(
                    nullptr, std::move(*annotator->release_matrix()), ""),
            annotator->get_label_encoder());
}

void relax_BRWT(binmat::BRWT *annotation, size_t relax_max_arity, size_t num_threads) {
    if (relax_max_arity > 1)
        BRWTOptimizer::relax(annotation, relax_max_arity, num_threads);
}

using CallColumn = std::function<void(std::unique_ptr<bit_vector>&&)>;

std::vector<uint64_t>
get_row_classes(const std::function<void(const CallColumn &)> &call_columns,
                size_t num_columns) {
    std::vector<uint64_t> row_classes;
    uint64_t max_class = 0;

    ProgressBar progress_bar(num_columns, "Iterate columns",
                             std::cerr, !common::get_verbose());

    tsl::hopscotch_map<uint64_t, uint64_t> new_class;

    call_columns([&](const auto &col_ptr) {
        new_class.clear();

        if (row_classes.empty())
            row_classes.assign(col_ptr->size(), 0);

        const size_t batch_size = 5'000'000;
        #pragma omp parallel for num_threads(get_num_threads()) schedule(dynamic)
        for (uint64_t begin = 0; begin < col_ptr->size(); begin += batch_size) {
            uint64_t end = std::min(begin + batch_size, col_ptr->size());

            std::vector<uint64_t> pos;
            pos.reserve(batch_size);

            col_ptr->call_ones_in_range(begin, end, [&](uint64_t i) {
                pos.push_back(i);
            });

            #pragma omp critical
            {
                for (uint64_t i : pos) {
                    uint64_t &c = row_classes[i];

                    auto [it, inserted] = new_class.try_emplace(c, max_class + 1);
                    if (inserted) {
                        ++max_class;

                        if (max_class == std::numeric_limits<uint64_t>::max()) {
                            logger->error("Too many distinct rows");
                            exit(1);
                        }
                    }

                    c = it->second;
                }
            }
        }

        ++progress_bar;
    });

    return row_classes;
}

std::unique_ptr<Rainbow<BRWT>>
convert_to_RainbowBRWT(const std::function<void(const CallColumn &)> &call_columns,
                       size_t max_brwt_arity = 1) {
    uint64_t num_columns = 0;
    uint64_t num_ones = 0;
    call_columns([&](const auto &col_ptr) {
        num_columns++;
        num_ones += col_ptr->num_set_bits();
    });

    if (!num_columns)
        return std::make_unique<Rainbow<BRWT>>();

    logger->trace("Identifying unique rows");
    std::vector<uint64_t> row_classes = get_row_classes(call_columns, num_columns);

    size_t batch_size = 100'000'000;
    common::SortedMultiset<uint64_t, uint64_t> row_counter(get_num_threads(), batch_size);
    {
        ProgressBar progress_bar(row_classes.size(),
                                 "Counting row classes",
                                 std::cerr, !common::get_verbose());
        auto it = row_classes.begin();
        while (it + batch_size < row_classes.end()) {
            row_counter.insert(it, it + batch_size);
            it += batch_size;
            progress_bar += batch_size;
        }
        row_counter.insert(it, row_classes.end());
        progress_bar += row_classes.end() - it;
    }
    auto &pairs = row_counter.data();
    logger->trace("Number of unique rows: {}", pairs.size());

    ips4o::parallel::sort(pairs.begin(), pairs.end(), utils::GreaterSecond(),
                          get_num_threads());

    if (common::get_verbose()) {
        // print historgram of row multiplicities
        std::stringstream mult_log_message;
        uint64_t multiplicity = pairs[0].second;
        uint64_t num_unique_rows = 0;
        for (const auto &[row_class, count] : pairs) {
            assert(count <= multiplicity);
            if (count == multiplicity) {
                num_unique_rows++;
            } else {
                mult_log_message << multiplicity << ": " << num_unique_rows << ", ";
                multiplicity = count;
                num_unique_rows = 1;
            }
        }
        mult_log_message << multiplicity << ": " << num_unique_rows;
        logger->trace("<Row multiplicity: num unique rows>: {}", mult_log_message.str());
    }

    tsl::hopscotch_map<uint64_t, uint64_t> class_to_code;
    for (size_t i = 0; i < pairs.size(); ++i) {
        class_to_code.emplace(pairs[i].first, i);
    }

    // maps unique row ids to the respective rows of the original matrix
    std::vector<uint64_t> row_pointers(class_to_code.size());

    uint64_t total_code_length = 0;
    for (size_t i = 0; i < row_classes.size(); ++i) {
        uint64_t &c = row_classes[i];
        c = class_to_code[c];
        row_pointers[c] = i;
        total_code_length += sdsl::bits::hi(c) + 1;
    }
    class_to_code.clear();

    logger->trace("Started matrix reduction");

    ProgressBar progress_bar(num_columns, "Reduce columns",
                             std::cerr, !common::get_verbose());

    std::vector<std::unique_ptr<bit_vector>> columns(num_columns);
    size_t j = 0;
    ThreadPool thread_pool(get_num_threads());
    call_columns([&](auto &&col_ptr) {
        thread_pool.enqueue([&](size_t j, const auto &col_ptr) {
            sdsl::bit_vector reduced_column(row_pointers.size(), false);
            for (size_t r = 0; r < row_pointers.size(); ++r) {
                reduced_column[r] = (*col_ptr)[row_pointers[r]];
            }
            columns[j] = std::make_unique<bit_vector_smart>(std::move(reduced_column));
            ++progress_bar;
        }, j++, std::move(col_ptr));
    });
    thread_pool.join();

    logger->trace("Start compressing the assignment vector");

    sdsl::bit_vector code_bv(total_code_length);
    sdsl::bit_vector boundary_bv(total_code_length, false);

    uint64_t pos = 0;
    for (uint64_t c : row_classes) {
        uint8_t code_len = sdsl::bits::hi(c) + 1;
        code_bv.set_int(pos, c, code_len);
        boundary_bv[pos + code_len - 1] = true;
        pos += code_len;
    }
    assert(pos == code_bv.size());

    bit_vector_rrr<> row_code_delimiters(std::move(boundary_bv));
    logger->trace("Assignment vector constructed"
                  "\nRow codes: {} bits\nBoundary bitmap: {} bits, {} set",
                  total_code_length, total_code_length, row_code_delimiters.num_set_bits());

    logger->trace("Building Multi-BRWT");

    size_t num_threads = get_num_threads();
    size_t num_rows_subsampled = 1'000'000;
    size_t num_parallel_nodes = num_threads;

    auto partitioning = [num_threads,num_rows_subsampled](const auto &columns) {
        std::vector<sdsl::bit_vector> subvectors
            = random_submatrix(columns, num_rows_subsampled, num_threads);
        return greedy_matching(subvectors, num_threads);
    };

    BRWT reduced_matrix = BRWTBottomUpBuilder::build(std::move(columns),
                                                     partitioning,
                                                     num_parallel_nodes,
                                                     num_threads);

    if (max_brwt_arity > 1)
        BRWTOptimizer::relax(&reduced_matrix, max_brwt_arity, num_threads);

    return std::make_unique<Rainbow<BRWT>>(std::move(reduced_matrix),
                                           std::move(code_bv),
                                           std::move(row_code_delimiters),
                                           num_ones);
}

template <>
std::unique_ptr<RbBRWTAnnotator>
convert_to_RbBRWT<RbBRWTAnnotator>(const std::vector<std::string> &annotation_files,
                                   size_t max_brwt_arity) {
    LEncoder label_encoder;

    auto call_columns = [&](const CallColumn &call_column) {
        label_encoder.clear();

        bool success = ColumnCompressed<>::merge_load(
            annotation_files,
            [&](uint64_t /*column_index*/,
                    const std::string &label,
                    std::unique_ptr<bit_vector>&& column) {
                call_column(std::move(column));
                label_encoder.insert_and_encode(label);
            },
            0
        );
        if (!success) {
            logger->error("Can't load annotation columns");
            exit(1);
        }
    };

    auto matrix = convert_to_RainbowBRWT(call_columns, max_brwt_arity);

    assert(matrix->num_columns() == label_encoder.size());

    return std::make_unique<RbBRWTAnnotator>(std::move(matrix), label_encoder);
}

template <>
std::unique_ptr<RbBRWTAnnotator>
convert<RbBRWTAnnotator, std::string>(ColumnCompressed<std::string>&& annotator) {
    auto &columns = const_cast<std::vector<std::unique_ptr<bit_vector>>&>(
        annotator.get_matrix().data()
    );
    auto matrix = convert_to_RainbowBRWT(
        [&](const auto &callback) {
            for (auto &column : columns) {
                callback(std::move(column));
            }
        }
    );
    return std::make_unique<RbBRWTAnnotator>(std::move(matrix),
                                             annotator.get_label_encoder());
}

template <>
std::unique_ptr<BinRelWT_sdslAnnotator>
convert<BinRelWT_sdslAnnotator, std::string>(ColumnCompressed<std::string>&& annotator) {
    uint64_t num_set_bits = annotator.num_relations();
    uint64_t num_columns = annotator.num_labels();

    auto matrix = std::make_unique<BinRelWT_sdsl>(
        [&](auto callback) {
            utils::RowsFromColumnsTransformer(annotator.get_matrix().data()).call_rows(callback);
        },
        num_set_bits,
        num_columns
    );

    return std::make_unique<BinRelWT_sdslAnnotator>(std::move(matrix),
                                                    annotator.get_label_encoder());
}

template <>
std::unique_ptr<BinRelWTAnnotator>
convert<BinRelWTAnnotator, std::string>(ColumnCompressed<std::string>&& annotator) {
    auto &columns = const_cast<std::vector<std::unique_ptr<bit_vector>>&>(
        annotator.get_matrix().data()
    );

    return std::make_unique<BinRelWTAnnotator>(
        std::make_unique<BinRelWT>(std::move(columns)),
        annotator.get_label_encoder()
    );
}

template <typename Label>
void merge_rows(const std::vector<const LabelEncoder<Label> *> &label_encoders,
                std::function<const BinaryMatrix::SetBitPositions(uint64_t)> get_next_row,
                uint64_t num_rows,
                const std::string &outfile) {
    LabelEncoder<Label> merged_label_enc;
    std::vector<std::vector<uint64_t> > label_mappings;

    for (const auto *label_encoder : label_encoders) {
        merged_label_enc.merge(*label_encoder);

        std::vector<uint64_t> v;
        for (size_t j = 0; j < label_encoder->size(); ++j) {
            v.push_back(merged_label_enc.encode(label_encoder->decode(j)));
        }
        label_mappings.push_back(v);
    }

    RowCompressed<Label>::serialize(
        outfile,
        merged_label_enc,
        [&](BinaryMatrix::RowCallback write_row) {
            std::set<uint64_t> indexes;
            for (uint64_t r = 0; r < num_rows; ++r) {
                for (uint64_t a = 0; a < label_encoders.size(); ++a) {
                    const auto &old_index_to_new = label_mappings.at(a);
                    for (auto old_i : get_next_row(a)) {
                        indexes.insert(old_index_to_new[old_i]);
                    }
                }
                BinaryMatrix::SetBitPositions merged_row(indexes.begin(), indexes.end());
                write_row(merged_row);

                indexes.clear();
            }
        }
    );
}

// TODO: move row iterators to BinaryMatrix
template <class T>
class Iterate {
  public:
    virtual ~Iterate() {}
    virtual T next() = 0;
};

template <class Annotator>
class IterateRows : public Iterate<BinaryMatrix::SetBitPositions> {
  public:
    IterateRows(const Annotator &annotator) : matrix_(annotator.get_matrix()) {};

    BinaryMatrix::SetBitPositions next() override {
        return matrix_.get_row(i_++);
    };

  private:
    typename BinaryMatrix::Row i_ = 0;
    const BinaryMatrix &matrix_;
};

// TODO: remove this if not crucial.
// Support only merge with streaming and only converted to row-major.
template <>
class IterateRows<ColumnCompressed<std::string>>
            : public Iterate<BinaryMatrix::SetBitPositions> {
  public:
    IterateRows(const ColumnCompressed<std::string> &annotator)
          : row_iterator_(std::make_unique<utils::RowsFromColumnsTransformer>(annotator.get_matrix().data())) {}

    BinaryMatrix::SetBitPositions next() override {
        return row_iterator_.next_row<BinaryMatrix::SetBitPositions>();
    }

  private:
    utils::RowsFromColumnsIterator row_iterator_;
};

template <class ToAnnotation, typename Label>
void merge(std::vector<std::unique_ptr<MultiLabelEncoded<Label>>>&& annotators,
           const std::vector<std::string> &filenames,
           const std::string &outfile) {
    static_assert(std::is_same_v<typename ToAnnotation::Label, Label>);

    assert((annotators.size() || filenames.size()) && "nothing to merge");

    uint64_t num_rows;
    uint64_t num_relations;

    if (annotators.size()) {
        num_rows = annotators.at(0)->num_objects();
    } else {
        RowCompressed<Label>::load_shape(filenames.at(0), &num_rows, &num_relations);
    }
    assert(num_rows);

    std::vector<const LEncoder*> label_encoders;

    std::vector<std::unique_ptr<Iterate<BinaryMatrix::SetBitPositions>>> annotator_row_iterators;
    for (const auto &annotator : annotators) {
        if (annotator->num_objects() != num_rows)
            throw std::runtime_error("Annotators have different number of rows");

        label_encoders.push_back(&annotator->get_label_encoder());
        annotator_row_iterators.push_back(
            std::make_unique<IterateRows<MultiLabelEncoded<Label>>>(*annotator)
        );
    }

    std::vector<std::unique_ptr<const LEncoder> > loaded_label_encoders;
    std::vector<std::unique_ptr<StreamRows<>>> streams;
    for (auto filename : filenames) {
        if (utils::ends_with(filename, RowCompressed<Label>::kExtension)) {

            auto label_encoder = RowCompressed<Label>::load_label_encoder(filename);
            label_encoders.push_back(label_encoder.get());
            loaded_label_encoders.push_back(std::move(label_encoder));

            streams.emplace_back(new StreamRows<>(RowCompressed<Label>::get_row_streamer(filename)));

        } else {
            throw std::runtime_error("streaming only supported for rowcompressed annotator");
        }
    }

    merge_rows(
        label_encoders,
        [&](uint64_t annotator_idx) -> const BinaryMatrix::SetBitPositions {
            if (annotator_idx < annotators.size()) {
                return annotator_row_iterators.at(annotator_idx)->next();
            } else {
                return *streams[annotator_idx-annotators.size()]->next_row();
            }
        },
        num_rows,
        outfile
    );

    if constexpr(!std::is_same_v<RowCompressed<Label>, ToAnnotation>) {
        auto out_annotator = convert<ToAnnotation>(outfile);
        out_annotator->serialize(outfile);
    }
}

#define INSTANTIATE_MERGE(A, L) \
            template void \
            merge<A, L>(std::vector<std::unique_ptr<MultiLabelEncoded<L>>>&&, \
                        const std::vector<std::string>&, \
                        const std::string&);
INSTANTIATE_MERGE(RowFlatAnnotator, std::string);
INSTANTIATE_MERGE(RainbowfishAnnotator, std::string);
INSTANTIATE_MERGE(BinRelWTAnnotator, std::string);
INSTANTIATE_MERGE(BinRelWT_sdslAnnotator, std::string);
INSTANTIATE_MERGE(RowCompressed<>, std::string);


template<>
void merge<MultiBRWTAnnotator, std::string>(
        std::vector<std::unique_ptr<MultiLabelEncoded<std::string>>>&& annotators,
        const std::vector<std::string> &filenames,
        const std::string &outfile) {

    assert((annotators.size() || filenames.size()) && "nothing to merge");

    if (filenames.size()) {
        throw std::runtime_error("streaming only supported for rowcompressed annotator");
    }

    uint64_t num_rows = annotators.at(0)->num_objects();

    LEncoder label_encoder;

    std::vector<BRWT> brwts;

    for (auto&& annotator : annotators) {
        if (!dynamic_cast<MultiBRWTAnnotator*>(annotator.get()))
            throw std::runtime_error("merging of arbitrary annotations into BRWT is not implemented");

        if (annotator->num_objects() != num_rows)
            throw std::runtime_error("Annotators have different number of rows");

        for (const auto &label : annotator->get_label_encoder().get_labels()) {
            if (label_encoder.label_exists(label))
                throw std::runtime_error("merging of BRWT with same labels is not implemented");

            label_encoder.insert_and_encode(label);
        }

        brwts.push_back(std::move(const_cast<BRWT&>(
            dynamic_cast<MultiBRWTAnnotator&>(*annotator).get_matrix()
        )));

        annotator.reset();
    }

    MultiBRWTAnnotator annotation(
        std::make_unique<BRWT>(BRWTBottomUpBuilder::merge(
            std::move(brwts),
            BRWTBottomUpBuilder::get_basic_partitioner(-1),
            1,
            get_num_threads()
        )),
        label_encoder
    );

    annotation.serialize(outfile);
}

template <typename Label>
void convert_to_row_annotator(const ColumnCompressed<Label> &annotator,
                              const std::string &outfbase,
                              size_t num_threads) {
    uint64_t num_rows = annotator.num_objects();

    ProgressBar progress_bar(num_rows, "Serialize rows",
                             std::cerr, !common::get_verbose());

    RowCompressed<Label>::serialize(
        outfbase,
        annotator.get_label_encoder(),
        [&](BinaryMatrix::RowCallback write_row) {

            #pragma omp parallel for ordered num_threads(num_threads) schedule(dynamic)
            for (uint64_t i = 0; i < num_rows; i += kNumRowsInBlock) {

                uint64_t begin = i;
                uint64_t end = std::min(i + kNumRowsInBlock, num_rows);

                std::vector<BinaryMatrix::SetBitPositions> rows(end - begin);

                assert(begin <= end);
                assert(end <= num_rows);

                // TODO: use RowsFromColumnsTransformer
                for (const auto &label : annotator.get_all_labels()) {
                    size_t j = annotator.get_label_encoder().encode(label);
                    annotator.get_column(label).call_ones_in_range(begin, end,
                        [&](uint64_t idx) { rows[idx - begin].push_back(j); }
                    );
                }

                #pragma omp ordered
                {
                    for (const auto &row : rows) {
                        write_row(row);
                        ++progress_bar;
                    }
                }
            }
        }
    );
}

template
void convert_to_row_annotator(const ColumnCompressed<std::string> &annotator,
                              const std::string &outfbase,
                              size_t num_threads);

template <typename Label>
void convert_to_row_annotator(const ColumnCompressed<Label> &source,
                              RowCompressed<Label> *annotator,
                              size_t num_threads) {
    assert(annotator);
    assert(source.num_objects() == annotator->get_matrix().num_rows());

    uint64_t num_rows = source.num_objects();

    ProgressBar progress_bar(num_rows, "Rows processed",
                             std::cerr, !common::get_verbose());

    const_cast<LabelEncoder<Label>&>(annotator->get_label_encoder())
            = source.get_label_encoder();

    if (num_threads <= 1) {
        add_labels(source, 0, num_rows,
                   const_cast<BinaryMatrixRowDynamic*>(&annotator->get_matrix()),
                   &progress_bar);
        return;
    }

    #pragma omp parallel for num_threads(num_threads) schedule(dynamic)
    for (uint64_t i = 0; i < num_rows; i += kNumRowsInBlock) {
        add_labels(source, i, std::min(i + kNumRowsInBlock, num_rows),
                   const_cast<BinaryMatrixRowDynamic*>(&annotator->get_matrix()),
                   &progress_bar);
    }
}

template <typename Label>
void add_labels(const ColumnCompressed<Label> &source,
                uint64_t begin, uint64_t end,
                BinaryMatrixRowDynamic *matrix,
                ProgressBar *progress_bar) {
    assert(matrix);
    assert(begin <= end);
    assert(end <= matrix->num_rows());

    // TODO: use RowsFromColumnsTransformer
    for (const auto &label : source.get_all_labels()) {
        size_t j = source.get_label_encoder().encode(label);
        source.get_column(label).call_ones_in_range(begin, end,
            [&](uint64_t idx) { matrix->set(idx, j); }
        );
    }
    if (progress_bar)
        *progress_bar += end - begin;
}

template
void convert_to_row_annotator(const ColumnCompressed<std::string> &source,
                              RowCompressed<std::string> *annotator,
                              size_t num_threads);

<<<<<<< HEAD
=======
void convert_to_row_diff(const std::vector<std::string> &files,
                         const std::string& graph_fname,
                         size_t mem_bytes,
                         uint32_t max_path_length,
                         const std::filesystem::path &dest_dir) {
    logger->trace("Loading graph...");
    graph::DBGSuccinct graph(2);
    bool result = graph.load(graph_fname);
    if (!result) {
        logger->error("Cannot load graph from {}", graph_fname);
        std::exit(1);
    }

    mem_bytes -= std::filesystem::file_size(graph_fname);
    // load as many columns as we can fit in memory, and convert them
    for (uint32_t i = 0; i < files.size();) {
        logger->trace("Loading columns for batch-conversion...");
        size_t cur_mem_bytes = mem_bytes;
        std::vector<std::string> file_batch;
        for (; i < files.size(); ++i) {
            // *2 in order to account for constructing the sparsified column
            size_t file_size = 2 * std::filesystem::file_size(files[i]);
            if (file_size > mem_bytes) {
                logger->warn(
                        "Not enough memory to process {}, requires {} MB",
                        files[i], file_size/1e6);
                continue;
            }
            if (file_size > cur_mem_bytes || file_batch.size() >= 15'000)
                break;

            cur_mem_bytes -= file_size;
            file_batch.push_back(files[i]);
        }

        Timer timer;
        logger->trace("Starting converting column-batch with {} columns ...",
                      file_batch.size());
        convert_batch_to_row_diff(graph, graph_fname, file_batch, dest_dir, max_path_length);
        logger->trace("Column-batch converted in {} sec", timer.elapsed());
    }

}

void convert_row_diff_to_col_compressed(const std::vector<std::string> &files,
                                        const std::string &outfbase) {
    #pragma omp parallel for num_threads(get_num_threads()) schedule(dynamic)
    for (uint32_t i = 0; i < files.size(); ++i) {
        std::string file = files[i];
        RowDiffAnnotator input_anno;
        input_anno.load(file);

        std::string outname = utils::remove_suffix(std::filesystem::path(file).filename(), RowDiffAnnotator::kExtension);
        std::string out_path
                = (std::filesystem::path(outfbase).remove_filename() / outname).string()
                + "_row_diff" + ColumnCompressed<std::string>::kExtension;
        std::ofstream outstream(out_path, std::ios::binary);
        logger->trace("Transforming {} to {}", file, out_path);

        serialize_number(outstream, input_anno.num_objects());
        input_anno.get_label_encoder().serialize(outstream);
        input_anno.get_matrix().diffs().serialize(outstream);
        outstream.close();
    }
}
>>>>>>> fe6d328a

} // namespace annot
} // namespace mtg<|MERGE_RESOLUTION|>--- conflicted
+++ resolved
@@ -1079,8 +1079,6 @@
                               RowCompressed<std::string> *annotator,
                               size_t num_threads);
 
-<<<<<<< HEAD
-=======
 void convert_to_row_diff(const std::vector<std::string> &files,
                          const std::string& graph_fname,
                          size_t mem_bytes,
@@ -1146,7 +1144,6 @@
         outstream.close();
     }
 }
->>>>>>> fe6d328a
 
 } // namespace annot
 } // namespace mtg