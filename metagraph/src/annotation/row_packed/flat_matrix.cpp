--- conflicted
+++ resolved
@@ -71,8 +71,6 @@
         num_columns_ = load_number(in);
         if (!compressed_rows_->load(in))
             return false;
-<<<<<<< HEAD
-=======
 
         // backwards compatibility
         try {
@@ -80,7 +78,6 @@
         } catch (...) {
             num_rows_ = compressed_rows_->size() / num_columns_;
         }
->>>>>>> d739e375
     } catch (...) {
         return false;
     }
