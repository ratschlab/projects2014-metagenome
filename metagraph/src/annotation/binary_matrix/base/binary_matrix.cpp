--- conflicted
+++ resolved
@@ -34,7 +34,6 @@
     return slice;
 }
 
-<<<<<<< HEAD
 void BinaryMatrix::slice_columns(const std::vector<Column> &column_ids,
                                  const std::function<void(Column, bitmap&&)> &callback,
                                  size_t /* num_threads */) const {
@@ -46,7 +45,6 @@
     }
 }
 
-=======
 std::vector<std::pair<BinaryMatrix::Column, size_t /* count */>>
 BinaryMatrix::sum_rows(const std::vector<std::pair<Row, size_t>> &index_counts,
                        size_t min_count,
@@ -100,7 +98,6 @@
 }
 
 
->>>>>>> a07409c2
 template <typename RowType>
 StreamRows<RowType>::StreamRows(const std::string &filename, size_t offset) {
     std::ifstream instream(filename, std::ios::binary);
