#pragma once

#include <fstream>
#include <string>
#include <vector>

#include <sdsl/enc_vector.hpp>
#include <sdsl/bit_vectors.hpp>
#include <sdsl/util.hpp>

#include "annotation/binary_matrix/base/binary_matrix.hpp"
<<<<<<< HEAD
#include "annotation/binary_matrix/column_sparse/column_major.hpp"
=======
#include "common/vectors/bit_vector_adaptive.hpp"
>>>>>>> 0ccca763
#include "common/logger.hpp"
#include "common/utils/template_utils.hpp"
#include "common/vector.hpp"
#include "common/vectors/bit_vector_adaptive.hpp"
#include "graph/annotated_dbg.hpp"
#include "graph/representation/succinct/boss.hpp"
#include "graph/representation/succinct/dbg_succinct.hpp"

namespace mtg {
namespace annot {
namespace binmat {

const std::string kRowDiffAnchorExt = ".anchors";

/**
 * Sparsified representation of the underlying #BinaryMatrix that stores diffs between
 * successive nodes, rather than the full annotation.
 * The successor of a node (that is the node to diff against) is determined by a path in
 * an external graph structure, a #graph::DBGSuccinct, which has the property that rows
 * on a path are likely identical or very similar.
 *
 * RowDiff sparsification can be applied to any BinaryMatrix instance.
 * The row-diff binary matrix is defined by three data structures:
 *   1. #diffs_ the underlying sparsified (diffed) #BinaryMatrix
 *   2. #terminal_ rows marked as terminal are stored in full
 *   3. #graph_ the graph that was used to determine adjacent rows for sparsification
 * Retrieving data from RowDiff requires the associated #graph_. In order to get the
 * annotation for  i-th row, we start traversing the node corresponding to i in #graph_
 * and accumulate the values in #diffs until we hit a terminal node, which is stored in
 * full.
 */
//NOTE: Clang aggressively abuses the clause in the C++ standard (14.7.1/11) that allows
// virtual methods in template classes to not be instantiated if unused and mistakenly
// does not instantiate the virtual methods in this class, so I had to move definitions
// to the header (gcc works fine)
template <class BaseMatrix>
class RowDiff : public BinaryMatrix {
  public:
<<<<<<< HEAD
    static const std::string kAnchorExt;
    using anchor_bv_type = bit_vector_rrr<>; // TODO: change to bit_vector_small

    RowDiff() {}

    RowDiff(const graph::DBGSuccinct *graph, BaseMatrix &&diff)
        : graph_(graph), diffs_(std::move(diff)) {}

    uint64_t num_columns() const override { return diffs_.num_columns(); }

    const graph::DBGSuccinct *graph() const { return graph_; }
=======
    typedef bit_vector_small anchor_bv_type;

    RowDiff() {}

    RowDiff(const graph::DBGSuccinct *graph,
               BaseMatrix &&diffs,
               const std::string &anchors_filename,
               bool load_anchors = true)
        : graph_(graph), diffs_(std::move(diffs)), anchors_filename_(anchors_filename) {
        if (load_anchors)
            load_terminal(anchors_filename_, &terminal_);
    }

    uint64_t num_columns() const override { return diffs_.num_columns(); }

    const std::string& anchors_filename() const { return anchors_filename_; }

    const graph::DBGSuccinct* graph() const { return graph_; }
>>>>>>> 0ccca763

    /**
     * Returns the number of set bits in the matrix.
     */
    uint64_t num_relations() const override { return diffs_.num_relations(); }

    uint64_t num_rows() const override { return diffs_.num_rows(); }
    void set_graph(const graph::DBGSuccinct *graph) { graph_ = graph; }

    bool get(Row row, Column column) const override;

    /**
     * Returns the given column.
     */
    std::vector<Row> get_column(Column column) const override;

    SetBitPositions get_row(Row row) const override;

    inline bool load(std::istream &f) override;
    inline void serialize(std::ostream &f) const override;

    void serialize(const std::string &filename) const;
    bool load(const std::string &filename);

<<<<<<< HEAD
    void load_anchor(const std::string& filename);

    const anchor_bv_type &anchor() const { return anchor_; }
=======
    const anchor_bv_type& terminal() const { return terminal_; }
>>>>>>> 0ccca763

    const BaseMatrix& diffs() const { return diffs_; }
    BaseMatrix& diffs() { return diffs_; }

    Vector<uint64_t> get_diff(uint64_t node_id) const { return diffs_.get_row(node_id); }

  private:
<<<<<<< HEAD
=======
    static void load_terminal(const std::string &filename, anchor_bv_type *terminal);

>>>>>>> 0ccca763
    static void merge(Vector<uint64_t> *result, const Vector<uint64_t> &diff2);

    const graph::DBGSuccinct *graph_ = nullptr;

    BaseMatrix diffs_;
<<<<<<< HEAD
    anchor_bv_type anchor_;
=======
    anchor_bv_type terminal_;

    std::string anchors_filename_;
>>>>>>> 0ccca763
};

template <class BaseMatrix>
bool RowDiff<BaseMatrix>::get(Row row, Column column) const {
    assert("Please call load_anchor first " && (anchor_.size() > 0 || diffs_.num_rows() == 0);

    SetBitPositions set_bits = get_row(row);
    SetBitPositions::iterator v = std::lower_bound(set_bits.begin(), set_bits.end(), column);
    return v != set_bits.end() && *v == column;
}


/**
 * Returns the given column.
 */
template <class BaseMatrix>
std::vector<BinaryMatrix::Row> RowDiff<BaseMatrix>::get_column(Column column) const {
    assert("Please call load_anchor first " && (anchor_.size() > 0 || diffs_.num_rows() == 0);

    std::vector<Row> result;
    for (Row row = 0; row < num_rows(); ++row) {
        if (get(row, column))
            result.push_back(row);
    }
    return result;
}

template <class BaseMatrix>
BinaryMatrix::SetBitPositions RowDiff<BaseMatrix>::get_row(Row row) const {
    assert("Please call load_anchor first " && (anchor_.size() > 0 || diffs_.num_rows() == 0);

    Vector<uint64_t> result = get_diff(row);

    uint64_t boss_edge = graph_->kmer_to_boss_index(
            graph::AnnotatedSequenceGraph::anno_to_graph_index(row));
    const graph::boss::BOSS &boss = graph_->get_boss();

    while (!anchor_[row]) {
        graph::boss::BOSS::TAlphabet w = boss.get_W(boss_edge);
        assert(boss_edge > 1 && w != 0);

        // fwd always selects the last outgoing edge for a given node
        boss_edge = boss.fwd(boss_edge, w % boss.alph_size);
        row = graph::AnnotatedSequenceGraph::graph_to_anno_index(
                graph_->boss_to_kmer_index(boss_edge));
        merge(&result, get_diff(row));
    };
    return result;
}

template <class BaseMatrix>
inline bool RowDiff<BaseMatrix>::load(std::istream &f) {
    if constexpr (!std::is_same_v<BaseMatrix, ColumnMajor>) {
        anchor_.load(f);
    }
    return diffs_.load(f);
}

template <class BaseMatrix>
<<<<<<< HEAD
inline void RowDiff<BaseMatrix>::serialize(std::ostream &f) const {
    if constexpr (!std::is_same_v<BaseMatrix, ColumnMajor>) {
        anchor_.serialize(f);
=======
void RowDiff<BaseMatrix>::serialize(std::ostream &f) const {
    uint64_t len = anchors_filename_.size();
    f.write(reinterpret_cast<char *>(&len), sizeof(uint64_t));
    f.write(anchors_filename_.c_str(), len);
    diffs_.serialize(f);
};

template <class BaseMatrix>
void RowDiff<BaseMatrix>::load_terminal(const std::string &filename,
                                        anchor_bv_type *terminal) {
    std::ifstream f(filename, ios::binary);
    if (!f.good()) {
        common::logger->error("Could not open anchor file {}", filename);
        std::exit(1);
>>>>>>> 0ccca763
    }
    diffs_.serialize(f);
}

template <class BaseMatrix>
void RowDiff<BaseMatrix>::merge(Vector<uint64_t> *result, const Vector<uint64_t> &diff2) {
    assert(std::is_sorted(result->begin(), result->end())
                   && std::is_sorted(diff2.begin(), diff2.end()));
    if (diff2.empty()) {
        return;
    }
    Vector<uint64_t> diff1;
    std::swap(*result, diff1);
    result->reserve(std::max(diff1.size(), diff2.size()));
    uint64_t idx1 = 0;
    uint64_t idx2 = 0;
    while (idx1 < diff1.size() && idx2 < diff2.size()) {
        if (diff1[idx1] == diff2[idx2]) {
            idx1++;
            idx2++;
        } else if (diff1[idx1] < diff2[idx2]) {
            result->push_back(diff1[idx1++]);
        } else {
            result->push_back(diff2[idx2++]);
        }
    }
    while (idx1 < diff1.size()) {
        result->push_back(diff1[idx1++]);
    }
    while (idx2 < diff2.size()) {
        result->push_back(diff2[idx2++]);
    }
}

} // namespace binmat
} // namespace annot
} // namespace mtg<|MERGE_RESOLUTION|>--- conflicted
+++ resolved
@@ -9,11 +9,8 @@
 #include <sdsl/util.hpp>
 
 #include "annotation/binary_matrix/base/binary_matrix.hpp"
-<<<<<<< HEAD
 #include "annotation/binary_matrix/column_sparse/column_major.hpp"
-=======
 #include "common/vectors/bit_vector_adaptive.hpp"
->>>>>>> 0ccca763
 #include "common/logger.hpp"
 #include "common/utils/template_utils.hpp"
 #include "common/vector.hpp"
@@ -52,9 +49,8 @@
 template <class BaseMatrix>
 class RowDiff : public BinaryMatrix {
   public:
-<<<<<<< HEAD
     static const std::string kAnchorExt;
-    using anchor_bv_type = bit_vector_rrr<>; // TODO: change to bit_vector_small
+    using anchor_bv_type = bit_vector_small;
 
     RowDiff() {}
 
@@ -63,27 +59,7 @@
 
     uint64_t num_columns() const override { return diffs_.num_columns(); }
 
-    const graph::DBGSuccinct *graph() const { return graph_; }
-=======
-    typedef bit_vector_small anchor_bv_type;
-
-    RowDiff() {}
-
-    RowDiff(const graph::DBGSuccinct *graph,
-               BaseMatrix &&diffs,
-               const std::string &anchors_filename,
-               bool load_anchors = true)
-        : graph_(graph), diffs_(std::move(diffs)), anchors_filename_(anchors_filename) {
-        if (load_anchors)
-            load_terminal(anchors_filename_, &terminal_);
-    }
-
-    uint64_t num_columns() const override { return diffs_.num_columns(); }
-
-    const std::string& anchors_filename() const { return anchors_filename_; }
-
     const graph::DBGSuccinct* graph() const { return graph_; }
->>>>>>> 0ccca763
 
     /**
      * Returns the number of set bits in the matrix.
@@ -108,13 +84,8 @@
     void serialize(const std::string &filename) const;
     bool load(const std::string &filename);
 
-<<<<<<< HEAD
     void load_anchor(const std::string& filename);
-
     const anchor_bv_type &anchor() const { return anchor_; }
-=======
-    const anchor_bv_type& terminal() const { return terminal_; }
->>>>>>> 0ccca763
 
     const BaseMatrix& diffs() const { return diffs_; }
     BaseMatrix& diffs() { return diffs_; }
@@ -122,28 +93,17 @@
     Vector<uint64_t> get_diff(uint64_t node_id) const { return diffs_.get_row(node_id); }
 
   private:
-<<<<<<< HEAD
-=======
-    static void load_terminal(const std::string &filename, anchor_bv_type *terminal);
-
->>>>>>> 0ccca763
     static void merge(Vector<uint64_t> *result, const Vector<uint64_t> &diff2);
 
     const graph::DBGSuccinct *graph_ = nullptr;
 
     BaseMatrix diffs_;
-<<<<<<< HEAD
     anchor_bv_type anchor_;
-=======
-    anchor_bv_type terminal_;
-
-    std::string anchors_filename_;
->>>>>>> 0ccca763
 };
 
 template <class BaseMatrix>
 bool RowDiff<BaseMatrix>::get(Row row, Column column) const {
-    assert("Please call load_anchor first " && (anchor_.size() > 0 || diffs_.num_rows() == 0);
+    assert("Please call load_anchor first " && (anchor_.size() > 0 || diffs_.num_rows() == 0));
 
     SetBitPositions set_bits = get_row(row);
     SetBitPositions::iterator v = std::lower_bound(set_bits.begin(), set_bits.end(), column);
@@ -156,7 +116,7 @@
  */
 template <class BaseMatrix>
 std::vector<BinaryMatrix::Row> RowDiff<BaseMatrix>::get_column(Column column) const {
-    assert("Please call load_anchor first " && (anchor_.size() > 0 || diffs_.num_rows() == 0);
+    assert("Please call load_anchor first " && (anchor_.size() > 0 || diffs_.num_rows() == 0));
 
     std::vector<Row> result;
     for (Row row = 0; row < num_rows(); ++row) {
@@ -168,7 +128,7 @@
 
 template <class BaseMatrix>
 BinaryMatrix::SetBitPositions RowDiff<BaseMatrix>::get_row(Row row) const {
-    assert("Please call load_anchor first " && (anchor_.size() > 0 || diffs_.num_rows() == 0);
+    assert("Please call load_anchor first " && (anchor_.size() > 0 || diffs_.num_rows() == 0));
 
     Vector<uint64_t> result = get_diff(row);
 
@@ -198,26 +158,9 @@
 }
 
 template <class BaseMatrix>
-<<<<<<< HEAD
 inline void RowDiff<BaseMatrix>::serialize(std::ostream &f) const {
     if constexpr (!std::is_same_v<BaseMatrix, ColumnMajor>) {
         anchor_.serialize(f);
-=======
-void RowDiff<BaseMatrix>::serialize(std::ostream &f) const {
-    uint64_t len = anchors_filename_.size();
-    f.write(reinterpret_cast<char *>(&len), sizeof(uint64_t));
-    f.write(anchors_filename_.c_str(), len);
-    diffs_.serialize(f);
-};
-
-template <class BaseMatrix>
-void RowDiff<BaseMatrix>::load_terminal(const std::string &filename,
-                                        anchor_bv_type *terminal) {
-    std::ifstream f(filename, ios::binary);
-    if (!f.good()) {
-        common::logger->error("Could not open anchor file {}", filename);
-        std::exit(1);
->>>>>>> 0ccca763
     }
     diffs_.serialize(f);
 }
