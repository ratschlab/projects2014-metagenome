#include "row_diff.hpp"

#include <fstream>

#include "annotation/binary_matrix/column_sparse/column_major.hpp"

namespace mtg {
namespace annot {
namespace binmat {

template <class BaseMatrix>
void RowDiff<BaseMatrix>::serialize(const std::string &filename) const {
    std::ofstream f(filename, ios::binary);
    serialize(f);
    f.close();
}

template <class BaseMatrix>
bool RowDiff<BaseMatrix>::load(const std::string &filename) {
    std::ifstream f(filename, ios::binary);
    bool result = load(f);
    f.close();
    return result;
}

<<<<<<< HEAD
template <class BaseMatrix>
void RowDiff<BaseMatrix>::load_anchor(const std::string& filename) {
    if (!std::filesystem::exists(filename)) {
        common::logger->error("Can't read anchor file: {}", filename);
        std::exit(1);
    }
    std::ifstream f(filename, ios::binary);
    if (!f.good()) {
        common::logger->error("Could not open anchor file {}", filename);
        std::exit(1);
    }
    anchor_.load(f);
    f.close();
}

template
class RowDiff<ColumnMajor>;
template
class RowDiff<BRWT>;
=======
template
class RowDiff<ColumnMajor>;
>>>>>>> 5f40f7e4

} // namespace binmat
} // namespace annot
} // namespace mtg<|MERGE_RESOLUTION|>--- conflicted
+++ resolved
@@ -23,7 +23,6 @@
     return result;
 }
 
-<<<<<<< HEAD
 template <class BaseMatrix>
 void RowDiff<BaseMatrix>::load_anchor(const std::string& filename) {
     if (!std::filesystem::exists(filename)) {
@@ -43,10 +42,6 @@
 class RowDiff<ColumnMajor>;
 template
 class RowDiff<BRWT>;
-=======
-template
-class RowDiff<ColumnMajor>;
->>>>>>> 5f40f7e4
 
 } // namespace binmat
 } // namespace annot
