#include "row_diff.hpp"

#include <filesystem>
#include <fstream>

#include <tsl/ordered_set.h>

#include "annotation/binary_matrix/column_sparse/column_major.hpp"
#include "annotation/binary_matrix/multi_brwt/brwt.hpp"
#include "annotation/binary_matrix/row_sparse/row_sparse.hpp"

namespace mtg {
namespace annot {
namespace binmat {

template <class BaseMatrix>
void RowDiff<BaseMatrix>::serialize(const std::string &filename) const {
    std::ofstream f(filename, ios::binary);
    serialize(f);
    f.close();
}

template <class BaseMatrix>
bool RowDiff<BaseMatrix>::load(const std::string &filename) {
    std::ifstream f(filename, ios::binary);
    bool result = load(f);
    return result;
}

template <class BaseMatrix>
void RowDiff<BaseMatrix>::load_anchor(const std::string &filename) {
    if (!std::filesystem::exists(filename)) {
        common::logger->error("Can't read anchor file: {}", filename);
        std::exit(1);
    }
    std::ifstream f(filename, ios::binary);
    if (!f.good()) {
        common::logger->error("Could not open anchor file {}", filename);
        std::exit(1);
    }
    anchor_.load(f);
    f.close();
}

<<<<<<< HEAD
template <typename Key, class Hash = std::hash<Key>, class EqualTo = std::equal_to<Key>,
          class Allocator = std::allocator<Key>, class Container = std::vector<Key, Allocator>,
          typename Size = uint64_t>
using VectorSet = tsl::ordered_set<Key, Hash, EqualTo, Allocator, Container, Size>;

template <class BaseMatrix>
sdsl::bit_vector
RowDiff<BaseMatrix>::has_column(const std::vector<Row> &row_ids, Column column) const {
    sdsl::bit_vector result(row_ids.size(), false);

    if (row_ids.empty())
        return result;

    const graph::boss::BOSS &boss = graph_->get_boss();

    VectorSet<Row> row_set;
    std::vector<std::vector<size_t>> rd_paths_trunc(row_ids.size());
    for (size_t i = 0; i < row_ids.size(); ++i) {
        Row row = row_ids[i];

        graph::boss::BOSS::edge_index boss_edge = graph_->kmer_to_boss_index(
                graph::AnnotatedSequenceGraph::anno_to_graph_index(row));

        while (true) {
            row = graph::AnnotatedSequenceGraph::graph_to_anno_index(
                    graph_->boss_to_kmer_index(boss_edge));

            auto [it, is_new] = row_set.emplace(row);
            rd_paths_trunc[i].push_back(it - row_set.begin());
            assert(row_set.values_container()[rd_paths_trunc[i].back()] == row);

            // If a node had been reached before, we interrupt the diff path.
            // The annotation for that node will have been reconstructed earlier
            // than for other nodes in this path as well. Thus, we will start
            // reconstruction from that node and don't need its successors.
            if (!is_new || anchor()[row])
                break;

            graph::boss::BOSS::TAlphabet w = boss.get_W(boss_edge);
            assert(boss_edge > 1 && w != 0);
            // fwd always selects the last outgoing edge for a given node
            boss_edge = boss.fwd(boss_edge, w % boss.alph_size);
        }
    }

    sdsl::bit_vector row_set_mask = diffs_.has_column(row_set.values_container(), column);

    for (size_t i = 0; i < row_ids.size(); ++i) {
        bool found = row_set_mask[rd_paths_trunc[i].back()];
        for (auto it = rd_paths_trunc[i].rbegin() + 1; it != rd_paths_trunc[i].rend(); ++it) {
            row_set_mask[*it] = (found ^= row_set_mask[*it]);
        }

        result[i] = found;
    }

    return result;
=======
template <class BaseMatrix>
void RowDiff<BaseMatrix>::load_fork_succ(const std::string &filename) {
    if (!std::filesystem::exists(filename)) {
        common::logger->error("Can't read fork successor file: {}", filename);
        std::exit(1);
    }
    std::ifstream f(filename, ios::binary);
    if (!f.good()) {
        common::logger->error("Could not open fork successor file {}", filename);
        std::exit(1);
    }
    fork_succ_.load(f);
    f.close();
>>>>>>> a07409c2
}

template
class RowDiff<ColumnMajor>;
template
class RowDiff<BRWT>;
template
class RowDiff<RowSparse>;

} // namespace binmat
} // namespace annot
} // namespace mtg<|MERGE_RESOLUTION|>--- conflicted
+++ resolved
@@ -42,7 +42,6 @@
     f.close();
 }
 
-<<<<<<< HEAD
 template <typename Key, class Hash = std::hash<Key>, class EqualTo = std::equal_to<Key>,
           class Allocator = std::allocator<Key>, class Container = std::vector<Key, Allocator>,
           typename Size = uint64_t>
@@ -57,6 +56,7 @@
         return result;
 
     const graph::boss::BOSS &boss = graph_->get_boss();
+    const bit_vector &rd_succ = fork_succ_.size() ? fork_succ_ : boss.get_last();
 
     VectorSet<Row> row_set;
     std::vector<std::vector<size_t>> rd_paths_trunc(row_ids.size());
@@ -81,10 +81,7 @@
             if (!is_new || anchor()[row])
                 break;
 
-            graph::boss::BOSS::TAlphabet w = boss.get_W(boss_edge);
-            assert(boss_edge > 1 && w != 0);
-            // fwd always selects the last outgoing edge for a given node
-            boss_edge = boss.fwd(boss_edge, w % boss.alph_size);
+            boss_edge = boss.row_diff_successor(boss_edge, rd_succ);
         }
     }
 
@@ -100,7 +97,8 @@
     }
 
     return result;
-=======
+}
+
 template <class BaseMatrix>
 void RowDiff<BaseMatrix>::load_fork_succ(const std::string &filename) {
     if (!std::filesystem::exists(filename)) {
@@ -114,7 +112,6 @@
     }
     fork_succ_.load(f);
     f.close();
->>>>>>> a07409c2
 }
 
 template
