#ifndef __COLUMN_MAJOR_HPP__
#define __COLUMN_MAJOR_HPP__

#include <memory>

#include "common/vectors/bit_vector.hpp"
#include "annotation/binary_matrix/base/binary_matrix.hpp"


class ColumnMajor : public BinaryMatrix {
  public:
    ColumnMajor() {}
    ColumnMajor(std::vector<std::unique_ptr<bit_vector>>&& columns);

    ColumnMajor(const ColumnMajor &other) = default;
    ColumnMajor& operator=(const ColumnMajor &other) = default;

    ColumnMajor(ColumnMajor&& other) = default;
    ColumnMajor& operator=(ColumnMajor&& other) = default;

    uint64_t num_columns() const { return columns_->size(); }
    uint64_t num_rows() const;

    bool get(Row row, Column column) const;
    SetBitPositions get_row(Row row) const;
    std::vector<SetBitPositions> get_rows(const std::vector<Row> &rows) const;
    std::vector<Row> get_column(Column column) const;

    bool load(std::istream &in);
    void serialize(std::ostream &out) const;

    // number of ones in the matrix
    uint64_t num_relations() const;

    static ColumnMajor
    construct_view(const std::vector<std::unique_ptr<bit_vector>> &columns) {
        ColumnMajor view;
        view.columns_ = &columns;
        return view;
    }

<<<<<<< HEAD
=======
    const auto& data() const { return *columns_; }

>>>>>>> 36abeeb8
  private:
    std::vector<std::unique_ptr<bit_vector>> data_;
    const std::vector<std::unique_ptr<bit_vector>> *columns_ = &data_;
};

#endif // __COLUMN_MAJOR_HPP__<|MERGE_RESOLUTION|>--- conflicted
+++ resolved
@@ -39,11 +39,8 @@
         return view;
     }
 
-<<<<<<< HEAD
-=======
     const auto& data() const { return *columns_; }
 
->>>>>>> 36abeeb8
   private:
     std::vector<std::unique_ptr<bit_vector>> data_;
     const std::vector<std::unique_ptr<bit_vector>> *columns_ = &data_;
