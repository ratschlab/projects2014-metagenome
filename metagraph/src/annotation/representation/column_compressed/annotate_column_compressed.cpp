#include "annotate_column_compressed.hpp"

#include <string>
#include <numeric>
#include <algorithm>
#include <stdexcept>

#include "common/serialization.hpp"
#include "common/utils/string_utils.hpp"
#include "common/logger.hpp"
#include "common/vectors/bitmap_builder.hpp"
#include "common/vectors/bitmap_mergers.hpp"
#include "common/vectors/bit_vector_adaptive.hpp"
#include "common/threads/threading.hpp"


namespace mtg {
namespace annot {

using utils::remove_suffix;
using mtg::common::logger;

const uint8_t kCountBits = 8;
const uint32_t kMaxCount = sdsl::bits::lo_set[kCountBits];


template <typename Label>
ColumnCompressed<Label>::ColumnCompressed(uint64_t num_rows,
                                          size_t num_columns_cached,
                                          const std::string &swap_dir,
                                          uint64_t buffer_size_bytes)
      : num_rows_(num_rows),
        swap_dir_(swap_dir),
        buffer_size_bytes_(buffer_size_bytes),
        cached_columns_(std::max(num_columns_cached, (size_t)1),
                        caches::LRUCachePolicy<size_t>(),
                        [this](size_t j, bitmap_builder *column_builder) {
                            assert(column_builder);
                            this->flush(j, column_builder);
                            delete column_builder;
                        }) {}

template <typename Label>
ColumnCompressed<Label>::ColumnCompressed(sdsl::bit_vector&& column,
                                          const std::string &column_label,
                                          size_t num_columns_cached,
                                          const std::string &swap_dir,
                                          uint64_t buffer_size_bytes)
      : ColumnCompressed(column.size(),
                         num_columns_cached, swap_dir, buffer_size_bytes) {
    label_encoder_.insert_and_encode(column_label);
    bitmatrix_.resize(1);
    cached_columns_.Put(0, new bitmap_vector(std::move(column)));
    flushed_ = false;
}

template <typename Label>
ColumnCompressed<Label>::~ColumnCompressed() {
    // Note: this is needed to make sure that everything is flushed to bitmatrix_
    //       BEFORE bitmatrix_ is destroyed
    cached_columns_.Clear();
}

template <typename Label>
void ColumnCompressed<Label>::set(Index i, const VLabels &labels) {
    assert(i < num_rows_);
    // add new labels
    for (const auto &label : labels) {
        label_encoder_.insert_and_encode(label);
    }
    // labels as a row
    std::vector<bool> row(label_encoder_.size(), 0);
    for (const auto &label : labels) {
        row[label_encoder_.encode(label)] = 1;
    }
    // set bits
    for (size_t j = 0; j < row.size(); ++j) {
        set(i, j, row[j]);
    }
}

template <typename Label>
void ColumnCompressed<Label>::add_labels(const std::vector<Index> &indices,
                                         const VLabels &labels) {
    for (const auto &label : labels) {
        const auto j = label_encoder_.insert_and_encode(label);
        decompress_builder(j).add_ones(indices.data(),
                                       indices.data() + indices.size());
    }
}

// for each label and index 'indices[i]' add count 'counts[i]'
template <typename Label>
void ColumnCompressed<Label>::add_label_counts(const std::vector<Index> &indices,
                                               const VLabels &labels,
                                               const std::vector<uint32_t> &counts) {
    assert(indices.size() == counts.size());

    const auto &columns = get_matrix().data();

    if (relation_counts_.size() != columns.size())
        relation_counts_.resize(columns.size());

    for (const auto &label : labels) {
        const auto j = label_encoder_.insert_and_encode(label);

        if (!relation_counts_[j].size()) {
            relation_counts_[j] = sdsl::int_vector<>(columns[j]->num_set_bits(), 0, kCountBits);

        } else if (relation_counts_[j].size() != columns[j]->num_set_bits()) {
            logger->error("Binary relation matrix was changed while adding relation counts");
            exit(1);
        }

        for (size_t i = 0; i < indices.size(); ++i) {
            if (uint64_t rank = columns[j]->conditional_rank1(indices[i])) {
                uint32_t count = std::min(counts[i], kMaxCount);
                sdsl::int_vector_reference<sdsl::int_vector<>> ref = relation_counts_[j][rank - 1];
                ref = std::min((uint32_t)ref, kMaxCount - count) + count;

            } else {
                logger->warn("Trying to add count {} for non-annotated object {}."
                             " The count was ignored.", counts[i], indices[i]);
            }
        }
    }
}

template <typename Label>
bool ColumnCompressed<Label>::has_label(Index i, const Label &label) const {
    try {
        return get_column(label)[i];
    } catch (...) {
        return false;
    }
}

template <typename Label>
bool ColumnCompressed<Label>::has_labels(Index i, const VLabels &labels) const {
    for (const auto &label : labels) {
        if (!has_label(i, label))
            return false;
    }
    return true;
}

template <typename Label>
void ColumnCompressed<Label>::serialize(const std::string &filename) const {
    flush();

    std::ofstream outstream(remove_suffix(filename, kExtension) + kExtension,
                            std::ios::binary);
    if (!outstream.good()) {
        logger->error("Could not open file for writing: {}",
                      remove_suffix(filename, kExtension) + kExtension);
        throw std::ofstream::failure("Bad stream");
    }

    serialize_number(outstream, num_rows_);

    label_encoder_.serialize(outstream);

    for (const auto &column : bitmatrix_) {
        assert(column.get());
        column->serialize(outstream);
    }

    if (!relation_counts_.size())
        return;

    outstream.close();

    outstream.open(remove_suffix(filename, kExtension) + kCountExtension,
                   std::ios::binary);
    if (!outstream.good()) {
<<<<<<< HEAD
        logger->trace("Could not open {}",
                      remove_suffix(filename, kExtension) + kCountExtension);
=======
        logger->error("Could not open file for writing: {}",
                      remove_suffix(filename, kExtension) + kExtension + ".counts");
>>>>>>> 97a8749e
        throw std::ofstream::failure("Bad stream");
    }

    uint64_t num_counts = 0;
    uint64_t sum_counts = 0;

    for (size_t j = 0; j < relation_counts_.size(); ++j) {
        if (!relation_counts_[j].size()) {
            sdsl::int_vector<>(bitmatrix_[j]->num_set_bits(), 0, kCountBits).serialize(outstream);

        } else {
            assert(relation_counts_[j].size() == bitmatrix_[j]->num_set_bits()
                && "Binary relation matrix must not be changed while adding relation counts");

            for (uint64_t v : relation_counts_[j]) {
                num_counts++;
                sum_counts += v;
            }

            relation_counts_[j].serialize(outstream);
        }
    }

    for (size_t j = relation_counts_.size(); j < bitmatrix_.size(); ++j) {
        sdsl::int_vector<>(bitmatrix_[j]->num_set_bits(), 0, kCountBits).serialize(outstream);
    }

    logger->info("Num relation counts: {}", num_counts);
    logger->info("Total relation count: {}", sum_counts);
}

template <typename Label>
bool ColumnCompressed<Label>::load(const std::string &filename) {
    // release the columns stored
    cached_columns_.Clear();
    bitmatrix_.clear();

    label_encoder_.clear();

    const std::string &f = remove_suffix(filename, kExtension) + kExtension;
    logger->trace("Loading annotations from file {}", f);

    try {
        std::ifstream instream(f, std::ios::binary);
        if (!instream.good())
            throw std::ifstream::failure("can't open file");

        num_rows_ = load_number(instream);

        if (!label_encoder_.load(instream))
            throw std::ifstream::failure("can't load label encoder");

        if (!label_encoder_.size())
            logger->warn("No columns in {}", f);

        for (size_t c = 0; c < label_encoder_.size(); ++c) {
            auto column = std::make_unique<bit_vector_smart>();

            if (!column->load(instream))
                throw std::ifstream::failure("can't load next column");

            if (column->size() != num_rows_)
                throw std::ifstream::failure("inconsistent column size");

            uint64_t num_set_bits = column->num_set_bits();
            logger->trace("Column: {}, Density: {}, Set bits: {}",
                          label_encoder_.decode(c),
                          static_cast<double>(num_set_bits) / column->size(),
                          num_set_bits);

            bitmatrix_.emplace_back(std::move(column));
        }

    } catch (const std::exception &e) {
        logger->error("Caught exception when loading columns from {}: {}", f, e.what());
        return false;
    } catch (...) {
        logger->error("Unknown exception when loading columns from {}", f);
        return false;
    }

    logger->trace("Annotation loading finished ({} columns)", bitmatrix_.size());
    return true;
}

template <typename Label>
bool ColumnCompressed<Label>::merge_load(const std::vector<std::string> &filenames) {
    // release the columns stored
    cached_columns_.Clear();
    bitmatrix_.clear();

    label_encoder_.clear();

    bool no_errors = true;

    bool merge_successful = merge_load(filenames,
        [&](uint64_t, const Label &label, std::unique_ptr<bit_vector>&& column) {
            uint64_t num_set_bits = column->num_set_bits();
            logger->trace("Column: {}, Density: {}, Set bits: {}", label,
                          static_cast<double>(num_set_bits) / column->size(),
                          num_set_bits);

            #pragma omp critical
            {
                // set |num_rows_| with the first column inserted
                if (!bitmatrix_.size())
                    num_rows_ = column->size();

                if (column->size() == num_rows_) {
                    size_t col = label_encoder_.insert_and_encode(label);
                    assert(col <= bitmatrix_.size());

                    if (col == bitmatrix_.size()) {
                        bitmatrix_.emplace_back(std::move(column));
                    } else {
                        assert(bitmatrix_.at(col).get());
                        decompress_bitmap(col) |= *column;
                    }
                } else {
                    no_errors = false;
                }
            }
        },
        filenames.size() > 1u ? get_num_threads() : 0
    );

    if (merge_successful && no_errors) {
        logger->trace("Annotation loading finished ({} columns)", bitmatrix_.size());
        return true;
    } else {
        return false;
    }
}

template <typename Label>
bool ColumnCompressed<Label>::merge_load(const std::vector<std::string> &filenames,
                                         const ColumnCallback &callback,
                                         size_t num_threads) {
    std::atomic<bool> error_occurred = false;

    std::vector<uint64_t> offsets(filenames.size(), 0);

    // load labels
    #pragma omp parallel for num_threads(num_threads) schedule(dynamic, 1)
    for (size_t i = 1; i < filenames.size(); ++i) {
        auto filename = remove_suffix(filenames[i - 1], kExtension) + kExtension;

        std::ifstream instream(filename, std::ios::binary);
        if (!instream.good()) {
            logger->error("Can't read from {}", filename);
            error_occurred = true;
        }
        std::ignore = load_number(instream);

        LabelEncoder<Label> label_encoder;
        if (!label_encoder.load(instream)) {
            logger->error("Can't load label encoder from {}", filename);
            error_occurred = true;
        }

        offsets[i] = label_encoder.size();
    }

    if (error_occurred)
        return false;

    // compute global offsets (partial sums)
    std::partial_sum(offsets.begin(), offsets.end(), offsets.begin());

    // load annotations
    #pragma omp parallel for num_threads(num_threads) schedule(dynamic, 1)
    for (size_t i = 0; i < filenames.size(); ++i) {
        const auto &filename = remove_suffix(filenames[i], kExtension) + kExtension;
        logger->trace("Loading annotations from file {}", filename);
        try {
            std::ifstream instream(filename, std::ios::binary);
            if (!instream.good())
                throw std::ifstream::failure("can't open file");

            const auto num_rows = load_number(instream);

            LabelEncoder<Label> label_encoder_load;
            if (!label_encoder_load.load(instream))
                throw std::ifstream::failure("can't load label encoder");

            if (!label_encoder_load.size())
                logger->warn("No labels in {}", filename);

            // update the existing and add some new columns
            for (size_t c = 0; c < label_encoder_load.size(); ++c) {
                auto new_column = std::make_unique<bit_vector_smart>();

                if (!new_column->load(instream))
                    throw std::ifstream::failure("can't load next column");

                if (new_column->size() != num_rows)
                    throw std::ifstream::failure("inconsistent column size");

                callback(offsets[i] + c,
                         label_encoder_load.decode(c),
                         std::move(new_column));
            }
        } catch (const std::exception &e) {
            logger->error("Caught exception when loading columns from {}: {}", filename, e.what());
            error_occurred = true;
        } catch (...) {
            logger->error("Unknown exception when loading columns from {}", filename);
            error_occurred = true;
        }
    }

    return !error_occurred;
}

template <typename Label>
void ColumnCompressed<Label>
::load_column_values(const std::vector<std::string> &filenames,
                     const ValuesCallback &callback,
                     size_t num_threads) {
    std::atomic<bool> error_occurred = false;

    std::vector<uint64_t> offsets(filenames.size(), 0);

    // load labels
    #pragma omp parallel for num_threads(num_threads) schedule(dynamic)
    for (size_t i = 1; i < filenames.size(); ++i) {
        auto filename = remove_suffix(filenames[i - 1], kExtension) + kExtension;

        std::ifstream instream(filename, std::ios::binary);
        if (!instream) {
            logger->error("Can't read from {}", filename);
            error_occurred = true;
        }
        std::ignore = load_number(instream);

        LabelEncoder<Label> label_encoder;
        if (!label_encoder.load(instream)) {
            logger->error("Can't load label encoder from {}", filename);
            error_occurred = true;
        }

        offsets[i] = label_encoder.size();
    }

    if (error_occurred)
        exit(1);

    // compute global offsets (partial sums)
    std::partial_sum(offsets.begin(), offsets.end(), offsets.begin());

    // load annotations
    #pragma omp parallel for num_threads(num_threads) schedule(dynamic)
    for (size_t i = 0; i < filenames.size(); ++i) {
        const auto &filename = remove_suffix(filenames[i], kExtension) + kExtension;
        logger->trace("Loading labels from {}", filename);
        try {
            std::ifstream instream(filename, std::ios::binary);
            if (!instream)
                throw std::ifstream::failure("can't open file");

            std::ignore = load_number(instream);

            LabelEncoder<Label> label_encoder_load;
            if (!label_encoder_load.load(instream))
                throw std::ifstream::failure("can't load label encoder");

            if (!label_encoder_load.size()) {
                logger->warn("No labels in {}", filename);
                continue;
            }

            const auto &values_fname
                = remove_suffix(filename, kExtension) + kCountExtension;

            std::ifstream values_in(values_fname, std::ios::binary);
            if (!values_in)
                throw std::ifstream::failure("can't open file with values");

            for (size_t c = 0; c < label_encoder_load.size(); ++c) {
                sdsl::int_vector<> column_values;
                try {
                    column_values.load(values_in);
                } catch (...) {
                    logger->error("Can't load values for column {} in {}",
                                  c, filename);
                    throw;
                }

                callback(offsets[i] + c,
                         label_encoder_load.decode(c),
                         std::move(column_values));
            }
        } catch (const std::exception &e) {
            logger->error("Caught exception when loading values for {}: {}", filename, e.what());
            error_occurred = true;
        } catch (...) {
            logger->error("Unknown exception when loading values for {}", filename);
            error_occurred = true;
        }
    }

    if (error_occurred)
        exit(1);
}

template <typename Label>
void ColumnCompressed<Label>::insert_rows(const std::vector<Index> &rows) {
    assert(std::is_sorted(rows.begin(), rows.end()));
    for (size_t j = 0; j < label_encoder_.size(); ++j) {
        decompress_bitmap(j).insert_zeros(rows);
    }
    num_rows_ += rows.size();
}

template <typename Label>
void ColumnCompressed<Label>
::call_objects(const Label &label,
               std::function<void(Index)> callback) const {
    try {
        get_column(label).call_ones(callback);
    } catch (...) {
        return;
    }
}

// For each pair (first, second) in the dictionary, renames
// column |first| with |second| and merges the columns with matching names.
template <typename Label>
void ColumnCompressed<Label>
::rename_labels(const tsl::hopscotch_map<Label, Label> &dict) {
    std::vector<Label> index_to_label(label_encoder_.size());
    // old labels
    for (size_t i = 0; i < index_to_label.size(); ++i) {
        index_to_label[i] = label_encoder_.decode(i);
    }
    // new labels
    for (const auto &pair : dict) {
        try {
            index_to_label[label_encoder_.encode(pair.first)] = pair.second;
        } catch (const std::out_of_range &) {
            logger->warn("Label '{}' not found in annotation."
                         " Skipping instruction '{} -> {}'.",
                         pair.first, pair.first, pair.second);
        }
    }

    std::vector<Label> new_index_to_label;
    tsl::hopscotch_map<Label, std::set<size_t>> old_columns;
    for (size_t i = 0; i < index_to_label.size(); ++i) {
        if (!old_columns.count(index_to_label[i]))
            new_index_to_label.push_back(index_to_label[i]);

        old_columns[index_to_label[i]].insert(i);
    }

    cached_columns_.Clear();
    std::vector<std::unique_ptr<bit_vector>> old_bitmatrix;
    old_bitmatrix.swap(bitmatrix_);

    label_encoder_.clear();

    for (const auto &label : new_index_to_label) {
        label_encoder_.insert_and_encode(label);

        const auto &cols = old_columns[label];

        assert(cols.size());
        if (cols.size() == 1) {
            bitmatrix_.emplace_back(std::move(old_bitmatrix[*cols.begin()]));
        } else {
            sdsl::bit_vector bit_vector(num_rows_, 0);
            for (size_t c : cols) {
                old_bitmatrix[c]->add_to(&bit_vector);
                old_bitmatrix[c].reset();
            }
            bitmatrix_.emplace_back(new bit_vector_smart(bit_vector));
        }
    }
}

template <typename Label>
uint64_t ColumnCompressed<Label>::num_objects() const {
    return num_rows_;
}

template <typename Label>
uint64_t ColumnCompressed<Label>::num_relations() const {
    uint64_t num_rels = 0;
    for (size_t i = 0; i < num_labels(); ++i) {
        num_rels += get_column(i).num_set_bits();
    }
    return num_rels;
}

template <typename Label>
void ColumnCompressed<Label>::set(Index i, size_t j, bool value) {
    assert(i < num_rows_);

    // We update the value if:
    //  * we are inserting a new column
    //  * found uncompressed, hence it's easier to blindly update
    //  * the column exists but compressed -- update only if value differs
    if (j >= bitmatrix_.size()
            || cached_columns_.Cached(j)
            || (*bitmatrix_[j])[i] != value) {  // only compressed -- check value
        decompress_bitmap(j).set(i, value);
    }
}

template <typename Label>
void ColumnCompressed<Label>::flush() const {
    std::lock_guard<std::mutex> lock(bitmap_conversion_mu_);

    if (!flushed_) {
        // the columns are flushed automatically on erasing from cache
        const_cast<ColumnCompressed*>(this)->cached_columns_.Clear();
        flushed_ = true;
    }
    assert(bitmatrix_.size() == label_encoder_.size());
}

template <typename Label>
void ColumnCompressed<Label>::flush(size_t j, bitmap_builder *builder) {
    assert(builder);
    assert(j < bitmatrix_.size());

    // Note: asserting that j is cached cannot be done here when this function
    //       is invovled as part of the OnEraseCallback, since the mutex locking
    //       in the caches library would cause the check to be done after it has
    //       been erased.

    bitmatrix_[j].reset();

    auto initialization_data = builder->get_initialization_data();
    bitmatrix_[j].reset(new bit_vector_smart(initialization_data.call_ones,
                                             initialization_data.size,
                                             initialization_data.num_set_bits));

    assert(initialization_data.size == bitmatrix_[j]->size());
    assert(initialization_data.num_set_bits == bitmatrix_[j]->num_set_bits());
    assert(bitmatrix_[j]->num_set_bits() == bitmatrix_[j]->rank1(bitmatrix_[j]->size() - 1));
}

/**
 * Get a reference to an uncompressed column in cache.
 * If not cached, decompress the compressed one and cache it.
 * The uncompressed column can be used for any modifications.
 */
template <typename Label>
bitmap_dyn& ColumnCompressed<Label>::decompress_bitmap(size_t j) {
    // get the bitmap builder (or bitmap) from cache
    auto &builder = decompress_builder(j);
    flushed_ = false;

    assert(j < bitmatrix_.size());

    if (bitmap_dyn *uncompressed = dynamic_cast<bitmap_dyn*>(&builder))
        return *uncompressed;

    // if the column is new and we have only its builder, build the column
    auto initialization_data = builder.get_initialization_data();

    sdsl::bit_vector column_data(num_rows_, 0);
    initialization_data.call_ones([&](uint64_t i) { column_data[i] = 1; });

    auto *vector = new bitmap_vector(std::move(column_data));
    cached_columns_.Put(j, vector);

    return *vector;
}

/**
 * Get a column builder (or uncompressed column) for inserting new set bits.
 *
 *  - If a new column is being inserted, initialize its fast builder.
 *  - If the column (or its builder) is cached, return a reference to it.
 *  - Otherwise, if the column exists but not cached, decompress it
 *    and add to cache. Then, return a reference to it.
 */
template <typename Label>
bitmap_builder& ColumnCompressed<Label>::decompress_builder(size_t j) {
    assert(j < label_encoder_.size());

    flushed_ = false;

    try {
        // check the  the cached bitmap builder
        return *cached_columns_.Get(j);
    } catch (...) {
        assert(j <= bitmatrix_.size());

        bitmap_builder *vector;

        if (j == bitmatrix_.size()) {
            // the column is new, create an efficient builder for it
            bitmatrix_.emplace_back();
            // Work with the full uncompressed bitmap if it takes less space
            // than the buffer in its builder.
            if (num_rows_ < buffer_size_bytes_ * 8) {
                vector = new bitmap_vector(num_rows_, 0);

            // For large bitmaps, use a more space efficient builder that
            // requires only 64 bits per each 1-bit in the bitmap.
            } else if (swap_dir_.size()) {
                // use a fixed size buffer and disk swap
                vector = new bitmap_builder_set_disk(num_rows_, get_num_threads(),
                                                     buffer_size_bytes_ / 8, swap_dir_);
            } else {
                // all in RAM, the buffer is automatically resized for large bitmaps
                vector = new bitmap_builder_set(num_rows_, get_num_threads(),
                                                buffer_size_bytes_ / 8);
            }
        } else {
            // otherwise, decompress the existing column and initialize a bitmap
            vector = new bitmap_vector(bitmatrix_[j]->template convert_to<sdsl::bit_vector>());
            bitmatrix_[j].reset();
        }

        cached_columns_.Put(j, vector);
        return *cached_columns_.Get(j);
    }
}

template <typename Label>
const bitmap& ColumnCompressed<Label>::get_column(size_t j) const {
    if (!cached_columns_.Cached(j)) {
        assert(j < bitmatrix_.size() && bitmatrix_[j].get());
        return (*bitmatrix_[j]);
    }

    // lock the mutex in case the bitmap conversion happens
    std::lock_guard<std::mutex> lock(bitmap_conversion_mu_);

    auto &builder = *cached_columns_.Get(j);

    if (const bitmap *uncompressed = dynamic_cast<const bitmap*>(&builder))
        return *uncompressed;

    // if the column is new and we have only its builder, build the column
    auto initialization_data = builder.get_initialization_data();

    sdsl::bit_vector column_data(num_rows_, 0);
    initialization_data.call_ones([&](uint64_t i) { column_data[i] = 1; });

    auto *vector = new bitmap_vector(std::move(column_data));
    const_cast<ColumnCompressed*>(this)->cached_columns_.Put(j, vector);

    return *vector;
}

template <typename Label>
const bitmap& ColumnCompressed<Label>::get_column(const Label &label) const {
    return get_column(label_encoder_.encode(label));
}

template <typename Label>
const binmat::ColumnMajor& ColumnCompressed<Label>::get_matrix() const {
    flush();
    annotation_matrix_view_.update_pointer(bitmatrix_);
    return annotation_matrix_view_;
}

template <typename Label>
binmat::ColumnMajor ColumnCompressed<Label>::release_matrix() {
    flush();
    label_encoder_.clear();
    return binmat::ColumnMajor(std::move(bitmatrix_));
}

template <typename Label>
bool ColumnCompressed<Label>
::dump_columns(const std::string &prefix, size_t num_threads) const {
    bool success = true;

    #pragma omp parallel for num_threads(num_threads)
    for (uint64_t j = 0; j < num_labels(); ++j) {
        std::ofstream outstream(
            remove_suffix(prefix, kExtension)
                + "." + std::to_string(j)
                + ".text.annodbg"
        );

        if (!outstream.good()) {
            logger->error("Dumping column {} failed", j);
            success = false;
            continue;
        }

        const auto &column = get_column(j);

        outstream << num_objects() << " " << column.num_set_bits() << "\n";

        column.call_ones([&](const auto &pos) {
            outstream << pos << "\n";
        });
    }

    return success;
}

template class ColumnCompressed<std::string>;

} // namespace annot
} // namespace mtg<|MERGE_RESOLUTION|>--- conflicted
+++ resolved
@@ -173,13 +173,8 @@
     outstream.open(remove_suffix(filename, kExtension) + kCountExtension,
                    std::ios::binary);
     if (!outstream.good()) {
-<<<<<<< HEAD
-        logger->trace("Could not open {}",
+        logger->error("Could not open file for writing: {}",
                       remove_suffix(filename, kExtension) + kCountExtension);
-=======
-        logger->error("Could not open file for writing: {}",
-                      remove_suffix(filename, kExtension) + kExtension + ".counts");
->>>>>>> 97a8749e
         throw std::ofstream::failure("Bad stream");
     }
 
