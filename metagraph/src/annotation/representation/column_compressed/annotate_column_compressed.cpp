--- conflicted
+++ resolved
@@ -259,25 +259,16 @@
     for (size_t j = 0; j < coords_.size(); ++j) {
         // sort pairs <rank, coord>
         auto &c_v = const_cast<ColumnCompressed*>(this)->coords_[j];
-<<<<<<< HEAD
-        ips4o::parallel::sort(c_v.begin(), c_v.end(), std::less<>(), get_num_threads());
-        assert(std::unique(c_v.begin(), c_v.end()) == c_v.end());
-=======
 
         ips4o::parallel::sort(c_v.begin(), c_v.end(), std::less<>(), get_num_threads());
         c_v.erase(std::unique(c_v.begin(), c_v.end()), c_v.end());
 
->>>>>>> a847e8b6
         #pragma omp parallel for num_threads(get_num_threads())
         for (size_t i = 0; i < c_v.size(); ++i) {
             if (uint64_t rank = bitmatrix_[j]->conditional_rank1(c_v[i].first)) {
                 c_v[i].first = rank;
             } else {
-<<<<<<< HEAD
-                logger->warn("Trying to add attribute {} for non-annotated object {}."
-=======
                 logger->warn("Trying to add attribute {} for not annotated object {}."
->>>>>>> a847e8b6
                              " The attribute is ignored.", c_v[i].second, c_v[i].first);
             }
         }
@@ -285,15 +276,8 @@
         // transform rank to index
         size_t it = 0;
         for (size_t i = 0; i < c_v.size(); ++i) {
-<<<<<<< HEAD
-            if (c_v[i].first) {
-                c_v[i].first--;
-                c_v[it++] = c_v[i];
-            }
-=======
             if (c_v[i].first)
                 c_v[it++] = c_v[i];
->>>>>>> a847e8b6
         }
         c_v.resize(it);
 
@@ -308,23 +292,12 @@
         }
         sdsl::int_vector<> coords(c_v.size(), 0, sdsl::bits::hi(max_coord) + 1);
         uint64_t cur = 0;
-<<<<<<< HEAD
-        delim[cur] = 1;
-        for (size_t i = 0; i < c_v.size(); ++i) {
-            auto [r, coord] = c_v[i];
-            while (cur < r) {
-                delim[++cur + i] = 1;
-            }
-            coords[i] = coord;
-            // delim[cur + i] is already set to 0;
-=======
         for (size_t i = 0; i < c_v.size(); ++i) {
             auto [r, coord] = c_v[i];
             while (cur < r) {
                 delim[i + cur++] = 1;
             }
             coords[i] = coord;
->>>>>>> a847e8b6
         }
         for (uint64_t t = cur + c_v.size(); t < delim.size(); ++t) {
             delim[t] = 1;
@@ -336,11 +309,7 @@
         num_coordinates += c_v.size();
     }
 
-<<<<<<< HEAD
-    logger->info("Num coordinates: {}", num_coordinates);
-=======
     logger->info("Number of coordinates: {} in {}", num_coordinates, coords_fname);
->>>>>>> a847e8b6
 }
 
 template <typename Label>
