--- conflicted
+++ resolved
@@ -771,35 +771,31 @@
         }
         offset++;
     }
-<<<<<<< HEAD
     return ref_point;
 }
 
-} // construct
-=======
-
-    //Given a graph and a minimum number of splits, generate a list of suffices from the alphabet
-    std::deque<std::string> generate_suffices(DBG_succ *G, unsigned int nsplits) {
-        unsigned int suffix_len = (unsigned int) ceil(log2(nsplits) / log2(G->alph_size - 1));
-
-        //should be set to at most k-1 so that W calculation is correct
-        suffix_len = std::min(suffix_len, (unsigned int) G->k - 1);
-        std::deque<std::string> suffices = {""};
-        for (size_t i = 0; i < suffix_len; ++i) {
-             while (suffices[0].length() < suffix_len) {
-                 for (size_t j = 0; j < G->alph_size; ++j) {
-                      suffices.push_back(G->alphabet[j] + suffices[0]);
-                 }
-                 suffices.pop_front();
+//Given a graph and a minimum number of splits, generate a list of suffices from the alphabet
+std::deque<std::string> generate_suffices(DBG_succ *G, unsigned int nsplits) {
+    unsigned int suffix_len = (unsigned int) ceil(log2(nsplits) / log2(G->alph_size - 1));
+
+    //should be set to at most k-1 so that W calculation is correct
+    suffix_len = std::min(suffix_len, (unsigned int) G->k - 1);
+    std::deque<std::string> suffices = {""};
+    for (size_t i = 0; i < suffix_len; ++i) {
+         while (suffices[0].length() < suffix_len) {
+             for (size_t j = 0; j < G->alph_size; ++j) {
+                  suffices.push_back(G->alphabet[j] + suffices[0]);
              }
-        }
-        assert(suffices.size() == pow(G->alph_size, suffix_len));
-        return suffices;
-    }
-
-    void add_sink(DBG_succ* G, unsigned int parallel, std::string suffix, bool add_anno) {
-        add_seq_fast(G, G->start, G->blank, false, parallel, suffix, add_anno);
-        add_seq_fast(G, G->graphsink, G->blank, true, parallel, suffix, add_anno);
-    }
-}
->>>>>>> 4bcbe84d
+             suffices.pop_front();
+         }
+    }
+    assert(suffices.size() == pow(G->alph_size, suffix_len));
+    return suffices;
+}
+
+void add_sink(DBG_succ* G, unsigned int parallel, std::string suffix, bool add_anno) {
+    add_seq_fast(G, G->start, G->blank, false, parallel, suffix, add_anno);
+    add_seq_fast(G, G->graphsink, G->blank, true, parallel, suffix, add_anno);
+}
+
+} // construct