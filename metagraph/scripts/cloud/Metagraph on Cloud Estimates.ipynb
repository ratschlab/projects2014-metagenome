{
 "cells": [
  {
   "cell_type": "code",
<<<<<<< HEAD
   "execution_count": 1,
   "metadata": {
    "ExecuteTime": {
     "end_time": "2020-04-11T14:38:49.130892Z",
     "start_time": "2020-04-11T14:38:49.016866Z"
=======
   "execution_count": 3,
   "metadata": {
    "ExecuteTime": {
     "end_time": "2020-04-07T13:20:06.505650Z",
     "start_time": "2020-04-07T13:20:06.126509Z"
>>>>>>> 1a52b62a
    },
    "scrolled": true
   },
   "outputs": [
    {
     "name": "stdout",
     "output_type": "stream",
     "text": [
<<<<<<< HEAD
      "Downloaded 784, Built 723, Cleaned 721, Transferred 721\n",
      "Not downloaded 184, Not built 58, Not cleaned 0, Not transferred 0\n"
=======
      "Downloaded 782, Built 716, Cleaned 712, Transferred 711\n",
      "Not downloaded 186, Not built 61, Not cleaned 1, Not transferred 1\n"
>>>>>>> 1a52b62a
     ]
    }
   ],
   "source": [
    "import datetime\n",
    "import urllib\n",
<<<<<<< HEAD
    "prefix = '/Users/dd/Downloads/.metagraph_run27/'\n",
=======
    "prefix = '/Users/dd/Downloads/.metagraph_run21/'\n",
>>>>>>> 1a52b62a
    "\n",
    "fServer = open(f'{prefix}/server.log')\n",
    "lines = fServer.readlines()\n",
    "\n",
    "downloaded_sras = set()\n",
    "build_sras = set()\n",
    "clean_sras = set()\n",
    "transfer_sras = set()\n",
    "ndownloaded_sras = set()\n",
    "nbuild_sras = set()\n",
    "nclean_sras = set()\n",
    "ntransfer_sras = set()\n",
    "time_first = 0\n",
    "time_last = 0\n",
    "for l in lines:\n",
    "    if not 'ack' in l:\n",
    "        continue\n",
    "    split_l = l.split(' ')\n",
    "    date_time = datetime.datetime.strptime(split_l[0] + ' ' + split_l[1], '%Y-%m-%d %H:%M:%S,%f')\n",
    "    parsed = urllib.parse.parse_qs(split_l[4])\n",
    "    sra_id = parsed['id'][0]\n",
    "    if time_first == 0:\n",
    "        time_first = date_time\n",
    "    time_last = date_time\n",
    "    if '/ack/download' in l:\n",
    "        downloaded_sras.add(sra_id)\n",
    "    elif '/ack/build' in l:\n",
    "        build_sras.add(sra_id)\n",
    "    elif '/ack/clean' in l:\n",
    "        clean_sras.add(sra_id)\n",
    "    elif '/ack/transfer' in l:\n",
    "        transfer_sras.add(sra_id)\n",
    "    elif '/nack/download' in l:\n",
    "        ndownloaded_sras.add(sra_id)\n",
    "    elif '/nack/build' in l:\n",
    "        nbuild_sras.add(sra_id)\n",
    "    elif '/nack/clean' in l:\n",
    "        nclean_sras.add(sra_id)\n",
    "    elif '/nack/transfer' in l:\n",
    "        ntransfer_sras.add(sra_id)\n",
    "    \n",
    "print(f'Downloaded {len(downloaded_sras)}, Built {len(build_sras)}, Cleaned {len(clean_sras)}, Transferred {len(transfer_sras)}')\n",
    "print(f'Not downloaded {len(ndownloaded_sras)}, Not built {len(nbuild_sras)}, Not cleaned {len(nclean_sras)}, Not transferred {len(ntransfer_sras)}')\n",
    "    \n"
   ]
  },
  {
   "cell_type": "code",
<<<<<<< HEAD
   "execution_count": 2,
   "metadata": {
    "ExecuteTime": {
     "end_time": "2020-04-11T14:38:50.546066Z",
     "start_time": "2020-04-11T14:38:50.512033Z"
=======
   "execution_count": 4,
   "metadata": {
    "ExecuteTime": {
     "end_time": "2020-04-07T13:20:13.879085Z",
     "start_time": "2020-04-07T13:20:13.843233Z"
>>>>>>> 1a52b62a
    }
   },
   "outputs": [
    {
     "name": "stdout",
     "output_type": "stream",
     "text": [
<<<<<<< HEAD
      "Total download size (of finished SRAs): 463845.44MB\n",
      "Total download time (of finished SRAs): 104269s\n",
      "Download bandwidth (of finished SRAs): 4.45MB/s/machine\n"
=======
      "Total download size (of finished SRAs): 448962.43MB\n",
      "Total download time (of finished SRAs): 101442s\n",
      "Download bandwidth (of finished SRAs): 4.43MB/s/machine\n"
>>>>>>> 1a52b62a
     ]
    }
   ],
   "source": [
    "from collections import defaultdict\n",
    "import urllib.parse\n",
    "\n",
    "download_size = 0\n",
    "download_size_hist = defaultdict(int)\n",
    "download_sizes = []\n",
    "download_time = 0\n",
    "sra_to_size = {}\n",
    "ndownload_size_hist = defaultdict(int)\n",
    "coverage = []\n",
    "coverage_size = []\n",
    "coverage_total_size = 0\n",
    "\n",
    "for l in lines:\n",
    "    if not 'ack/down' in l:\n",
    "        continue\n",
    "    parsed = urllib.parse.parse_qs(l.split(' ')[4])\n",
    "    sra_id = parsed['id'][0]\n",
    "    size = float(parsed['size_mb'][0])\n",
    "    \n",
    "    if '/ack/download' in l:\n",
    "        total_kmers = float(parsed['kmer_count_total'][0])\n",
    "        unique_kmers = float(parsed['kmer_count_unique'][0])\n",
    "        coverage.append(int(total_kmers/unique_kmers) if unique_kmers >0 else 0)\n",
    "        coverage_size.append(size)\n",
    "        coverage_total_size += size\n",
    "        download_size_hist[int(size/100) if int(size/100)<200 else 200] += 1\n",
    "        download_sizes.append(size/1e3)\n",
    "        sra_to_size[sra_id] = size\n",
    "        \n",
    "        if sra_id in transfer_sras:\n",
    "            download_time += int(l.split('&')[2].split('=')[1])\n",
    "            download_size = download_size + size\n",
    "    elif '/nack/download' in l:\n",
    "        ndownload_size_hist[int(size/100) if int(size/100)<200 else 200] += 1\n",
    "print(f'Total download size (of finished SRAs): {round(download_size,2)}MB')\n",
    "print(f'Total download time (of finished SRAs): {download_time}s')\n",
    "print(f'Download bandwidth (of finished SRAs): {round(download_size/download_time,2)}MB/s/machine')\n"
   ]
  },
  {
   "cell_type": "code",
<<<<<<< HEAD
   "execution_count": 3,
   "metadata": {
    "ExecuteTime": {
     "end_time": "2020-04-11T14:38:51.613689Z",
     "start_time": "2020-04-11T14:38:51.599887Z"
=======
   "execution_count": 5,
   "metadata": {
    "ExecuteTime": {
     "end_time": "2020-04-07T13:20:18.586273Z",
     "start_time": "2020-04-07T13:20:18.570718Z"
>>>>>>> 1a52b62a
    }
   },
   "outputs": [
    {
     "name": "stdout",
     "output_type": "stream",
     "text": [
<<<<<<< HEAD
      "Total build time (of finished SRAs): 216184.0s\n",
      "Total build size (of finished SRAs): 732955.3600000007MB\n",
      "Build bandwidth is 2.145604855123413MB/s\n"
=======
      "Total build time (of finished SRAs): 212906.0s\n",
      "Total build size (of finished SRAs): 730360.3300000008MB\n",
      "Build bandwidth is 2.1087354513259355MB/s\n"
>>>>>>> 1a52b62a
     ]
    }
   ],
   "source": [
    "time = 0\n",
    "size_download = 0\n",
    "size_build = 0\n",
    "build_size_hist = defaultdict(int)\n",
    "build_sizes = []\n",
    "build_size_to_time = {}\n",
    "nbuild_size_hist = defaultdict(int)\n",
    "nbuild_sizes = []\n",
    "\n",
    "for d in lines:\n",
    "    if not 'ack/build' in d:\n",
    "        continue\n",
    "    if '/ack/build' in d:\n",
    "        sra_id = d.split('&')[1].split('=')[1]\n",
    "        sz = sra_to_size[sra_id] #float(d.split('&')[4].split('=')[1])\n",
    "        build_size_hist[int(sz/100) if int(sz/100)<200 else 200] += 1\n",
    "        build_sizes.append(sz/1e3)\n",
    "        tm = float(d.split('&')[2].split('=')[1])\n",
    "        size_build += float(d.split('&')[4].split('=')[1])\n",
    "        build_size_to_time[sz] = tm\n",
    "        if sra_id in transfer_sras:\n",
    "            time = time + tm\n",
    "            size_download += sz\n",
    "    elif '/nack/build' in d:\n",
    "        sz = sra_to_size[sra_id]\n",
    "        nbuild_size_hist[int(sz/100) if int(sz/100)<200 else 200] += 1\n",
    "        nbuild_sizes.append(sz/1e3)\n",
    "\n",
    "print(f'Total build time (of finished SRAs): {time}s')\n",
    "print(f'Total build size (of finished SRAs): {size_build}MB')\n",
    "print(f'Build bandwidth is {size_download/time}MB/s')\n"
   ]
  },
  {
   "cell_type": "code",
<<<<<<< HEAD
   "execution_count": 4,
   "metadata": {
    "ExecuteTime": {
     "end_time": "2020-04-11T14:38:52.770307Z",
     "start_time": "2020-04-11T14:38:52.760209Z"
=======
   "execution_count": 6,
   "metadata": {
    "ExecuteTime": {
     "end_time": "2020-04-07T13:20:24.094396Z",
     "start_time": "2020-04-07T13:20:24.082883Z"
>>>>>>> 1a52b62a
    }
   },
   "outputs": [
    {
     "name": "stdout",
     "output_type": "stream",
     "text": [
<<<<<<< HEAD
      "Total clean time (of finished SRAs): 536077.0s\n",
      "Clean bandwidth is 463845.44000000024 536077.0 0.87MB/s\n",
      "Compression factor is 36.49814537082355\n",
      "Overall processing bandwidth is 0.03632547514102972\n",
      "2020-04-11 13:51:34.561000 2020-04-11 09:10:45.155000\n"
=======
      "Total clean time (of finished SRAs): 592264.0s\n",
      "Clean bandwidth is 448962.42999999993 592264.0 0.76MB/s\n",
      "Compression factor is 35.67197076719427\n",
      "Overall processing bandwidth is 0.1448647295498646\n",
      "2020-04-07 06:49:10.364000 2020-04-06 12:45:11.543000\n"
>>>>>>> 1a52b62a
     ]
    }
   ],
   "source": [
    "time = 0\n",
    "clean_size = 0\n",
    "for d in lines:\n",
    "    if not 'ack/clean' in d:\n",
    "        continue\n",
    "    sra_id = d.split('&')[1].split('=')[1]\n",
    "    if sra_id in transfer_sras:\n",
    "        time = time + float(d.split('&')[2].split('=')[1])\n",
    "        clean_size = clean_size + float(d.split('&')[3].split('=')[1])\n",
    "        \n",
    "    \n",
    "print(f'Total clean time (of finished SRAs): {time}s')\n",
    "print (f'Clean bandwidth is {download_size} {time} {round(download_size/time,2)}MB/s')\n",
    "print(f'Compression factor is {download_size/clean_size}')\n",
    "print(f'Overall processing bandwidth is {(time_last-time_first).total_seconds()/download_size}')\n",
    "print(time_last, time_first)"
   ]
  },
  {
   "cell_type": "code",
   "execution_count": null,
   "metadata": {
    "ExecuteTime": {
     "end_time": "2020-04-07T13:19:01.767853Z",
     "start_time": "2020-04-07T13:19:01.741Z"
    }
   },
   "outputs": [],
   "source": [
    "# import matplotlib.pyplot as plt\n",
    "\n",
    "# plt.bar(list(download_size_hist.keys()), download_size_hist.values(), color='g')\n",
    "# plt.ylabel('count')\n",
    "# plt.xlabel('size (100s of MB)')\n",
    "# plt.title('SRA distribution by size (download successful)')\n",
    "# plt.show()\n",
    "\n",
    "# plt.bar(list(ndownload_size_hist.keys()), ndownload_size_hist.values(), color='g')\n",
    "# plt.ylabel('count')\n",
    "# plt.xlabel('size (100s of MB)')\n",
    "# plt.title('SRA distribution by size (download failed)')\n",
    "# plt.show()\n",
    "\n",
    "# plt.hist(download_sizes, bins=range(0,80))"
   ]
  },
  {
   "cell_type": "code",
   "execution_count": null,
   "metadata": {
    "ExecuteTime": {
     "end_time": "2020-04-07T13:19:01.769626Z",
     "start_time": "2020-04-07T13:19:01.743Z"
    }
   },
   "outputs": [],
   "source": [
    "import collections\n",
    "\n",
    "# plt.figure(1)\n",
    "# plt.bar(list(build_size_hist.keys()), build_size_hist.values(), color='g')\n",
    "# plt.ylabel('count')\n",
    "# plt.xlabel('size (100s of MB)')\n",
    "# plt.title('SRA distribution by size (build successful)')\n",
    "# #plt.show()\n",
    "\n",
    "# plt.figure(2)\n",
    "# plt.bar(list(nbuild_size_hist.keys()), nbuild_size_hist.values(), color='g')\n",
    "# plt.ylabel('count')\n",
    "# plt.xlabel('size (100s of MB)')\n",
    "# plt.title('SRA distribution by size (build failed)')\n",
    "# #plt.show()\n",
    "\n",
    "# plt.figure(3)\n",
    "# plt.title('SRA histogram')\n",
    "# plt.hist(build_sizes, bins=[0, 10, 20, 30, 40, 50])\n",
    "# plt.hist(nbuild_sizes, bins=[0, 10, 20, 30, 40, 50])\n",
    "# #plt.show()\n",
    "\n",
    "# plt.figure(4)\n",
    "# plt.title('Build time by size')\n",
    "# od = collections.OrderedDict(sorted(build_size_to_time.items()))\n",
    "# # plt.plot(list(od.keys()), list(od.values()))\n",
    "\n",
    "\n"
   ]
  },
  {
   "cell_type": "code",
   "execution_count": null,
   "metadata": {
    "ExecuteTime": {
     "end_time": "2020-04-07T13:19:01.771339Z",
     "start_time": "2020-04-07T13:19:01.744Z"
    }
   },
   "outputs": [],
   "source": [
    "# plt.figure(1)\n",
    "# plt.title('K-mer coverage')\n",
    "# plt.hist(coverage, bins=range(0,40), weights=coverage_size, density=True)\n",
    "# plt.show()"
   ]
  }
 ],
 "metadata": {
  "kernelspec": {
   "display_name": "Python 3",
   "language": "python",
   "name": "python3"
  },
  "language_info": {
   "codemirror_mode": {
    "name": "ipython",
    "version": 3
   },
   "file_extension": ".py",
   "mimetype": "text/x-python",
   "name": "python",
   "nbconvert_exporter": "python",
   "pygments_lexer": "ipython3",
   "version": "3.7.3"
  }
 },
 "nbformat": 4,
 "nbformat_minor": 2
}<|MERGE_RESOLUTION|>--- conflicted
+++ resolved
@@ -2,19 +2,11 @@
  "cells": [
   {
    "cell_type": "code",
-<<<<<<< HEAD
-   "execution_count": 1,
-   "metadata": {
-    "ExecuteTime": {
-     "end_time": "2020-04-11T14:38:49.130892Z",
-     "start_time": "2020-04-11T14:38:49.016866Z"
-=======
    "execution_count": 3,
    "metadata": {
     "ExecuteTime": {
      "end_time": "2020-04-07T13:20:06.505650Z",
      "start_time": "2020-04-07T13:20:06.126509Z"
->>>>>>> 1a52b62a
     },
     "scrolled": true
    },
@@ -23,24 +15,15 @@
      "name": "stdout",
      "output_type": "stream",
      "text": [
-<<<<<<< HEAD
-      "Downloaded 784, Built 723, Cleaned 721, Transferred 721\n",
-      "Not downloaded 184, Not built 58, Not cleaned 0, Not transferred 0\n"
-=======
       "Downloaded 782, Built 716, Cleaned 712, Transferred 711\n",
       "Not downloaded 186, Not built 61, Not cleaned 1, Not transferred 1\n"
->>>>>>> 1a52b62a
      ]
     }
    ],
    "source": [
     "import datetime\n",
     "import urllib\n",
-<<<<<<< HEAD
-    "prefix = '/Users/dd/Downloads/.metagraph_run27/'\n",
-=======
     "prefix = '/Users/dd/Downloads/.metagraph_run21/'\n",
->>>>>>> 1a52b62a
     "\n",
     "fServer = open(f'{prefix}/server.log')\n",
     "lines = fServer.readlines()\n",
@@ -89,19 +72,11 @@
   },
   {
    "cell_type": "code",
-<<<<<<< HEAD
-   "execution_count": 2,
-   "metadata": {
-    "ExecuteTime": {
-     "end_time": "2020-04-11T14:38:50.546066Z",
-     "start_time": "2020-04-11T14:38:50.512033Z"
-=======
    "execution_count": 4,
    "metadata": {
     "ExecuteTime": {
      "end_time": "2020-04-07T13:20:13.879085Z",
      "start_time": "2020-04-07T13:20:13.843233Z"
->>>>>>> 1a52b62a
     }
    },
    "outputs": [
@@ -109,15 +84,9 @@
      "name": "stdout",
      "output_type": "stream",
      "text": [
-<<<<<<< HEAD
-      "Total download size (of finished SRAs): 463845.44MB\n",
-      "Total download time (of finished SRAs): 104269s\n",
-      "Download bandwidth (of finished SRAs): 4.45MB/s/machine\n"
-=======
       "Total download size (of finished SRAs): 448962.43MB\n",
       "Total download time (of finished SRAs): 101442s\n",
       "Download bandwidth (of finished SRAs): 4.43MB/s/machine\n"
->>>>>>> 1a52b62a
      ]
     }
    ],
@@ -164,19 +133,11 @@
   },
   {
    "cell_type": "code",
-<<<<<<< HEAD
-   "execution_count": 3,
-   "metadata": {
-    "ExecuteTime": {
-     "end_time": "2020-04-11T14:38:51.613689Z",
-     "start_time": "2020-04-11T14:38:51.599887Z"
-=======
    "execution_count": 5,
    "metadata": {
     "ExecuteTime": {
      "end_time": "2020-04-07T13:20:18.586273Z",
      "start_time": "2020-04-07T13:20:18.570718Z"
->>>>>>> 1a52b62a
     }
    },
    "outputs": [
@@ -184,15 +145,9 @@
      "name": "stdout",
      "output_type": "stream",
      "text": [
-<<<<<<< HEAD
-      "Total build time (of finished SRAs): 216184.0s\n",
-      "Total build size (of finished SRAs): 732955.3600000007MB\n",
-      "Build bandwidth is 2.145604855123413MB/s\n"
-=======
       "Total build time (of finished SRAs): 212906.0s\n",
       "Total build size (of finished SRAs): 730360.3300000008MB\n",
       "Build bandwidth is 2.1087354513259355MB/s\n"
->>>>>>> 1a52b62a
      ]
     }
    ],
@@ -232,19 +187,11 @@
   },
   {
    "cell_type": "code",
-<<<<<<< HEAD
-   "execution_count": 4,
-   "metadata": {
-    "ExecuteTime": {
-     "end_time": "2020-04-11T14:38:52.770307Z",
-     "start_time": "2020-04-11T14:38:52.760209Z"
-=======
    "execution_count": 6,
    "metadata": {
     "ExecuteTime": {
      "end_time": "2020-04-07T13:20:24.094396Z",
      "start_time": "2020-04-07T13:20:24.082883Z"
->>>>>>> 1a52b62a
     }
    },
    "outputs": [
@@ -252,19 +199,11 @@
      "name": "stdout",
      "output_type": "stream",
      "text": [
-<<<<<<< HEAD
-      "Total clean time (of finished SRAs): 536077.0s\n",
-      "Clean bandwidth is 463845.44000000024 536077.0 0.87MB/s\n",
-      "Compression factor is 36.49814537082355\n",
-      "Overall processing bandwidth is 0.03632547514102972\n",
-      "2020-04-11 13:51:34.561000 2020-04-11 09:10:45.155000\n"
-=======
       "Total clean time (of finished SRAs): 592264.0s\n",
       "Clean bandwidth is 448962.42999999993 592264.0 0.76MB/s\n",
       "Compression factor is 35.67197076719427\n",
       "Overall processing bandwidth is 0.1448647295498646\n",
       "2020-04-07 06:49:10.364000 2020-04-06 12:45:11.543000\n"
->>>>>>> 1a52b62a
      ]
     }
    ],
