--- conflicted
+++ resolved
@@ -10,12 +10,7 @@
 #include "config.hpp"
 #include "datatypes.hpp"
 
-<<<<<<< HEAD
-#include <config.hpp>
-#include <IDatabase.hpp>
-=======
 #include "kseq.h"
->>>>>>> 3d99e98a
 
 class DBG_succ {
 
