#include "gtest/gtest.h"

#include <zlib.h>
#include <htslib/kseq.h>
#include <unordered_set>

#include "graph/representation/succinct/boss.hpp"
#include "graph/representation/succinct/boss_construct.hpp"
#include "common/algorithms.hpp"


namespace {

KSEQ_INIT(gzFile, gzread);

using namespace mtg;
using namespace mtg::graph::boss;

const std::string test_data_dir = TEST_DATA_DIR;
const std::string test_fasta = test_data_dir + "/test_construct.fa";
const std::string test_dump_basename = test_data_dir + "/graph_dump_test";


uint64_t fwd(const BOSS &boss, uint64_t i) {
    return boss.fwd(i, boss.get_W(i) % boss.alph_size);
}

void test_graph(BOSS *graph, const std::string &last,
                             const std::vector<uint64_t> &W,
                             const std::string &F,
                             BOSS::State state) {
    BOSS::State old_state = graph->get_state();
    graph->switch_state(state);

    std::ostringstream ostr;

    ostr << graph->get_last();
    EXPECT_EQ(last, ostr.str()) << "state: " << state
                                << ", old state: " << old_state;

    for (size_t i = 1; i < graph->get_last().size(); ++i) {
        EXPECT_EQ((graph->get_last())[i], graph->get_last(i));
        EXPECT_EQ((graph->get_W())[i], graph->get_W(i));

        auto last_outgoing = graph->succ_last(i);
        graph->call_incoming_to_target(graph->bwd(i), graph->get_node_last_value(i),
            [&](auto incoming) {
                EXPECT_EQ(last_outgoing, fwd(*graph, incoming));
            }
        );
    }

    ostr.clear();
    ostr.str("");

    auto W_vector = graph->get_W().to_vector();
    EXPECT_EQ(W, std::vector<uint64_t>(W_vector.begin(), W_vector.end()))
        << "state: " << state
        << ", old state: " << old_state;

    ostr.clear();
    ostr.str("");

    for (size_t c = 0; c < graph->alph_size; ++c) {
        ostr << graph->get_F(c) << " ";
    }
    EXPECT_EQ(F, ostr.str()) << "state: " << state
                             << ", old state: " << old_state;
}


void test_graph(BOSS *graph, const std::string &last,
                             const std::vector<uint64_t> &W,
                             const std::string &F) {
    test_graph(graph, last, W, F, BOSS::State::DYN);
    test_graph(graph, last, W, F, BOSS::State::DYN);
    test_graph(graph, last, W, F, BOSS::State::STAT);
    test_graph(graph, last, W, F, BOSS::State::STAT);
    test_graph(graph, last, W, F, BOSS::State::SMALL);
    test_graph(graph, last, W, F, BOSS::State::SMALL);
    test_graph(graph, last, W, F, BOSS::State::STAT);
    test_graph(graph, last, W, F, BOSS::State::DYN);
    test_graph(graph, last, W, F, BOSS::State::SMALL);
    test_graph(graph, last, W, F, BOSS::State::DYN);
}


TEST(BOSS, GraphDefaultConstructor) {
    BOSS *graph_ = NULL;

    ASSERT_NO_THROW({
        graph_ = new BOSS;
    });
    ASSERT_TRUE(graph_ != NULL);
    delete graph_;

    ASSERT_NO_THROW({
        graph_ = new BOSS();
    });
    ASSERT_TRUE(graph_ != NULL);
    delete graph_;

    ASSERT_NO_THROW({
        BOSS graph;
    });
}

TEST(BOSS, EmptyGraph) {
    BOSS *graph = new BOSS(3);
    std::string F_str = "0 ";
    for (size_t i = 1; i < graph->alphabet.size(); ++i) {
        F_str += "1 ";
    }
    test_graph(graph, "01", { 0, 0 }, F_str, graph->get_state());
    delete graph;
}

TEST(BOSS, SwitchState) {
    BOSS *graph = new BOSS(3);
    std::string F_str = "0 ";
    for (size_t i = 1; i < graph->alphabet.size(); ++i) {
        F_str += "1 ";
    }
    test_graph(graph, "01", { 0, 0 }, F_str);
    delete graph;
}

#if _DNA5_GRAPH
TEST(BOSS, AddSequenceFast) {
    gzFile input_p = gzopen(test_fasta.c_str(), "r");
    kseq_t *read_stream = kseq_init(input_p);
    ASSERT_TRUE(read_stream);

    BOSSConstructor constructor(3);

    std::vector<std::string> names;

    for (size_t i = 1; kseq_read(read_stream) >= 0; ++i) {
        constructor.add_sequences({ read_stream->seq.s });
        names.emplace_back(read_stream->name.s);
    }
    kseq_destroy(read_stream);
    gzclose(input_p);

    EXPECT_EQ(4llu, names.size());
    EXPECT_EQ("1", names[0]);
    EXPECT_EQ("2", names[1]);
    EXPECT_EQ("3", names[2]);
    EXPECT_EQ("4", names[3]);

    BOSS *graph = new BOSS(&constructor);

    //test graph construction
    test_graph(graph, "00011101101111111111111",
                      { 0, 0, 1, 3, 1, 1, 2, 4,
                        4, 3, 4, 0, 1, 0, 1, 4,
                        1, 7, 2, 0, 4, 3, 3 },
                      "0 3 11 13 17 22 ");
    delete graph;
}
#endif

TEST(BOSS, SmallGraphTraversal) {
    gzFile input_p = gzopen(test_fasta.c_str(), "r");
    kseq_t *read_stream = kseq_init(input_p);
    ASSERT_TRUE(read_stream);

    BOSSConstructor constructor(3 /* k-mer length */);

    while (kseq_read(read_stream) >= 0) {
        constructor.add_sequences({ read_stream->seq.s });
    }
    kseq_destroy(read_stream);
    gzclose(input_p);

    BOSS *graph = new BOSS(&constructor);

    //traversal
    std::vector<size_t> outgoing_edges = { 0, 3, 4, 14, 5, 7, 12, 18, 19, 15, 20, 0,
                                           8, 0, 10, 21, 11, 11, 13, 0, 22, 16, 17 };
    ASSERT_EQ(outgoing_edges.size(), graph->num_edges() + 1);

    uint64_t dummy_edge = graph->select_last(1);
    EXPECT_EQ(1u, graph->pick_edge(dummy_edge, BOSS::kSentinelCode));
    EXPECT_EQ(dummy_edge, fwd(*graph, 1));

    for (size_t i = 1; i <= graph->num_edges(); ++i) {
        //test forward traversal given an output edge label
        if (graph->get_W(i) != BOSS::kSentinelCode) {
            EXPECT_EQ(outgoing_edges[i],
                fwd(*graph, graph->pick_edge(graph->succ_last(i),
                                             graph->get_W(i) % graph->alph_size))
            ) << "Edge index: " << i << "\n"
              << *graph;

            EXPECT_EQ(i,
                graph->pick_incoming_edge(
                    graph->bwd(fwd(*graph, i)),
                    graph->get_minus_k_value(i, graph->get_k() - 1).first
                )
            );
            for (int c = 0; c < graph->alph_size; ++c) {
                uint64_t prev_edge = graph->pick_incoming_edge(graph->bwd(i), c);
                if (prev_edge) {
                    EXPECT_EQ(i, graph->pick_edge(fwd(*graph, prev_edge),
                                                  graph->get_W(i) % graph->alph_size));
                }
            }

            //test FM index property
            EXPECT_TRUE(graph->get_last(fwd(*graph, i)));
            EXPECT_EQ(graph->get_W(i) % graph->alph_size,
                      graph->get_node_last_value(fwd(*graph, i)));
        }
    }

    delete graph;
}

TEST(BOSS, Serialization) {
    gzFile input_p = gzopen(test_fasta.c_str(), "r");
    kseq_t *read_stream = kseq_init(input_p);
    ASSERT_TRUE(read_stream);

    BOSSConstructor constructor(3);

    for (size_t i = 1; kseq_read(read_stream) >= 0; ++i) {
        constructor.add_sequences({ read_stream->seq.s });
    }
    kseq_destroy(read_stream);
    gzclose(input_p);

    BOSS *graph = new BOSS(&constructor);

    graph->serialize(test_dump_basename);

    BOSS loaded_graph;
    ASSERT_TRUE(loaded_graph.load(test_dump_basename)) << "Can't load the graph";
    EXPECT_EQ(*graph, loaded_graph) << "Loaded graph differs";
    EXPECT_FALSE(BOSS() == loaded_graph);

    delete graph;
}

TEST(BOSS, AddSequenceSimplePath) {
    for (size_t k = 1; k < 10; ++k) {
        BOSS graph(k);
        graph.add_sequence(std::string(100, 'A'));
        EXPECT_EQ(k + 1, graph.num_nodes());
        EXPECT_EQ(k + 2, graph.num_edges());
    }
}

TEST(BOSS, CountDummyEdgesSimplePath) {
    for (size_t k = 1; k < 10; ++k) {
        BOSS graph(k);
        graph.add_sequence(std::string(100, 'A') + 'G');
        EXPECT_EQ(2u, graph.num_edges()
                        - graph.mark_sink_dummy_edges()
                        - graph.mark_source_dummy_edges()) << graph;
    }
}

TEST(BOSS, CountDummyEdgesSimplePathParallel) {
    for (size_t k = 1; k < 10; ++k) {
        BOSS graph(k);
        graph.add_sequence(std::string(100, 'A') + 'G');
        EXPECT_EQ(2u, graph.num_edges()
                        - graph.mark_sink_dummy_edges()
                        - graph.mark_source_dummy_edges(NULL, 10)) << graph;
    }
}

TEST(BOSS, CountDummyEdgesTwoPaths) {
    for (size_t k = 1; k < 40; ++k) {
        BOSS graph(k);
        graph.add_sequence(std::string(100, 'A') + 'G');
        graph.add_sequence(std::string(100, 'C') + 'T');
        EXPECT_EQ(4u, graph.num_edges()
                        - graph.mark_sink_dummy_edges()
                        - graph.mark_source_dummy_edges()) << graph;
    }
}

TEST(BOSS, CountDummyEdgesTwoPathsParallel) {
    for (size_t k = 1; k < 40; ++k) {
        BOSS graph(k);
        graph.add_sequence(std::string(100, 'A') + 'G');
        graph.add_sequence(std::string(100, 'C') + 'T');
        EXPECT_EQ(4u, graph.num_edges()
                        - graph.mark_sink_dummy_edges()
                        - graph.mark_source_dummy_edges(NULL, 10)) << graph;
    }
}

TEST(BOSS, MarkDummySinkEdgesSimplePath) {
    for (size_t k = 1; k < 10; ++k) {
        BOSS graph(k);
        graph.add_sequence(std::string(100, 'A') + 'G');
        sdsl::bit_vector sink_nodes(graph.num_edges() + 1);
        sink_nodes[sink_nodes.size() - 1] = true;
        sdsl::bit_vector sink_nodes_result(graph.num_edges() + 1, false);
        ASSERT_EQ(1u, graph.mark_sink_dummy_edges(&sink_nodes_result));
        EXPECT_EQ(sink_nodes, sink_nodes_result) << graph;
    }
}

TEST(BOSS, MarkDummySinkEdgesTwoPaths) {
    for (size_t k = 1; k < 10; ++k) {
        BOSS graph(k);
        graph.add_sequence(std::string(100, 'A') + 'T');
        graph.add_sequence(std::string(100, 'A') + 'G');
        sdsl::bit_vector sink_nodes(graph.num_edges() + 1);
        sink_nodes[sink_nodes.size() - 2] = true;
        sink_nodes[sink_nodes.size() - 1] = true;
        sdsl::bit_vector sink_nodes_result(graph.num_edges() + 1, false);
        ASSERT_EQ(2u, graph.mark_sink_dummy_edges(&sink_nodes_result));
        EXPECT_EQ(sink_nodes, sink_nodes_result) << graph;
    }
}

TEST(BOSS, MarkDummySourceEdgesSimplePath) {
    for (size_t k = 1; k < 10; ++k) {
        BOSS graph(k);
        graph.add_sequence(std::string(100, 'A'));
        sdsl::bit_vector source_nodes(graph.num_edges() + 1, true);
        source_nodes[0] = false;
        source_nodes[source_nodes.size() - 1] = false;
        sdsl::bit_vector source_nodes_result(graph.num_edges() + 1, false);
        ASSERT_EQ(int(k + 1), int(std::count(source_nodes.begin(),
                                             source_nodes.end(), true)));
        ASSERT_EQ(k + 1, graph.mark_source_dummy_edges(&source_nodes_result));
        EXPECT_EQ(source_nodes, source_nodes_result) << graph;
    }
}

TEST(BOSS, MarkDummySourceEdgesTwoPaths) {
    for (size_t k = 1; k < 10; ++k) {
        BOSS graph(k);
        graph.add_sequence(std::string(100, 'A'));
        graph.add_sequence(std::string(100, 'C'));
        sdsl::bit_vector source_nodes(graph.num_edges() + 1, true);
        source_nodes[0] = false;
        source_nodes[1 + 2 + k] = false;
        source_nodes[1 + 2 + 2 * k] = false;
        sdsl::bit_vector source_nodes_result(graph.num_edges() + 1, false);
        ASSERT_EQ(int(2 * k + 1), int(std::count(source_nodes.begin(),
                                                 source_nodes.end(), true)));
        ASSERT_EQ(2 * k + 1, graph.mark_source_dummy_edges(&source_nodes_result));
        EXPECT_EQ(source_nodes, source_nodes_result) << graph;
    }
}

TEST(BOSS, MarkDummySourceEdgesSimplePathParallel) {
    for (size_t k = 1; k < 10; ++k) {
        BOSS graph(k);
        graph.add_sequence(std::string(100, 'A'));
        sdsl::bit_vector source_nodes(graph.num_edges() + 1, true);
        source_nodes[0] = false;
        source_nodes[source_nodes.size() - 1] = false;
        sdsl::bit_vector source_nodes_result(graph.num_edges() + 1, false);
        ASSERT_EQ(int(k + 1), int(std::count(source_nodes.begin(),
                                             source_nodes.end(), true)));
        ASSERT_EQ(k + 1, graph.mark_source_dummy_edges(&source_nodes_result, 10));
        EXPECT_EQ(source_nodes, source_nodes_result) << graph;
    }
}

TEST(BOSS, MarkDummySourceEdgesTwoPathsParallel) {
    for (size_t k = 1; k < 10; ++k) {
        BOSS graph(k);
        graph.add_sequence(std::string(100, 'A'));
        graph.add_sequence(std::string(100, 'C'));
        sdsl::bit_vector source_nodes(graph.num_edges() + 1, true);
        source_nodes[0] = false;
        source_nodes[1 + 2 + k] = false;
        source_nodes[1 + 2 + 2 * k] = false;
        sdsl::bit_vector source_nodes_result(graph.num_edges() + 1, false);
        ASSERT_EQ(int(2 * k + 1), int(std::count(source_nodes.begin(),
                                                 source_nodes.end(), true)));
        ASSERT_EQ(2 * k + 1, graph.mark_source_dummy_edges(&source_nodes_result, 10));
        EXPECT_EQ(source_nodes, source_nodes_result) << graph;
    }
}

TEST(BOSS, RemoveDummyEdgesForClearGraph) {
    for (size_t k = 1; k < 10; ++k) {
        std::unique_ptr<BOSS> first_ptr;
        std::unique_ptr<BOSS> second_ptr;

        {
            BOSSConstructor constructor(k);
            constructor.add_sequences({ std::string(100, 'A'),
                                        std::string(100, 'C'),
                                        std::string(100, 'G'),
                                        "ACATCTAGTAGTCGATCGTACG",
                                        "ATTAGTAGTAGTAGTGATGTAG", });
            first_ptr.reset(new BOSS(&constructor));
        }

        {
            BOSSConstructor constructor(k);
            constructor.add_sequences({ std::string(100, 'A'),
                                        std::string(100, 'C'),
                                        std::string(100, 'G'),
                                        "ACATCTAGTAGTCGATCGTACG",
                                        "ATTAGTAGTAGTAGTGATGTAG", });
            second_ptr.reset(new BOSS(&constructor));
        }

        BOSS &first = *first_ptr;
        BOSS &second = *second_ptr;

        ASSERT_TRUE(first.equals_internally(second)) << first << second;

        sdsl::bit_vector source_dummy_edges(second.num_edges() + 1, false);
        auto to_remove = second.erase_redundant_dummy_edges(&source_dummy_edges);

        sdsl::bit_vector source_dummy_edges_result(second.num_edges() + 1, false);
        second.mark_source_dummy_edges(&source_dummy_edges_result, 1);
        EXPECT_EQ(source_dummy_edges_result, source_dummy_edges);

        EXPECT_EQ(0u, std::count(to_remove.begin(), to_remove.end(), true));
        EXPECT_TRUE(first.equals_internally(second)) << first << second;
    }
}

TEST(BOSS, RemoveDummyEdgesLinear) {
    for (size_t k = 1; k < 10; ++k) {
        BOSSConstructor constructor(k);
        constructor.add_sequence(std::string(20, 'A'));
        BOSS graph(&constructor);

        BOSS dynamic_graph(k);
        dynamic_graph.add_sequence(std::string(20, 'A'));

        ASSERT_FALSE(graph.equals_internally(dynamic_graph));
        ASSERT_EQ(graph, dynamic_graph);

        sdsl::bit_vector source_dummy_edges(dynamic_graph.num_edges() + 1, false);
        auto redundant_edges = dynamic_graph.erase_redundant_dummy_edges(&source_dummy_edges);

        sdsl::bit_vector source_dummy_edges_result(dynamic_graph.num_edges() + 1, false);
        dynamic_graph.mark_source_dummy_edges(&source_dummy_edges_result, 1);
        EXPECT_EQ(source_dummy_edges_result, source_dummy_edges);

        EXPECT_TRUE(graph.equals_internally(dynamic_graph))
            << "Clear graph\n" << graph
            << "Cleaned up graph\n" << dynamic_graph
            << "Removed edges\n" << redundant_edges;
        EXPECT_EQ(graph, dynamic_graph);
    }
}

TEST(BOSS, RemoveDummyEdgesThreePaths) {
    for (size_t k = 1; k < 10; ++k) {
        BOSSConstructor constructor(k);
        constructor.add_sequences({ std::string(20, 'A'),
                                    std::string(20, 'C'),
                                    std::string(20, 'G'), });
        BOSS graph(&constructor);

        BOSS dynamic_graph(k);
        dynamic_graph.add_sequence(std::string(20, 'A'));
        dynamic_graph.add_sequence(std::string(20, 'C'));
        dynamic_graph.add_sequence(std::string(20, 'G'));

        ASSERT_FALSE(graph.equals_internally(dynamic_graph));
        ASSERT_EQ(graph, dynamic_graph);

        sdsl::bit_vector source_dummy_edges(dynamic_graph.num_edges() + 1, false);
        auto redundant_edges = dynamic_graph.erase_redundant_dummy_edges(&source_dummy_edges);

        sdsl::bit_vector source_dummy_edges_result(dynamic_graph.num_edges() + 1, false);
        dynamic_graph.mark_source_dummy_edges(&source_dummy_edges_result, 1);
        EXPECT_EQ(source_dummy_edges_result, source_dummy_edges);

        EXPECT_TRUE(graph.equals_internally(dynamic_graph))
            << "Clear graph\n" << graph
            << "Cleaned up graph\n" << dynamic_graph
            << "Removed edges\n" << redundant_edges;
        EXPECT_EQ(graph, dynamic_graph);
    }
}

TEST(BOSS, RemoveDummyEdgesFourPaths) {
    for (size_t k = 1; k < 10; ++k) {
        BOSSConstructor constructor(k);
        constructor.add_sequences({ std::string(20, 'A'),
                                    std::string(20, 'C'),
                                    std::string(20, 'G'),
                                    std::string(20, 'T') + 'A' });
        BOSS graph(&constructor);

        BOSS dynamic_graph(k);
        dynamic_graph.add_sequence(std::string(20, 'A'));
        dynamic_graph.add_sequence(std::string(20, 'C'));
        dynamic_graph.add_sequence(std::string(20, 'G'));
        dynamic_graph.add_sequence(std::string(20, 'T') + 'A');

        ASSERT_FALSE(graph.equals_internally(dynamic_graph));
        ASSERT_EQ(graph, dynamic_graph);

        sdsl::bit_vector source_dummy_edges(dynamic_graph.num_edges() + 1, false);
        auto redundant_edges = dynamic_graph.erase_redundant_dummy_edges(&source_dummy_edges);

        sdsl::bit_vector source_dummy_edges_result(dynamic_graph.num_edges() + 1, false);
        dynamic_graph.mark_source_dummy_edges(&source_dummy_edges_result, 1);
        EXPECT_EQ(source_dummy_edges_result, source_dummy_edges);

        EXPECT_TRUE(graph.equals_internally(dynamic_graph))
            << "Clear graph\n" << graph
            << "Cleaned up graph\n" << dynamic_graph
            << "Removed edges\n" << redundant_edges;
        EXPECT_EQ(graph, dynamic_graph);
    }
}

TEST(BOSS, RemoveDummyEdgesFivePaths) {
    for (size_t k = 1; k < 10; ++k) {
        BOSSConstructor constructor(k);
        constructor.add_sequences({ std::string(20, 'A'),
                                    std::string(20, 'C'),
                                    std::string(20, 'G'),
                                    std::string(20, 'T'),
                                    std::string(20, 'N') + 'A', });
        BOSS graph(&constructor);

        BOSS dynamic_graph(k);
        dynamic_graph.add_sequence(std::string(20, 'A'));
        dynamic_graph.add_sequence(std::string(20, 'C'));
        dynamic_graph.add_sequence(std::string(20, 'G'));
        dynamic_graph.add_sequence(std::string(20, 'T'));
        dynamic_graph.add_sequence(std::string(20, 'N') + 'A');

        ASSERT_FALSE(graph.equals_internally(dynamic_graph));
        ASSERT_EQ(graph, dynamic_graph);

        sdsl::bit_vector source_dummy_edges(dynamic_graph.num_edges() + 1, false);
        auto redundant_edges = dynamic_graph.erase_redundant_dummy_edges(&source_dummy_edges);

        sdsl::bit_vector source_dummy_edges_result(dynamic_graph.num_edges() + 1, false);
        dynamic_graph.mark_source_dummy_edges(&source_dummy_edges_result, 1);
        EXPECT_EQ(source_dummy_edges_result, source_dummy_edges);

        EXPECT_TRUE(graph.equals_internally(dynamic_graph))
            << "Clear graph\n" << graph
            << "Cleaned up graph\n" << dynamic_graph
            << "Removed edges\n" << redundant_edges;
        EXPECT_EQ(graph, dynamic_graph);
    }
}

TEST(BOSS, RemoveDummyEdges) {
    for (size_t k = 1; k < 10; ++k) {
        BOSSConstructor constructor(k);
        constructor.add_sequences({ std::string(20, 'A'),
                                    std::string(20, 'C'),
                                    std::string(20, 'G'),
                                    "ACATCTAGTAGTCGATCGTACG",
                                    "ATTAGTAGTAGTAGTGATGTAG", });
        BOSS graph(&constructor);

        BOSS dynamic_graph(k);
        dynamic_graph.add_sequence(std::string(20, 'A'));
        dynamic_graph.add_sequence(std::string(20, 'C'));
        dynamic_graph.add_sequence(std::string(20, 'G'));
        dynamic_graph.add_sequence("ACATCTAGTAGTCGATCGTACG");
        dynamic_graph.add_sequence("ATTAGTAGTAGTAGTGATGTAG");

        ASSERT_FALSE(graph.equals_internally(dynamic_graph));
        ASSERT_EQ(graph, dynamic_graph);

        sdsl::bit_vector source_dummy_edges(dynamic_graph.num_edges() + 1, false);
        auto redundant_edges = dynamic_graph.erase_redundant_dummy_edges(&source_dummy_edges);

        sdsl::bit_vector source_dummy_edges_result(dynamic_graph.num_edges() + 1, false);
        dynamic_graph.mark_source_dummy_edges(&source_dummy_edges_result, 1);
        EXPECT_EQ(source_dummy_edges_result, source_dummy_edges);

        EXPECT_TRUE(graph.equals_internally(dynamic_graph))
            << "Clear graph\n" << graph
            << "Cleaned up graph\n" << dynamic_graph
            << "Removed edges\n" << redundant_edges;
        EXPECT_EQ(graph, dynamic_graph);
    }
}

TEST(BOSS, RemoveDummyEdgesForClearGraphParallel) {
    for (size_t k = 1; k < 10; ++k) {
        std::unique_ptr<BOSS> first_ptr;
        std::unique_ptr<BOSS> second_ptr;

        {
            BOSSConstructor constructor(k);
            constructor.add_sequences({ std::string(100, 'A'),
                                        std::string(100, 'C'),
                                        std::string(100, 'G'),
                                        "ACATCTAGTAGTCGATCGTACG",
                                        "ATTAGTAGTAGTAGTGATGTAG", });
            first_ptr.reset(new BOSS(&constructor));
        }

        {
            BOSSConstructor constructor(k);
            constructor.add_sequences({ std::string(100, 'A'),
                                        std::string(100, 'C'),
                                        std::string(100, 'G'),
                                        "ACATCTAGTAGTCGATCGTACG",
                                        "ATTAGTAGTAGTAGTGATGTAG", });
            second_ptr.reset(new BOSS(&constructor));
        }

        auto &first = *first_ptr;
        auto &second = *second_ptr;

        ASSERT_TRUE(first.equals_internally(second)) << first;

        sdsl::bit_vector source_dummy_edges(second.num_edges() + 1, false);
        auto to_remove = second.erase_redundant_dummy_edges(&source_dummy_edges, 10);

        sdsl::bit_vector source_dummy_edges_result(second.num_edges() + 1, false);
        second.mark_source_dummy_edges(&source_dummy_edges_result, 1);
        EXPECT_EQ(source_dummy_edges_result, source_dummy_edges);

        EXPECT_EQ(0u, std::count(to_remove.begin(), to_remove.end(), true));
        EXPECT_TRUE(first.equals_internally(second)) << first;
    }
}

TEST(BOSS, RemoveDummyEdgesLinearParallel) {
    for (size_t k = 1; k < 10; ++k) {
        BOSSConstructor constructor(k);
        constructor.add_sequence(std::string(20, 'A'));
        BOSS graph(&constructor);

        BOSS dynamic_graph(k);
        dynamic_graph.add_sequence(std::string(20, 'A'));

        ASSERT_FALSE(graph.equals_internally(dynamic_graph));
        ASSERT_EQ(graph, dynamic_graph);

        sdsl::bit_vector source_dummy_edges(dynamic_graph.num_edges() + 1, false);
        auto redundant_edges = dynamic_graph.erase_redundant_dummy_edges(&source_dummy_edges, 10);

        sdsl::bit_vector source_dummy_edges_result(dynamic_graph.num_edges() + 1, false);
        dynamic_graph.mark_source_dummy_edges(&source_dummy_edges_result, 1);
        EXPECT_EQ(source_dummy_edges_result, source_dummy_edges);

        EXPECT_TRUE(graph.equals_internally(dynamic_graph))
            << "Clear graph\n" << graph
            << "Cleaned up graph\n" << dynamic_graph
            << "Removed edges\n" << redundant_edges;
        EXPECT_EQ(graph, dynamic_graph);
    }
}

TEST(BOSS, RemoveDummyEdgesThreePathsParallel) {
    for (size_t k = 1; k < 10; ++k) {
        BOSSConstructor constructor(k);
        constructor.add_sequences({ std::string(20, 'A'),
                                    std::string(20, 'C'),
                                    std::string(20, 'G'), });
        BOSS graph(&constructor);

        BOSS dynamic_graph(k);
        dynamic_graph.add_sequence(std::string(20, 'A'));
        dynamic_graph.add_sequence(std::string(20, 'C'));
        dynamic_graph.add_sequence(std::string(20, 'G'));

        ASSERT_FALSE(graph.equals_internally(dynamic_graph));
        ASSERT_EQ(graph, dynamic_graph);

        sdsl::bit_vector source_dummy_edges(dynamic_graph.num_edges() + 1, false);
        auto redundant_edges = dynamic_graph.erase_redundant_dummy_edges(&source_dummy_edges, 10);

        sdsl::bit_vector source_dummy_edges_result(dynamic_graph.num_edges() + 1, false);
        dynamic_graph.mark_source_dummy_edges(&source_dummy_edges_result, 1);
        EXPECT_EQ(source_dummy_edges_result, source_dummy_edges);

        EXPECT_TRUE(graph.equals_internally(dynamic_graph))
            << "Clear graph\n" << graph
            << "Cleaned up graph\n" << dynamic_graph
            << "Removed edges\n" << redundant_edges;
        EXPECT_EQ(graph, dynamic_graph);
    }
}

TEST(BOSS, RemoveDummyEdgesFourPathsParallel) {
    for (size_t k = 1; k < 10; ++k) {
        BOSSConstructor constructor(k);
        constructor.add_sequences({ std::string(20, 'A'),
                                    std::string(20, 'C'),
                                    std::string(20, 'G'),
                                    std::string(20, 'T') + 'A' });
        BOSS graph(&constructor);

        BOSS dynamic_graph(k);
        dynamic_graph.add_sequence(std::string(20, 'A'));
        dynamic_graph.add_sequence(std::string(20, 'C'));
        dynamic_graph.add_sequence(std::string(20, 'G'));
        dynamic_graph.add_sequence(std::string(20, 'T') + 'A');

        ASSERT_FALSE(graph.equals_internally(dynamic_graph));
        ASSERT_EQ(graph, dynamic_graph);

        sdsl::bit_vector source_dummy_edges(dynamic_graph.num_edges() + 1, false);
        auto redundant_edges = dynamic_graph.erase_redundant_dummy_edges(&source_dummy_edges, 10);

        sdsl::bit_vector source_dummy_edges_result(dynamic_graph.num_edges() + 1, false);
        dynamic_graph.mark_source_dummy_edges(&source_dummy_edges_result, 1);
        EXPECT_EQ(source_dummy_edges_result, source_dummy_edges);

        EXPECT_TRUE(graph.equals_internally(dynamic_graph))
            << "Clear graph\n" << graph
            << "Cleaned up graph\n" << dynamic_graph
            << "Removed edges\n" << redundant_edges;
        EXPECT_EQ(graph, dynamic_graph);
    }
}

TEST(BOSS, RemoveDummyEdgesFivePathsParallel) {
    for (size_t k = 1; k < 10; ++k) {
        BOSSConstructor constructor(k);
        constructor.add_sequences({ std::string(20, 'A'),
                                    std::string(20, 'C'),
                                    std::string(20, 'G'),
                                    std::string(20, 'T'),
                                    std::string(20, 'N') + 'A', });
        BOSS graph(&constructor);

        BOSS dynamic_graph(k);
        dynamic_graph.add_sequence(std::string(20, 'A'));
        dynamic_graph.add_sequence(std::string(20, 'C'));
        dynamic_graph.add_sequence(std::string(20, 'G'));
        dynamic_graph.add_sequence(std::string(20, 'T'));
        dynamic_graph.add_sequence(std::string(20, 'N') + 'A');

        ASSERT_FALSE(graph.equals_internally(dynamic_graph));
        ASSERT_EQ(graph, dynamic_graph);

        sdsl::bit_vector source_dummy_edges(dynamic_graph.num_edges() + 1, false);
        auto redundant_edges = dynamic_graph.erase_redundant_dummy_edges(&source_dummy_edges, 10);

        sdsl::bit_vector source_dummy_edges_result(dynamic_graph.num_edges() + 1, false);
        dynamic_graph.mark_source_dummy_edges(&source_dummy_edges_result, 1);
        EXPECT_EQ(source_dummy_edges_result, source_dummy_edges);

        EXPECT_TRUE(graph.equals_internally(dynamic_graph))
            << "Clear graph\n" << graph
            << "Cleaned up graph\n" << dynamic_graph
            << "Removed edges\n" << redundant_edges;
        EXPECT_EQ(graph, dynamic_graph);
    }
}

TEST(BOSS, RemoveDummyEdgesParallel) {
    for (size_t k = 1; k < 10; ++k) {
        BOSSConstructor constructor(k);
        constructor.add_sequences({ std::string(20, 'A'),
                                    std::string(20, 'C'),
                                    std::string(20, 'G'),
                                    "ACATCTAGTAGTCGATCGTACG",
                                    "ATTAGTAGTAGTAGTGATGTAG", });
        BOSS graph(&constructor);

        BOSS dynamic_graph(k);
        dynamic_graph.add_sequence(std::string(20, 'A'));
        dynamic_graph.add_sequence(std::string(20, 'C'));
        dynamic_graph.add_sequence(std::string(20, 'G'));
        dynamic_graph.add_sequence("ACATCTAGTAGTCGATCGTACG");
        dynamic_graph.add_sequence("ATTAGTAGTAGTAGTGATGTAG");

        ASSERT_FALSE(graph.equals_internally(dynamic_graph));
        ASSERT_EQ(graph, dynamic_graph);

        sdsl::bit_vector source_dummy_edges(dynamic_graph.num_edges() + 1, false);
        auto redundant_edges = dynamic_graph.erase_redundant_dummy_edges(&source_dummy_edges, 10);

        sdsl::bit_vector source_dummy_edges_result(dynamic_graph.num_edges() + 1, false);
        dynamic_graph.mark_source_dummy_edges(&source_dummy_edges_result, 1);
        EXPECT_EQ(source_dummy_edges_result, source_dummy_edges);

        EXPECT_TRUE(graph.equals_internally(dynamic_graph))
            << "Clear graph\n" << graph
            << "Cleaned up graph\n" << dynamic_graph
            << "Removed edges\n" << redundant_edges;
        EXPECT_EQ(graph, dynamic_graph);
    }
}

TEST(BOSS, AddSequenceBugRevealingTestcase) {
    BOSS graph(1);
    graph.add_sequence("CTGAG", false);
}

// TODO: these are duplicates of tests in test_dbg
TEST(BOSS, NonASCIIStrings) {
    BOSSConstructor constructor_first(5);
    constructor_first.add_sequences({
        // cyrillic A and C
        "АСАСАСАСАСАСА",
        "плохая строка",
        "АСАСАСАСАСАСА"
    });
    BOSS graph(&constructor_first);
#if _DNA_GRAPH
    ASSERT_EQ(1u, graph.num_edges()) << graph;
#else
    ASSERT_EQ(2u, graph.num_edges()) << graph;
#endif
}

TEST(BOSS, AddSequence) {
    {
        BOSS graph(3);
        graph.add_sequence("AAAC");
        graph.add_sequence("CAAC");
        EXPECT_EQ(8u, graph.num_nodes());
        EXPECT_EQ(10u, graph.num_edges());
    }
    {
        BOSS graph(3);
        graph.add_sequence("AAAC");
        graph.add_sequence("CAAC");
        graph.add_sequence("GAAC");
        EXPECT_EQ(11u, graph.num_nodes());
        EXPECT_EQ(14u, graph.num_edges());
    }
    {
        BOSS graph(3);
        graph.add_sequence("AAAC");
        graph.add_sequence("AACG");
        EXPECT_EQ(6u, graph.num_nodes());
        EXPECT_EQ(8u, graph.num_edges());
    }
#ifndef _DNA_GRAPH
    {
        BOSS graph(4);
        graph.add_sequence("AGACN");
        graph.add_sequence("GACTN");
        graph.add_sequence("ACTAN");
        EXPECT_EQ(15u, graph.num_nodes());
        EXPECT_EQ(18u, graph.num_edges());
    }
#endif
}

TEST(BOSS, AppendSequence) {
    {
        BOSS graph(3);
        graph.add_sequence("AAAC", true);
        graph.add_sequence("AACG", true);
        EXPECT_EQ(6u, graph.num_nodes());
        EXPECT_EQ(7u, graph.num_edges());
    }
    {
        BOSS graph(3);
        graph.add_sequence("AGAC", true);
        graph.add_sequence("GACT", true);
        graph.add_sequence("ACTA", true);
        EXPECT_EQ(7u, graph.num_nodes());
        EXPECT_EQ(8u, graph.num_edges());
    }
#ifndef _DNA_GRAPH
    {
        BOSS graph(4);
        graph.add_sequence("AGACN", true);
        graph.add_sequence("GACTN", true);
        graph.add_sequence("ACTAN", true);
        EXPECT_EQ(15u, graph.num_nodes());
        EXPECT_EQ(18u, graph.num_edges());
    }
#endif
    {
        BOSS graph(3);
        graph.add_sequence("AAACT", true);
        graph.add_sequence("AAATG", true);
        EXPECT_EQ(8u, graph.num_nodes());
        EXPECT_EQ(10u, graph.num_edges());
    }
}

TEST(BOSS, AppendSequenceAnyKmerSize) {
    for (size_t k = 1; k < 10; ++k) {
        {
            BOSS graph(k);
            graph.add_sequence("AAAC", true);
            graph.add_sequence("AACG", true);
        }
        {
            BOSS graph(k);
            graph.add_sequence("AGAC", true);
            graph.add_sequence("GACT", true);
            graph.add_sequence("ACTA", true);
        }
        {
            BOSS graph(k);
            graph.add_sequence("AGAC", true);
            graph.add_sequence("GACT", true);
            graph.add_sequence("ACTA", true);
        }
        {
            BOSS graph(k);
            graph.add_sequence("AAACT", true);
            graph.add_sequence("AAATG", true);
        }
        {
            BOSS graph(k);
            graph.add_sequence("AAACT", false);
            graph.add_sequence("AAATG", false);
        }
    }
}

TEST(BOSS, CallPathsEmptyGraph) {
    for (size_t k = 1; k < 30; ++k) {
        BOSS empty(k);

        BOSS reconstructed(k);
        empty.call_sequences([&](const auto &sequence, const auto &path) {
            ASSERT_EQ(path, empty.map_to_edges(sequence));
            reconstructed.add_sequence(sequence);
        });

        EXPECT_EQ(empty, reconstructed);
    }
}

TEST(BOSS, CallUnitigsEmptyGraph) {
    for (size_t num_threads = 1; num_threads < 5; num_threads += 3) {
        for (size_t k = 1; k < 30; ++k) {
            BOSS empty(k);

            BOSS reconstructed(k);
            std::mutex seq_mutex;
            empty.call_unitigs([&](const auto &sequence, const auto &path) {
                ASSERT_EQ(path, empty.map_to_edges(sequence));
                std::unique_lock<std::mutex> lock(seq_mutex);
                reconstructed.add_sequence(sequence);
            }, num_threads);

            EXPECT_EQ(empty, reconstructed);
        }
    }
}

TEST(BOSS, CallPathsOneLoop) {
    for (size_t num_threads = 1; num_threads < 5; num_threads += 3) {
        for (size_t k = 1; k < 20; ++k) {
            BOSS graph(k);

            ASSERT_EQ(1u, graph.num_edges());

            std::atomic<size_t> num_paths = 0;
            std::atomic<size_t> num_sequences = 0;

            graph.call_paths([&](const auto &, const auto &) { num_paths++; },
                             num_threads);
            graph.call_sequences([&](const auto &seq, const auto &path) {
                ASSERT_EQ(path, graph.map_to_edges(seq));
                num_sequences++;
            }, num_threads);

            EXPECT_EQ(graph.num_edges(), num_paths);
            EXPECT_EQ(graph.num_edges() - 1, num_sequences);
        }
    }
}

TEST(BOSS, CallUnitigsOneLoop) {
    for (size_t num_threads = 1; num_threads < 5; num_threads += 3) {
        for (size_t k = 1; k < 20; ++k) {
            BOSS graph(k);

            ASSERT_EQ(1u, graph.num_edges());

            std::atomic<size_t> num_paths = 0;
            std::atomic<size_t> num_sequences = 0;

            graph.call_paths([&](const auto &, const auto &) { num_paths++; },
                             num_threads,
                             true /* unitigs */);
            graph.call_unitigs([&](const auto &seq, const auto &path) {
                ASSERT_EQ(path, graph.map_to_edges(seq));
                num_sequences++;
            }, num_threads);

            EXPECT_EQ(graph.num_edges(), num_paths);
            EXPECT_EQ(graph.num_edges() - 1, num_sequences);
        }
    }
}

TEST(BOSS, CallPathsTwoLoops) {
    for (size_t num_threads = 1; num_threads < 5; num_threads += 3) {
        for (size_t k = 1; k < 20; ++k) {
            BOSSConstructor constructor(k);
            constructor.add_sequences({ std::string(100, 'A') });
            BOSS graph(&constructor);

            ASSERT_EQ(2u, graph.num_edges());

            std::atomic<size_t> num_paths = 0;
            std::atomic<size_t> num_sequences = 0;

            graph.call_paths([&](const auto &, const auto &) { num_paths++; },
                             num_threads);
            graph.call_sequences([&](const auto &seq, const auto &path) {
                ASSERT_EQ(path, graph.map_to_edges(seq));
                num_sequences++;
            }, num_threads);

            EXPECT_EQ(graph.num_edges(), num_paths);
            EXPECT_EQ(graph.num_edges() - 1, num_sequences);
        }
    }
}

TEST(BOSS, CallUnitigsTwoLoops) {
    for (size_t num_threads = 1; num_threads < 5; num_threads += 3) {
        for (size_t k = 1; k < 20; ++k) {
            BOSSConstructor constructor(k);
            constructor.add_sequences({ std::string(100, 'A') });
            BOSS graph(&constructor);

            ASSERT_EQ(2u, graph.num_edges());

            std::atomic<size_t> num_paths = 0;
            std::atomic<size_t> num_sequences = 0;

            graph.call_paths([&](const auto &, const auto &) { num_paths++; },
                             num_threads,
                             true /* unitigs */);
            graph.call_unitigs([&](const auto &seq, const auto &path) {
                ASSERT_EQ(path, graph.map_to_edges(seq));
                num_sequences++;
            }, num_threads);

            EXPECT_EQ(graph.num_edges(), num_paths);
            EXPECT_EQ(graph.num_edges() - 1, num_sequences);
        }
    }
}

TEST(BOSS, CallUnitigsTwoBigLoops) {
    for (size_t num_threads = 1; num_threads < 5; num_threads += 3) {
        size_t k = 10;
        std::vector<std::string> sequences {
            "ATCGGAAGAGCACACGTCTG" "AACTCCAGACA" "CTAAGGCATCTCGTATGCATCGGAAGAGC",
            "GTGAGGCGTCATGCATGCAT" "TGTCTGGAGTT" "TCGTAGCGGCGGCTAGTGCGCGTAGTGAGGCGTCA"
        };
        BOSSConstructor constructor(k);
        constructor.add_sequences(std::vector<std::string>(sequences));
        BOSS graph(&constructor);

        std::atomic<size_t> num_sequences = 0;
        std::atomic<size_t> num_kmers = 0;

        graph.call_unitigs([&](const auto &seq, const auto &path) {
            ASSERT_EQ(path, graph.map_to_edges(seq));
            num_sequences++;
            num_kmers += path.size();
        }, num_threads);

        EXPECT_EQ(2, num_sequences);
        EXPECT_EQ(sequences[0].size() - k - 1 + sequences[1].size() - k - 1,
                  num_kmers);

        num_sequences = 0;
        num_kmers = 0;

        graph.call_unitigs([&](const auto &seq, const auto &path) {
            ASSERT_EQ(path, graph.map_to_edges(seq)) << seq;
            num_sequences++;
            num_kmers += path.size();
        }, num_threads, 0, true);

        EXPECT_EQ(2, num_sequences);
        EXPECT_EQ(sequences[0].size() - k - 1 + sequences[1].size() - k - 1 - 1,
                  num_kmers);
    }
}

TEST(BOSS, CallPathsFourLoops) {
    for (size_t num_threads = 1; num_threads < 5; num_threads += 3) {
        for (size_t k = 1; k < 20; ++k) {
            BOSSConstructor constructor(k);
            constructor.add_sequences({ std::string(100, 'A'),
                                        std::string(100, 'G'),
                                        std::string(100, 'C') });
            BOSS graph(&constructor);

            ASSERT_EQ(4u, graph.num_edges());

            std::atomic<size_t> num_paths = 0;
            std::atomic<size_t> num_sequences = 0;

            graph.call_paths([&](const auto &, const auto &) { num_paths++; },
                             num_threads);
            graph.call_sequences([&](const auto &seq, const auto &path) {
                ASSERT_EQ(path, graph.map_to_edges(seq));
                num_sequences++;
            }, num_threads);

            EXPECT_EQ(graph.num_edges(), num_paths);
            EXPECT_EQ(graph.num_edges() - 1, num_sequences);
        }
    }
}

TEST(BOSS, CallUnitigsFourLoops) {
    for (size_t num_threads = 1; num_threads < 5; num_threads += 3) {
        for (size_t k = 1; k < 20; ++k) {
            BOSSConstructor constructor(k);
            constructor.add_sequences({ std::string(100, 'A'),
                                        std::string(100, 'G'),
                                        std::string(100, 'C') });
            BOSS graph(&constructor);

            ASSERT_EQ(4u, graph.num_edges());

            std::atomic<size_t> num_paths = 0;
            std::atomic<size_t> num_sequences = 0;

            graph.call_paths([&](const auto &, const auto &) { num_paths++; },
                             num_threads,
                             true /* unitigs */);
            graph.call_unitigs([&](const auto &seq, const auto &path) {
                ASSERT_EQ(path, graph.map_to_edges(seq));
                num_sequences++;
            }, num_threads);

            EXPECT_EQ(graph.num_edges(), num_paths);
            EXPECT_EQ(graph.num_edges() - 1, num_sequences);
        }
    }
}

TEST(BOSS, CallPaths) {
    for (size_t num_threads = 1; num_threads < 5; num_threads += 3) {
        for (size_t k = 1; k < 10; ++k) {
            std::mutex seq_mutex;
            {
                BOSS graph(k);
                graph.add_sequence("AAACACTAG", true);
                graph.add_sequence("AACGACATG", true);
                graph.switch_state(BOSS::State::STAT);

                BOSS reconstructed(k);

                graph.call_sequences([&](const auto &sequence, const auto &path) {
                    EXPECT_EQ(path, graph.map_to_edges(sequence));
                    std::unique_lock<std::mutex> lock(seq_mutex);
                    reconstructed.add_sequence(sequence);
                }, num_threads);

                EXPECT_EQ(graph, reconstructed);
            }
            {
                BOSS graph(k);
                graph.add_sequence("AGACACTGA", true);
                graph.add_sequence("GACTACGTA", true);
                graph.add_sequence("ACTAACGTA", true);
                graph.switch_state(BOSS::State::STAT);

                BOSS reconstructed(k);

                graph.call_sequences([&](const auto &sequence, const auto &path) {
                    EXPECT_EQ(path, graph.map_to_edges(sequence));
                    std::unique_lock<std::mutex> lock(seq_mutex);
                    reconstructed.add_sequence(sequence);
                }, num_threads);

                EXPECT_EQ(graph, reconstructed);
            }
            {
                BOSS graph(k);
                graph.add_sequence("AGACACAGT", true);
                graph.add_sequence("GACTTGCAG", true);
                graph.add_sequence("ACTAGTCAG", true);
                graph.switch_state(BOSS::State::STAT);

                BOSS reconstructed(k);

                graph.call_sequences([&](const auto &sequence, const auto &path) {
                    EXPECT_EQ(path, graph.map_to_edges(sequence));
                    std::unique_lock<std::mutex> lock(seq_mutex);
                    reconstructed.add_sequence(sequence);
                }, num_threads);

                EXPECT_EQ(graph, reconstructed);
            }
            {
                BOSS graph(k);
                graph.add_sequence("AAACTCGTAGC", true);
                graph.add_sequence("AAATGCGTAGC", true);
                graph.switch_state(BOSS::State::STAT);

                BOSS reconstructed(k);

                graph.call_sequences([&](const auto &sequence, const auto &path) {
                    EXPECT_EQ(path, graph.map_to_edges(sequence));
                    std::unique_lock<std::mutex> lock(seq_mutex);
                    reconstructed.add_sequence(sequence);
                }, num_threads);

                EXPECT_EQ(graph, reconstructed);
            }
            {
                BOSS graph(k);
                graph.add_sequence("AAACT", false);
                graph.add_sequence("AAATG", false);
                graph.switch_state(BOSS::State::STAT);

                BOSS reconstructed(k);

                graph.call_sequences([&](const auto &sequence, const auto &path) {
                    EXPECT_EQ(path, graph.map_to_edges(sequence));
                    std::unique_lock<std::mutex> lock(seq_mutex);
                    reconstructed.add_sequence(sequence);
                }, num_threads);

                EXPECT_EQ(graph, reconstructed);
            }
        }
    }
}

TEST(BOSS, CallUnitigs) {
    for (size_t num_threads = 1; num_threads < 5; num_threads += 3) {
        for (size_t k = 1; k < 10; ++k) {
            std::mutex seq_mutex;
            {
                BOSS graph(k);
                graph.add_sequence("AAACACTAG", true);
                graph.add_sequence("AACGACATG", true);
                graph.switch_state(BOSS::State::STAT);

                BOSS reconstructed(k);

                graph.call_unitigs([&](const auto &sequence, const auto &path) {
                    EXPECT_EQ(path, graph.map_to_edges(sequence));
                    std::unique_lock<std::mutex> lock(seq_mutex);
                    reconstructed.add_sequence(sequence);
                }, num_threads);

                EXPECT_EQ(graph, reconstructed);
            }
            {
                BOSS graph(k);
                graph.add_sequence("AGACACTGA", true);
                graph.add_sequence("GACTACGTA", true);
                graph.add_sequence("ACTAACGTA", true);
                graph.switch_state(BOSS::State::STAT);

                BOSS reconstructed(k);

                graph.call_unitigs([&](const auto &sequence, const auto &path) {
                    EXPECT_EQ(path, graph.map_to_edges(sequence));
                    std::unique_lock<std::mutex> lock(seq_mutex);
                    reconstructed.add_sequence(sequence);
                }, num_threads);

                EXPECT_EQ(graph, reconstructed);
            }
            {
                BOSS graph(k);
                graph.add_sequence("AGACACAGT", true);
                graph.add_sequence("GACTTGCAG", true);
                graph.add_sequence("ACTAGTCAG", true);
                graph.switch_state(BOSS::State::STAT);

                BOSS reconstructed(k);

                graph.call_unitigs([&](const auto &sequence, const auto &path) {
                    EXPECT_EQ(path, graph.map_to_edges(sequence));
                    std::unique_lock<std::mutex> lock(seq_mutex);
                    reconstructed.add_sequence(sequence);
                }, num_threads);

                EXPECT_EQ(graph, reconstructed);
            }
            {
                BOSS graph(k);
                graph.add_sequence("AAACTCGTAGC", true);
                graph.add_sequence("AAATGCGTAGC", true);
                graph.switch_state(BOSS::State::STAT);

                BOSS reconstructed(k);

                graph.call_unitigs([&](const auto &sequence, const auto &path) {
                    EXPECT_EQ(path, graph.map_to_edges(sequence));
                    std::unique_lock<std::mutex> lock(seq_mutex);
                    reconstructed.add_sequence(sequence);
                }, num_threads);

                EXPECT_EQ(graph, reconstructed);
            }
            {
                BOSS graph(k);
                graph.add_sequence("AAACT", false);
                graph.add_sequence("AAATG", false);
                graph.switch_state(BOSS::State::STAT);

                BOSS reconstructed(k);

                graph.call_unitigs([&](const auto &sequence, const auto &path) {
                    EXPECT_EQ(path, graph.map_to_edges(sequence));
                    std::unique_lock<std::mutex> lock(seq_mutex);
                    reconstructed.add_sequence(sequence);
                }, num_threads);

                EXPECT_EQ(graph, reconstructed);
            }
        }
    }
}

TEST(BOSS, CallUnitigs1) {
    for (size_t num_threads = 1; num_threads < 5; num_threads += 3) {
        BOSSConstructor constructor(3);
<<<<<<< HEAD
        constructor.add_sequences({ "ACTAGCTAGCTAGCTAGCTAGC",
=======
        constructor.add_sequences(std::vector<std::string> { "ACTAGCTAGCTAGCTAGCTAGC",
>>>>>>> 2302ddc6
                                    "ACTCT" });
        BOSS graph(&constructor);

        std::multiset<std::string> contigs {
            "$$$$",
            "$$$ACT",
            "ACTCT$",
            "ACTA",
            "CTAGCTA",
        };

        std::multiset<std::string> obs_contigs;
        std::mutex seq_mutex;
        graph.call_paths(
            [&](const auto &, const auto &seq) {
                std::unique_lock<std::mutex> lock(seq_mutex);
                obs_contigs.insert(graph.decode(seq));
            },
            num_threads,
            true // unitigs
        );

        EXPECT_EQ(contigs, obs_contigs) << graph;
    }
}

TEST(BOSS, CallUnitigsDisconnected1) {
    for (size_t num_threads = 1; num_threads < 5; num_threads += 3) {
        BOSSConstructor constructor(3);
        constructor.add_sequences({ "ACTAGCTAGCTAGCTAGCTAGC",
                                    "ACTCT",
                                    "ATCATCATCATCATCATCAT" });
        BOSS graph(&constructor);

        std::multiset<std::string> contigs {
            "$$$$",
            "$$$ACT",
            "ACTCT$",
            "ACTA",
            "CTAGCTA",
            "TCATCA",
        };

        std::multiset<std::string> obs_contigs;
        std::mutex seq_mutex;

        graph.call_paths(
            [&](const auto &, const auto &seq) {
                std::unique_lock<std::mutex> lock(seq_mutex);
                obs_contigs.insert(graph.decode(seq));
            },
            num_threads,
            true // unitigs
        );

        EXPECT_EQ(contigs, obs_contigs);
    }
}

#ifndef _DNA_GRAPH
TEST(BOSS, CallUnitigsDisconnected2) {
    for (size_t num_threads = 1; num_threads < 5; num_threads += 3) {
        BOSSConstructor constructor(3);
        constructor.add_sequences({ "ACTAGCTAGCTAGCTAGCTAGC",
                                    "ACTCT",
                                    "ATCATCATCATCATCATCAT",
                                    "ATNATNATNATNATNATNAT" });
        BOSS graph(&constructor);

        std::multiset<std::string> contigs {
            "$$$$",
            "$$$ACT",
            "ACTCT$",
            "ACTA",
            "CTAGCTA",
            "TCATCA",
            "TNATNA",
        };

        std::multiset<std::string> obs_contigs;
        std::mutex seq_mutex;

        graph.call_paths(
            [&](const auto &, const auto &seq) {
                std::unique_lock<std::mutex> lock(seq_mutex);
                obs_contigs.insert(graph.decode(seq));
            },
            num_threads,
            true // unitigs
        );

        EXPECT_EQ(contigs, obs_contigs);
    }
}

TEST(BOSS, CallUnitigsTwoComponents) {
    for (size_t num_threads = 1; num_threads < 5; num_threads += 3) {
        BOSSConstructor constructor(3);
        constructor.add_sequences({ "ACTAGCTAGCTAGCTAGCTAGC",
                                    "ACTCT",
                                    "ATCATCATCATCATCATCAT",
                                    "ATNATNATNATNATNATNAT",
                                    "ATCNATCNATCNATCNATCNATCNAT" });
        BOSS graph(&constructor);

        std::multiset<std::string> contigs {
            "$$$$",
            "$$$ACT",
            "ACTCT$",
            "ACTA",
            "CTAGCTA",
            "NATC",
            "ATCNAT",
            "NATNAT",
            "ATCATC",
        };

        std::multiset<std::string> obs_contigs;
        std::mutex seq_mutex;

        graph.call_paths(
            [&](const auto &, const auto &seq) {
                std::unique_lock<std::mutex> lock(seq_mutex);
                obs_contigs.insert(graph.decode(seq));
            },
            num_threads,
            true // unitigs
        );

        EXPECT_EQ(contigs, obs_contigs);
    }
}
#endif

TEST(BOSS, CallUnitigsWithPruning) {
    for (size_t num_threads = 1; num_threads < 5; num_threads += 3) {
        BOSSConstructor constructor(4);
        constructor.add_sequences({
            "ACTATAGCTAGTCTATGCGA",
            "ACTATAGCTAGTCTAA",
            "ACTATAGCTA",
            "ACTATAGCTT",
            "ACTATC",
        });
        BOSS graph(&constructor);
        ASSERT_EQ(4u, graph.get_k());

        // BOSS constructs unitigs from its edges as k-mers
        {
            std::set<std::string> contigs {
                "ACTAT", "CTATC", "CTATGCGA", "CTATAGCT", "AGCTT", "AGCTAGTCTA", "TCTAA", "TCTAT"
            };
            std::atomic<size_t> num_contigs = 0;
            graph.call_unitigs(
                [&](const auto &str, const auto &path) {
                    EXPECT_EQ(path, graph.map_to_edges(str));
                    EXPECT_TRUE(contigs.count(str)) << str;
                    num_contigs++;
                }
            , num_threads);
            EXPECT_EQ(contigs.size(), num_contigs);
            num_contigs = 0;
            graph.call_unitigs(
                [&](const auto &str, const auto &path) {
                    EXPECT_EQ(path, graph.map_to_edges(str));
                    EXPECT_TRUE(contigs.count(str)) << str;
                    num_contigs++;
                }
            , num_threads, 1 /* max_pruned_dead_end_size */);
            EXPECT_EQ(contigs.size(), num_contigs);
        }
        {
            std::set<std::string> contigs {
                "ACTAT", "CTATC", "CTATGCGA", "CTATAGCT", "AGCTAGTCTA", "TCTAT"
            };
            std::atomic<size_t> num_contigs = 0;
            graph.call_unitigs(
                [&](const auto &str, const auto &path) {
                    EXPECT_EQ(path, graph.map_to_edges(str));
                    EXPECT_TRUE(contigs.count(str)) << str;
                    num_contigs++;
                }
            , num_threads, 2 /* max_pruned_dead_end_size */);
            EXPECT_EQ(contigs.size(), num_contigs);
        }
        {
            std::set<std::string> contigs {
                "ACTAT", "CTATC", "CTATGCGA", "CTATAGCT", "AGCTAGTCTA", "TCTAT"
            };
            std::atomic<size_t> num_contigs = 0;
            graph.call_unitigs(
                [&](const auto &str, const auto &path) {
                    EXPECT_EQ(path, graph.map_to_edges(str));
                    EXPECT_TRUE(contigs.count(str)) << str;
                    num_contigs++;
                }
            , num_threads, 3 /* max_pruned_dead_end_size */);
            EXPECT_EQ(contigs.size(), num_contigs);
        }
        {
            std::set<std::string> contigs {
                "ACTAT", "CTATC", "CTATGCGA", "CTATAGCT", "AGCTAGTCTA", "TCTAT"
            };
            std::atomic<size_t> num_contigs = 0;
            graph.call_unitigs(
                [&](const auto &str, const auto &path) {
                    EXPECT_EQ(path, graph.map_to_edges(str));
                    EXPECT_TRUE(contigs.count(str)) << str;
                    num_contigs++;
                }
            , num_threads, 4 /* max_pruned_dead_end_size */);
            EXPECT_EQ(contigs.size(), num_contigs);
        }
        {
            std::set<std::string> contigs {
                "ACTAT", "CTATC", "CTATGCGA", "CTATAGCT", "AGCTAGTCTA", "TCTAT"
            };
            std::atomic<size_t> num_contigs = 0;
            graph.call_unitigs(
                [&](const auto &str, const auto &path) {
                    EXPECT_EQ(path, graph.map_to_edges(str));
                    EXPECT_TRUE(contigs.count(str)) << str;
                    num_contigs++;
                }
            , num_threads, 5 /* max_pruned_dead_end_size */);
            EXPECT_EQ(contigs.size(), num_contigs);
        }
        {
            std::set<std::string> contigs {
                "ACTAT", "CTATC", "CTATGCGA", "CTATAGCT", "AGCTAGTCTA", "TCTAT"
            };
            std::atomic<size_t> num_contigs = 0;
            graph.call_unitigs(
                [&](const auto &str, const auto &path) {
                    EXPECT_EQ(path, graph.map_to_edges(str));
                    EXPECT_TRUE(contigs.count(str)) << str;
                    num_contigs++;
                }
            , num_threads, 6 /* max_pruned_dead_end_size */);
            EXPECT_EQ(contigs.size(), num_contigs);
        }
    }
}

TEST(BOSS, CallUnitigsCheckDegree) {
    BOSSConstructor constructor(8);
    constructor.add_sequences({
        "CCAGGGTGTGCTTGTCAAAGAGATATTCCGCCAAGCCAGATTCGGGCGG",
        "CCAGGGTGTGCTTGTCAAAGAGATATTCCGCCAAGCCAGATTCGGGCGC",
        "CCAAAATGAAACCTTCAGTTTTAACTCTTAATCAGACATAACTGGAAAA",
        "CCGAACTAGTGAAACTGCAACAGACATACGCTGCTCTGAACTCTAAGGC",
        "CCAGGTGCAGGGTGGACTCTTTCTGGATGTTGTAGTCAGACAGGGTGCG",
        "ATCGGAAGAGCACACGTCTGAACTCCAGACACTAAGGCATCTCGTATGC",
        "CGGAGGGAAAAATATTTACACAGAGTAGGAGACAAATTGGCTGAAAAGC",
        "CCAGAGTCTCGTTCGTTATCGGAATTAACCAGACAAATCGCTCCACCAA"
    });
    BOSS graph(&constructor);
    ASSERT_EQ(8u, graph.get_k());
    std::mutex seq_mutex;

    std::multiset<std::string> unitigs {
        "AGACAAATCGCTCCACCAA",
        "AGACAAATTGGCTGAAAAGC",
        "ATCGGAAGAGCACACGTCTGAACT",
        "CAGACATAACTGGAAAA",
        "CAGACATACGCTGCTCTGAACT",
        "CCAAAATGAAACCTTCAGTTTTAACTCTTAATCAGACATA",
        "CCAGAGTCTCGTTCGTTATCGGAATTAACCAGACAAAT",
        "CCAGGGTGTGCTTGTCAAAGAGATATTCCGCCAAGCCAGATTCGGGCG",
        "CCAGGTGCAGGGTGGACTCTTTCTGGATGTTGTAGTCAGACAGGGTGCG",
        "CCGAACTAGTGAAACTGCAACAGACATA",
        "CGGAGGGAAAAATATTTACACAGAGTAGGAGACAAAT",
        "CTGAACTCCAGACACTAAGGCATCTCGTATGC",
        "CTGAACTCTAAGGC",
        "TCTGAACTC"
    };

    for (size_t num_threads = 1; num_threads < 5; num_threads += 3) {
        std::multiset<std::string> obs_unitigs;
        graph.call_unitigs(
            [&](const auto &unitig, const auto &path) {
                EXPECT_EQ(path, graph.map_to_edges(unitig));
                std::unique_lock<std::mutex> lock(seq_mutex);
                obs_unitigs.insert(unitig);
            },
            num_threads,
            2 // max_pruned_dead_end_size
        );

        EXPECT_EQ(unitigs, obs_unitigs) << num_threads;
    }
}

TEST(BOSS, CallUnitigsWithEdgesCheckDegree) {
    BOSSConstructor constructor(8);
    constructor.add_sequences({
        "CCAGGGTGTGCTTGTCAAAGAGATATTCCGCCAAGCCAGATTCGGGCGG",
        "CCAGGGTGTGCTTGTCAAAGAGATATTCCGCCAAGCCAGATTCGGGCGC",
        "CCAAAATGAAACCTTCAGTTTTAACTCTTAATCAGACATAACTGGAAAA",
        "CCGAACTAGTGAAACTGCAACAGACATACGCTGCTCTGAACTCTAAGGC",
        "CCAGGTGCAGGGTGGACTCTTTCTGGATGTTGTAGTCAGACAGGGTGCG",
        "ATCGGAAGAGCACACGTCTGAACTCCAGACACTAAGGCATCTCGTATGC",
        "CGGAGGGAAAAATATTTACACAGAGTAGGAGACAAATTGGCTGAAAAGC",
        "CCAGAGTCTCGTTCGTTATCGGAATTAACCAGACAAATCGCTCCACCAA"
    });
    BOSS graph(&constructor);
    ASSERT_EQ(8u, graph.get_k());
    std::mutex seq_mutex;

    std::multiset<std::string> unitigs {
        "AGACAAATCGCTCCACCAA",
        "AGACAAATTGGCTGAAAAGC",
        "ATCGGAAGAGCACACGTCTGAACT",
        "CAGACATAACTGGAAAA",
        "CAGACATACGCTGCTCTGAACT",
        "CCAAAATGAAACCTTCAGTTTTAACTCTTAATCAGACATA",
        "CCAGAGTCTCGTTCGTTATCGGAATTAACCAGACAAAT",
        "CCAGGGTGTGCTTGTCAAAGAGATATTCCGCCAAGCCAGATTCGGGCG",
        "CCAGGTGCAGGGTGGACTCTTTCTGGATGTTGTAGTCAGACAGGGTGCG",
        "CCGAACTAGTGAAACTGCAACAGACATA",
        "CGGAGGGAAAAATATTTACACAGAGTAGGAGACAAAT",
        "CTGAACTCCAGACACTAAGGCATCTCGTATGC",
        "CTGAACTCTAAGGC",
        "TCTGAACTC"
    };

    for (size_t num_threads = 1; num_threads < 5; num_threads += 3) {
        std::multiset<std::string> obs_unitigs;
        graph.call_unitigs(
            [&](const auto &unitig, const auto &path) {
                EXPECT_EQ(path, graph.map_to_edges(unitig));
                std::unique_lock<std::mutex> lock(seq_mutex);
                obs_unitigs.insert(unitig);
            },
            num_threads,
            2 // max_pruned_dead_end_size
        );

        EXPECT_EQ(unitigs, obs_unitigs);
    }
}

TEST(BOSS, CallUnitigsIndegreeFirstNodeIsZero) {
    BOSSConstructor constructor(30);
    constructor.add_sequences({
        "AGAAACCCCGTCTCTACTAAAAATACAAAATTAGCCGGGAGTGGTGGCG",
        "AGAAACCCCGTCTCTACTAAAAATACAAAAATTAGCCAGGTGTGGTGAC",
        "GCCTGACCAGCATGGTGAAACCCCGTCTCTACTAAAAATACAAAATTAG"
    });
    BOSS graph(&constructor);
    ASSERT_EQ(30u, graph.get_k());
    std::mutex seq_mutex;

    std::multiset<std::string> unitigs {
        "GAAACCCCGTCTCTACTAAAAATACAAAATTAGCCGGGAGTGGTGGCG",
        "AGAAACCCCGTCTCTACTAAAAATACAAAAATTAGCCAGGTGTGGTGAC",
        "GCCTGACCAGCATGGTGAAACCCCGTCTCTACTAAAAATACAAAAT"
    };

    for (size_t num_threads = 1; num_threads < 5; num_threads += 3) {
        std::multiset<std::string> obs_unitigs;
        graph.call_unitigs(
            [&](const auto &unitig, const auto &path) {
                EXPECT_EQ(path, graph.map_to_edges(unitig));
                std::unique_lock<std::mutex> lock(seq_mutex);
                obs_unitigs.insert(unitig);
            },
            num_threads,
            2 // max_pruned_dead_end_size
        );

        EXPECT_EQ(unitigs, obs_unitigs);
    }
}

TEST(BOSS, CallUnitigsWithEdgesIndegreeFirstNodeIsZero) {
    BOSSConstructor constructor(30);
    constructor.add_sequences({
        "AGAAACCCCGTCTCTACTAAAAATACAAAATTAGCCGGGAGTGGTGGCG",
        "AGAAACCCCGTCTCTACTAAAAATACAAAAATTAGCCAGGTGTGGTGAC",
        "GCCTGACCAGCATGGTGAAACCCCGTCTCTACTAAAAATACAAAATTAG"
    });
    BOSS graph(&constructor);
    ASSERT_EQ(30u, graph.get_k());
    std::mutex seq_mutex;

    std::multiset<std::string> unitigs {
        "GAAACCCCGTCTCTACTAAAAATACAAAATTAGCCGGGAGTGGTGGCG",
        "AGAAACCCCGTCTCTACTAAAAATACAAAAATTAGCCAGGTGTGGTGAC",
        "GCCTGACCAGCATGGTGAAACCCCGTCTCTACTAAAAATACAAAAT"
    };

    for (size_t num_threads = 1; num_threads < 5; num_threads += 3) {
        std::multiset<std::string> obs_unitigs;
        graph.call_unitigs(
            [&](const auto &unitig, const auto &path) {
                EXPECT_EQ(path, graph.map_to_edges(unitig));
                std::unique_lock<std::mutex> lock(seq_mutex);
                obs_unitigs.insert(unitig);
            },
            num_threads,
            2 // max_pruned_dead_end_size
        );

        EXPECT_EQ(unitigs, obs_unitigs);
    }
}

TEST(BOSS, CallUnitigsMasked) {
    size_t k = 3;
    // TTGC      GCACGGGTC
    //      TGCA
    // ATGC      GCAGTGGTC
    std::vector<std::string> sequences { "TTGCACGGGTC", "ATGCAGTGGTC" };
    BOSSConstructor constructor(k);
    constructor.add_sequences(std::vector<std::string>(sequences));
    BOSS graph(&constructor);
    std::mutex seq_mutex;

    sdsl::bit_vector mask_bv(graph.num_edges() + 1, false);
    graph.map_to_edges(
        sequences[0],
        [&](auto edge) { mask_bv[edge] = true; }
    );
    bit_vector_stat mask(std::move(mask_bv));

    std::unordered_multiset<std::string> ref = { "TTGCACGGGTC" };

    for (size_t num_threads = 1; num_threads < 5; num_threads += 3) {
        std::unordered_multiset<std::string> obs;

        graph.call_unitigs(
            [&](const auto &unitig, const auto &path) {
                EXPECT_EQ(path, graph.map_to_edges(unitig));
                std::unique_lock<std::mutex> lock(seq_mutex);
                obs.insert(unitig);
            },
            num_threads,
            0, // max_pruned_dead_end_size
            false, // kmers_in_single_form
            &mask // subgraph_mask
        );

        EXPECT_EQ(obs, ref);
    }
}

TEST(BOSS, CallUnitigsSingleKmer) {
    size_t k = 6;
    std::vector<std::string> sequences {
        "ATCGGAAGAGCACACGTCTGAACTCCAGACACTAAGGCATCTCGTATGCATCGGAA",
        "GGGGGGGTGCTCTTTTTTT"
    };
    BOSSConstructor constructor(k);
    constructor.add_sequences(std::move(sequences));
    BOSS graph(&constructor);
    graph.prune_and_mark_all_dummy_edges(1);
    std::multiset<std::string> unitigs {
        "GGGGGGTGCTCTTTTTT",
        "GGGGGGG",
        "GAGCACACGTCTGAACTCCAGACACTAAGGCATCTCGTATGCATCGGAAGAGC",
        "TTTTTTT"
    };
    std::mutex seq_mutex;
    for (size_t num_threads = 1; num_threads < 5; num_threads += 3) {
        std::multiset<std::string> obs_unitigs;
        graph.call_unitigs([&](auto&& seq, auto&&) {
            std::lock_guard<std::mutex> lock(seq_mutex);
            obs_unitigs.emplace(seq);
        }, num_threads, 0, true);
        EXPECT_EQ(unitigs, obs_unitigs);
    }
}

template <class Callback>
void call_edges(const BOSS &boss, Callback callback) {
    boss.call_paths([&](auto&& edges, auto&& path) {
        assert(path.size() == edges.size() + boss.get_k());

        for (size_t i = 0; i < edges.size(); ++i) {
            callback(edges[i],
                     std::vector<BOSS::TAlphabet>(path.begin() + i,
                                                  path.begin() + i + boss.get_k() + 1));
        }
    });
}

TEST(BOSS, CallEdgesEmptyGraph) {
    for (size_t k = 1; k < 30; ++k) {
        BOSS empty(k);

        size_t num_edges = 0;
        call_edges(empty, [&](auto, const auto &edge) {
            EXPECT_EQ(empty.get_k() + 1, edge.size()) << empty;
            num_edges++;
        });

        EXPECT_EQ(empty.num_edges(), num_edges);
    }
}

TEST(BOSS, CallEdgesTwoLoops) {
    for (size_t k = 1; k < 20; ++k) {
        BOSSConstructor constructor(k);
        constructor.add_sequences({ std::string(100, 'A') });
        BOSS graph(&constructor);

        ASSERT_EQ(2u, graph.num_edges());

        size_t num_edges = 0;
        call_edges(graph, [&](auto, const auto &edge) {
            EXPECT_EQ(graph.get_k() + 1, edge.size()) << graph;
            num_edges++;
        });
        EXPECT_EQ(graph.num_edges(), num_edges);
    }
}

TEST(BOSS, CallEdgesFourLoops) {
    for (size_t k = 1; k < 20; ++k) {
        BOSSConstructor constructor(k);
        constructor.add_sequences({ std::string(100, 'A'),
                                    std::string(100, 'G'),
                                    std::string(100, 'C') });
        BOSS graph(&constructor);

        ASSERT_EQ(4u, graph.num_edges());

        size_t num_edges = 0;
        call_edges(graph, [&](auto, const auto &edge) {
            EXPECT_EQ(graph.get_k() + 1, edge.size()) << graph;
            num_edges++;
        });
        EXPECT_EQ(graph.num_edges(), num_edges);
    }
}

TEST(BOSS, CallEdgesFourLoopsDynamic) {
    for (size_t k = 1; k < 20; ++k) {
        BOSS graph(k);
        graph.add_sequence(std::string(100, 'A'));
        graph.add_sequence(std::string(100, 'G'));
        graph.add_sequence(std::string(100, 'C'));

        size_t num_edges = 0;
        call_edges(graph, [&](auto, const auto &edge) {
            EXPECT_EQ(graph.get_k() + 1, edge.size()) << graph;
            num_edges++;
        });
        EXPECT_EQ(graph.num_edges(), num_edges);
    }
}

TEST(BOSS, CallEdgesTestPath) {
    for (size_t k = 1; k < 20; ++k) {
        BOSS graph(k);
        graph.add_sequence(std::string(100, 'A') + std::string(k, 'C'));

        size_t num_edges = 0;
        call_edges(graph, [&](auto, const auto &edge) {
            EXPECT_EQ(graph.get_k() + 1, edge.size()) << graph;
            num_edges++;
        });
        EXPECT_EQ(graph.num_edges(), num_edges);
    }
}

TEST(BOSS, CallEdgesTestPathACA) {
    for (size_t k = 1; k < 20; ++k) {
        BOSS graph(k);
        graph.add_sequence(std::string(100, 'A')
                            + std::string(k, 'C')
                            + std::string(100, 'A'));

        size_t num_edges = 0;
        call_edges(graph, [&](auto, const auto &edge) {
            EXPECT_EQ(graph.get_k() + 1, edge.size()) << graph;
            num_edges++;
        });
        EXPECT_EQ(graph.num_edges(), num_edges);
    }
}

TEST(BOSS, CallEdgesTestPathDisconnected) {
    for (size_t k = 1; k < 20; ++k) {
        BOSSConstructor constructor(k);
        constructor.add_sequence(std::string(100, 'A'));
        BOSS graph(&constructor);
        graph.switch_state(BOSS::State::DYN);

        graph.add_sequence(std::string(100, 'T'));

        size_t num_edges = 0;
        call_edges(graph, [&](auto, const auto &edge) {
            EXPECT_EQ(graph.get_k() + 1, edge.size()) << graph;
            num_edges++;
        });
        EXPECT_EQ(graph.num_edges(), num_edges) << graph;
    }
}

TEST(BOSS, CallEdgesTestPathDisconnected2) {
    for (size_t k = 1; k < 20; ++k) {
        BOSSConstructor constructor(k);
        constructor.add_sequence(std::string(100, 'G'));
        BOSS graph(&constructor);
        graph.switch_state(BOSS::State::DYN);

        graph.add_sequence(std::string(k, 'A') + "T");

        size_t num_edges = 0;
        call_edges(graph, [&](auto edge_idx, const auto &edge) {
            EXPECT_EQ(graph.get_k() + 1, edge.size()) << graph;
            EXPECT_EQ(graph.get_node_seq(edge_idx),
                      std::vector<BOSS::TAlphabet>(edge.begin(), edge.end() - 1))
                << edge_idx << "\n" << graph;
            num_edges++;
        });
        EXPECT_EQ(graph.num_edges(), num_edges) << graph;
    }
}

TEST(BOSS, CallKmersEmptyGraph) {
    for (size_t k = 1; k < 30; ++k) {
        BOSS empty(k);

        size_t num_kmers = 0;
        empty.call_kmers([&](auto, const auto &sequence) {
            EXPECT_FALSE(true) << sequence;
            num_kmers++;
        });

        EXPECT_EQ(0u, num_kmers);
    }
}

TEST(BOSS, CallKmersTwoLoops) {
    for (size_t k = 1; k < 20; ++k) {
        BOSSConstructor constructor(k);
        constructor.add_sequences({ std::string(100, 'A') });
        BOSS graph(&constructor);

        ASSERT_EQ(2u, graph.num_edges());

        size_t num_kmers = 0;
        graph.call_kmers([&](auto, const auto &sequence) {
            EXPECT_EQ(std::string(k + 1, 'A'), sequence) << sequence;
            num_kmers++;
        });
        EXPECT_EQ(1u, num_kmers);
    }
}

TEST(BOSS, CallKmersFourLoops) {
    for (size_t k = 1; k < 20; ++k) {
        BOSSConstructor constructor(k);
        constructor.add_sequences({ std::string(100, 'A'),
                                    std::string(100, 'G'),
                                    std::string(100, 'C') });
        BOSS graph(&constructor);

        ASSERT_EQ(4u, graph.num_edges());

        size_t num_kmers = 0;
        graph.call_kmers([&](auto, const auto &sequence) {
            EXPECT_TRUE(std::string(k + 1, 'A') == sequence
                        || std::string(k + 1, 'G') == sequence
                        || std::string(k + 1, 'C') == sequence) << sequence;
            num_kmers++;
        });
        EXPECT_EQ(3u, num_kmers);
    }
}

TEST(BOSS, CallKmersFourLoopsDynamic) {
    for (size_t k = 1; k < 20; ++k) {
        BOSS graph(k);
        graph.add_sequence(std::string(100, 'A'));
        graph.add_sequence(std::string(100, 'G'));
        graph.add_sequence(std::string(100, 'C'));

        size_t num_kmers = 0;
        graph.call_kmers([&](auto, const auto &sequence) {
            EXPECT_TRUE(std::string(k + 1, 'A') == sequence
                        || std::string(k + 1, 'G') == sequence
                        || std::string(k + 1, 'C') == sequence) << sequence;
            num_kmers++;
        });
        EXPECT_EQ(3u, num_kmers) << graph;
    }
}

TEST(BOSS, CallKmersTestPath) {
    for (size_t k = 1; k < 20; ++k) {
        BOSS graph(k);
        graph.add_sequence(std::string(100, 'A') + std::string(k, 'C'));

        size_t num_kmers = 0;
        graph.call_kmers([&](auto, const auto&) { num_kmers++; });
        EXPECT_EQ(k + 1, num_kmers) << graph;
    }
}

TEST(BOSS, CallKmersTestPathACA) {
    for (size_t k = 1; k < 20; ++k) {
        BOSS graph(k);
        graph.add_sequence(std::string(100, 'A')
                            + std::string(k, 'C')
                            + std::string(100, 'A'));

        size_t num_kmers = 0;
        graph.call_kmers([&](auto, const auto&) { num_kmers++; });
        EXPECT_EQ(k + 1 + k, num_kmers) << graph;
    }
}

TEST(BOSS, CallKmersTestPathDisconnected) {
    for (size_t k = 1; k < 20; ++k) {
        BOSSConstructor constructor(k);
        constructor.add_sequence(std::string(100, 'A'));
        BOSS graph(&constructor);
        graph.switch_state(BOSS::State::DYN);

        graph.add_sequence(std::string(100, 'T'));

        size_t num_kmers = 0;
        graph.call_kmers([&](auto, const auto&) { num_kmers++; });
        EXPECT_EQ(2u, num_kmers) << graph;
    }
}

TEST(BOSS, CallKmersTestPathDisconnected2) {
    for (size_t k = 1; k < 20; ++k) {
        BOSSConstructor constructor(k);
        constructor.add_sequence(std::string(100, 'G'));
        BOSS graph(&constructor);
        graph.switch_state(BOSS::State::DYN);

        graph.add_sequence(std::string(k, 'A') + "T");

        size_t num_kmers = 0;
        graph.call_kmers([&](auto, const auto&) { num_kmers++; });
        EXPECT_EQ(2u, num_kmers) << graph;
    }
}

void test_pred_kmer(const BOSS &graph,
                    const std::string &kmer_s,
                    uint64_t expected_idx) {
    std::vector<BOSS::TAlphabet> kmer(kmer_s.size());
    std::transform(kmer_s.begin(), kmer_s.end(), kmer.begin(),
                   [&graph](char c) {
                       return c == BOSS::kSentinel
                                   ? BOSS::kSentinelCode
                                   : graph.encode(c);
                   });
    EXPECT_EQ(expected_idx, graph.select_last(graph.pred_kmer(kmer)))
        << kmer_s << std::endl
        << graph;
}

TEST(BOSS, PredKmer) {
    {
        BOSS graph(5);

        test_pred_kmer(graph, "ACGCG", 1);
        test_pred_kmer(graph, "$$$$A", 1);
        test_pred_kmer(graph, "TTTTT", 1);
        test_pred_kmer(graph, "NNNNN", 1);
        test_pred_kmer(graph, "$$$$$", 1);
    }
    {
        BOSS graph(5);
        graph.add_sequence("AAAAAA");

        test_pred_kmer(graph, "ACGCG", 7);
        test_pred_kmer(graph, "$$$$A", 3);
        test_pred_kmer(graph, "TTTTT", 7);
        test_pred_kmer(graph, "NNNNN", 7);
        test_pred_kmer(graph, "$$$$$", 2);
    }
    {
        BOSS graph(5);
        graph.add_sequence("ACACAA");

        test_pred_kmer(graph, "ACGCG", 8);
        test_pred_kmer(graph, "$$$$A", 3);
        test_pred_kmer(graph, "TTTTT", 8);
        test_pred_kmer(graph, "NNNNN", 8);
        test_pred_kmer(graph, "$$$$$", 2);
    }
#ifndef _PROTEIN_GRAPH
    {
        BOSS graph(5);
        graph.add_sequence("AAACGTAGTATGTAGC");

        test_pred_kmer(graph, "ACGCG", 13);
        test_pred_kmer(graph, "$$$$A", 3);
        test_pred_kmer(graph, "TTTTT", 18);
        test_pred_kmer(graph, "NNNNN", 18);
        test_pred_kmer(graph, "$$$$$", 2);
    }
    {
        BOSS graph(5);
        graph.add_sequence("AAACGAAGGAAGTACGC");

        test_pred_kmer(graph, "ACGCG", 17);
        test_pred_kmer(graph, "$$$$A", 3);
        test_pred_kmer(graph, "TTTTT", 19);
        test_pred_kmer(graph, "NNNNN", 19);
        test_pred_kmer(graph, "$$$$$", 2);
    }
    {
        BOSS graph(2);
        graph.add_sequence("ATAATATCC");
        graph.add_sequence("ATACGC");
        graph.add_sequence("ATACTC");
        graph.add_sequence("ATACTA");
        graph.add_sequence("CATT");
        graph.add_sequence("CCC");
        graph.add_sequence("GGGC");
        graph.add_sequence("GGTGTGAC");
        graph.add_sequence("GGTCT");
        graph.add_sequence("GGTA");

        test_pred_kmer(graph, "$$", 4);
        test_pred_kmer(graph, "$A", 5);
        test_pred_kmer(graph, "$T", 26);
        test_pred_kmer(graph, "AT", 29);
        test_pred_kmer(graph, "TT", 35);
        test_pred_kmer(graph, "NT", 35);
        test_pred_kmer(graph, "TN", 35);
    }
#endif
}

TEST(BOSS, PredKmerRandomTest) {
    srand(1);

    for (size_t k = 1; k < 8; ++k) {
        BOSS graph(k);

        for (size_t p = 0; p < 10; ++p) {
            size_t length = rand() % 400;
            std::string sequence(length, 'A');

            for (size_t s = 0; s < sequence.size(); ++s) {
                sequence[s] = graph.alphabet[1 + rand() % 4];
            }
            graph.add_sequence(sequence, false);

            for (size_t s = 0; s < sequence.size(); ++s) {
                sequence[s] = graph.alphabet[1 + rand() % 4];
            }
            graph.add_sequence(sequence, true);
        }

        auto all_kmer_str = utils::generate_strings("ACGT", k);
        for (size_t i = 1; i < k; ++i) {
            auto kmer_str_suffixes = utils::generate_strings("ACGT", i);
            for (size_t j = 0; j < kmer_str_suffixes.size(); ++j) {
                all_kmer_str.push_back(std::string(k - i, '$')
                                        + kmer_str_suffixes[j]);
            }
        }

        for (const auto &kmer_str : all_kmer_str) {
            std::vector<BOSS::TAlphabet> kmer = graph.encode(kmer_str);

            uint64_t lower_bound = graph.select_last(graph.pred_kmer(kmer));

            EXPECT_FALSE(
                utils::colexicographically_greater(
                    graph.get_node_seq(lower_bound), kmer
                )
            ) << graph
              << "kmer: " << kmer_str << std::endl
              << "lower bound: " << lower_bound << std::endl
              << "which is: " << graph.get_node_str(lower_bound) << std::endl;

            if (lower_bound < graph.get_W().size() - 1) {
                EXPECT_TRUE(
                    utils::colexicographically_greater(
                        graph.get_node_seq(lower_bound + 1), kmer
                    )
                );
            }
        }
    }
}

TEST(BOSS, map_to_edges) {
    for (size_t k = 1; k < 10; ++k) {
        std::unique_ptr<BOSS> graph { new BOSS(k) };

        graph->add_sequence(std::string(100, 'A') + std::string(100, 'C'));

        std::vector<BOSS::node_index> expected_result
            = { graph::SequenceGraph::npos, graph::SequenceGraph::npos, k + 2, k + 2, k + 2 };

        for (size_t i = 1; i <= k; ++i) {
            expected_result.push_back(k + 2 + i);
        }
        for (size_t i = 0; i < k; ++i) {
            expected_result.push_back(k + 2 + k + 1);
        }

        std::string sequence_to_map = std::string(2, 'T')
                                        + std::string(k + 3, 'A')
                                        + std::string(2 * k, 'C');

        EXPECT_EQ(expected_result, graph->map_to_edges(sequence_to_map));

        size_t pos = 0;
        graph->map_to_edges(sequence_to_map,
                            [&](auto i) { EXPECT_EQ(expected_result[pos++], i); });
    }
}

} // namespace<|MERGE_RESOLUTION|>--- conflicted
+++ resolved
@@ -1320,11 +1320,7 @@
 TEST(BOSS, CallUnitigs1) {
     for (size_t num_threads = 1; num_threads < 5; num_threads += 3) {
         BOSSConstructor constructor(3);
-<<<<<<< HEAD
-        constructor.add_sequences({ "ACTAGCTAGCTAGCTAGCTAGC",
-=======
         constructor.add_sequences(std::vector<std::string> { "ACTAGCTAGCTAGCTAGCTAGC",
->>>>>>> 2302ddc6
                                     "ACTCT" });
         BOSS graph(&constructor);
 
