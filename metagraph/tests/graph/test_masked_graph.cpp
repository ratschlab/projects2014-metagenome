#include "gtest/gtest.h"

#include <set>

#include "../test_helpers.hpp"
#include "all/test_dbg_helpers.hpp"

#include "graph/representation/masked_graph.hpp"
#include "common/seq_tools/reverse_complement.hpp"


namespace {

using namespace mtg;
using namespace mtg::test;

template <typename Graph>
class MaskedDeBruijnGraphTest : public DeBruijnGraphTest<Graph> { };
TYPED_TEST_SUITE(MaskedDeBruijnGraphTest, GraphTypes);

template <typename Graph>
class MaskedStableDeBruijnGraphTest : public DeBruijnGraphTest<Graph> { };
TYPED_TEST_SUITE(MaskedStableDeBruijnGraphTest, StableGraphTypes);


TYPED_TEST(MaskedStableDeBruijnGraphTest, CallPathsNoMask) {
    for (size_t num_threads = 1; num_threads < 5; num_threads += 3) {
        for (size_t k = 3; k <= 10; ++k) {
            for (const std::vector<std::string> &sequences
                    : { std::vector<std::string>({ "AAACACTAG", "AACGACATG" }),
                        std::vector<std::string>({ "AGACACTGA", "GACTACGTA", "ACTAACGTA" }),
                        std::vector<std::string>({ "AGACACAGT", "GACTTGCAG", "ACTAGTCAG" }),
                        std::vector<std::string>({ "AAACTCGTAGC", "AAATGCGTAGC" }),
                        std::vector<std::string>({ "AAACT", "AAATG" }),
                        std::vector<std::string>({ "ATGCAGTACTCAG", "ATGCAGTAGTCAG", "GGGGGGGGGGGGG" }) }) {

                auto graph = build_graph_batch<TypeParam>(k, sequences);
                MaskedDeBruijnGraph masked(graph, [](auto) { return true; });
                // EXPECT_TRUE(check_graph_nodes(masked));

                std::mutex seq_mutex;
                auto reconstructed = build_graph_iterative<TypeParam>(k, [&](const auto &callback) {
                    masked.call_sequences([&](const auto &seq, const auto &path) {
                        ASSERT_EQ(path, map_sequence_to_nodes(masked, seq));
                        std::lock_guard<std::mutex> lock(seq_mutex);
                        callback(seq);
                    }, num_threads);
                });
                EXPECT_EQ(*graph, *reconstructed)
                    << dynamic_cast<const TypeParam&>(*graph) << std::endl
                    << dynamic_cast<const TypeParam&>(*reconstructed);
            }
        }
    }
}

TYPED_TEST(MaskedStableDeBruijnGraphTest, CallUnitigsNoMask) {
    for (size_t num_threads = 1; num_threads < 5; num_threads += 3) {
        for (size_t k = 3; k <= 10; ++k) {
            for (const std::vector<std::string> &sequences
                    : { std::vector<std::string>({ "AAACACTAG", "AACGACATG" }),
                        std::vector<std::string>({ "AGACACTGA", "GACTACGTA", "ACTAACGTA" }),
                        std::vector<std::string>({ "AGACACAGT", "GACTTGCAG", "ACTAGTCAG" }),
                        std::vector<std::string>({ "AAACTCGTAGC", "AAATGCGTAGC" }),
                        std::vector<std::string>({ "AAACT", "AAATG" }),
                        std::vector<std::string>({ "ATGCAGTACTCAG", "ATGCAGTAGTCAG", "GGGGGGGGGGGGG" }) }) {

                auto graph = build_graph_batch<TypeParam>(k, sequences);
                MaskedDeBruijnGraph masked(graph, [](auto) { return true; });
                // EXPECT_TRUE(check_graph_nodes(masked));

                std::mutex seq_mutex;
                auto reconstructed = build_graph_iterative<TypeParam>(k, [&](const auto &callback) {
                    masked.call_unitigs([&](const auto &seq, const auto &path) {
                        ASSERT_EQ(path, map_sequence_to_nodes(masked, seq));
                        std::lock_guard<std::mutex> lock(seq_mutex);
                        callback(seq);
                    }, num_threads);
                });
                EXPECT_EQ(*graph, *reconstructed)
                    << dynamic_cast<const TypeParam&>(*graph) << std::endl
                    << dynamic_cast<const TypeParam&>(*reconstructed);
            }
        }
    }
}

TYPED_TEST(MaskedDeBruijnGraphTest, CallPathsNoMask) {
    for (size_t num_threads = 1; num_threads < 5; num_threads += 3) {
        for (size_t k = 3; k <= 10; ++k) {
            for (const std::vector<std::string> &sequences
                    : { std::vector<std::string>({ "AAACACTAG", "AACGACATG" }),
                        std::vector<std::string>({ "AGACACTGA", "GACTACGTA", "ACTAACGTA" }),
                        std::vector<std::string>({ "AGACACAGT", "GACTTGCAG", "ACTAGTCAG" }),
                        std::vector<std::string>({ "AAACTCGTAGC", "AAATGCGTAGC" }),
                        std::vector<std::string>({ "AAACT", "AAATG" }),
                        std::vector<std::string>({ "ATGCAGTACTCAG", "ATGCAGTAGTCAG", "GGGGGGGGGGGGG" }) }) {

                auto graph = build_graph_batch<TypeParam>(k, sequences);
                MaskedDeBruijnGraph masked(graph, [](auto) { return true; });
                // EXPECT_TRUE(check_graph_nodes(masked));

                auto stable_graph = build_graph_batch<DBGSuccinct>(k, sequences);

                std::mutex seq_mutex;
                auto reconstructed = build_graph_iterative<DBGSuccinct>(k, [&](const auto &callback) {
                    masked.call_sequences([&](const auto &seq, const auto &path) {
                        ASSERT_EQ(path, map_sequence_to_nodes(masked, seq));
                        std::lock_guard<std::mutex> lock(seq_mutex);
                        callback(seq);
                    }, num_threads);
                });
                EXPECT_EQ(*stable_graph, *reconstructed)
                    << dynamic_cast<const TypeParam&>(*graph) << std::endl
                    << dynamic_cast<const TypeParam&>(*reconstructed);
            }
        }
    }
}

TYPED_TEST(MaskedDeBruijnGraphTest, CallUnitigsNoMask) {
    for (size_t num_threads = 1; num_threads < 5; num_threads += 3) {
        for (size_t k = 3; k <= 10; ++k) {
            for (const std::vector<std::string> &sequences
                    : { std::vector<std::string>({ "AAACACTAG", "AACGACATG" }),
                        std::vector<std::string>({ "AGACACTGA", "GACTACGTA", "ACTAACGTA" }),
                        std::vector<std::string>({ "AGACACAGT", "GACTTGCAG", "ACTAGTCAG" }),
                        std::vector<std::string>({ "AAACTCGTAGC", "AAATGCGTAGC" }),
                        std::vector<std::string>({ "AAACT", "AAATG" }),
                        std::vector<std::string>({ "ATGCAGTACTCAG", "ATGCAGTAGTCAG", "GGGGGGGGGGGGG" }) }) {

                auto graph = build_graph_batch<TypeParam>(k, sequences);
                MaskedDeBruijnGraph masked(graph, [](auto) { return true; });
                // EXPECT_TRUE(check_graph_nodes(masked));

                auto stable_graph = build_graph_batch<DBGSuccinct>(k, sequences);

                std::mutex seq_mutex;
                auto reconstructed = build_graph_iterative<DBGSuccinct>(k, [&](const auto &callback) {
                    masked.call_unitigs([&](const auto &seq, const auto &path) {
                        ASSERT_EQ(path, map_sequence_to_nodes(masked, seq));
                        std::lock_guard<std::mutex> lock(seq_mutex);
                        callback(seq);
                    }, num_threads);
                });
                EXPECT_EQ(*stable_graph, *reconstructed)
                    << dynamic_cast<const TypeParam&>(*graph) << std::endl
                    << dynamic_cast<const TypeParam&>(*reconstructed);
            }
        }
    }
}

TYPED_TEST(MaskedStableDeBruijnGraphTest, CallPathsMaskFirstKmer) {
    for (size_t num_threads = 1; num_threads < 5; num_threads += 3) {
        for (size_t k = 3; k <= 10; ++k) {
            for (const std::vector<std::string> &sequences
                    : { std::vector<std::string>({ "AAACACTAG", "AACGACATG" }),
                        std::vector<std::string>({ "AGACACTGA", "GACTACGTA", "ACTAACGTA" }),
                        std::vector<std::string>({ "AGACACAGT", "GACTTGCAG", "ACTAGTCAG" }),
                        std::vector<std::string>({ "AAACTCGTAGC", "AAATGCGTAGC" }),
                        std::vector<std::string>({ "AAACT", "AAATG" }),
                        std::vector<std::string>({ "ATGCAGTACTCAG", "ATGCAGTAGTCAG", "GGGGGGGGGGGGG" }) }) {

                auto full_graph = build_graph_batch<TypeParam>(k, sequences);

                auto first_kmer = sequences[0].substr(0, std::min(k, sequences[0].length()));
                MaskedDeBruijnGraph graph(
                    full_graph,
                    [&](const auto &index) {
                        return index != DeBruijnGraph::npos
                            && full_graph->get_node_sequence(index) != first_kmer;
                    }
                );
                // EXPECT_TRUE(check_graph_nodes(graph));

                std::mutex seq_mutex;
                auto reconstructed = build_graph_iterative<TypeParam>(k, [&](const auto &callback) {
                    graph.call_sequences([&](const auto &seq, const auto &path) {
                        ASSERT_EQ(path, map_sequence_to_nodes(graph, seq));
                        std::lock_guard<std::mutex> lock(seq_mutex);
                        callback(seq);
                    }, num_threads);
                });

                auto ref = build_graph_iterative<TypeParam>(
                    k,
                    [&](const auto &callback) {
                        graph.call_nodes([&](const auto &index) {
                            callback(graph.get_node_sequence(index));
                        });
                    }
                );
                EXPECT_EQ(*ref, *reconstructed)
                    << *full_graph << std::endl
                    << first_kmer << std::endl
                    << graph << std::endl
                    << *ref << std::endl
                    << *reconstructed;

                std::set<std::string> ref_nodes;
                full_graph->call_nodes([&](auto i) {
                    ref_nodes.insert(full_graph->get_node_sequence(i));
                });

                std::set<std::string> rec_nodes;
                reconstructed->call_nodes([&](const auto &index) {
                    rec_nodes.insert(reconstructed->get_node_sequence(index));
                });
                if (ref_nodes.size())
                    rec_nodes.insert(first_kmer);
                EXPECT_EQ(ref_nodes, rec_nodes);
            }
        }
    }
}

TYPED_TEST(MaskedStableDeBruijnGraphTest, CallUnitigsMaskFirstKmer) {
    for (size_t num_threads = 1; num_threads < 5; num_threads += 3) {
        for (size_t k = 3; k <= 10; ++k) {
            for (const std::vector<std::string> &sequences
                    : { std::vector<std::string>({ "AAACACTAG", "AACGACATG" }),
                        std::vector<std::string>({ "AGACACTGA", "GACTACGTA", "ACTAACGTA" }),
                        std::vector<std::string>({ "AGACACAGT", "GACTTGCAG", "ACTAGTCAG" }),
                        std::vector<std::string>({ "AAACTCGTAGC", "AAATGCGTAGC" }),
                        std::vector<std::string>({ "AAACT", "AAATG" }),
                        std::vector<std::string>({ "ATGCAGTACTCAG", "ATGCAGTAGTCAG", "GGGGGGGGGGGGG" }) }) {

                auto full_graph = build_graph_batch<TypeParam>(k, sequences);

                auto first_kmer = sequences[0].substr(0, std::min(k, sequences[0].length()));
                MaskedDeBruijnGraph graph(
                    full_graph,
                    [&](const auto &index) {
                        return index != DeBruijnGraph::npos
                            && full_graph->get_node_sequence(index) != first_kmer;
                    }
                );
                // EXPECT_TRUE(check_graph_nodes(graph));

                std::mutex seq_mutex;
                auto reconstructed = build_graph_iterative<TypeParam>(k, [&](const auto &callback) {
                    graph.call_unitigs([&](const auto &seq, const auto &path) {
                        ASSERT_EQ(path, map_sequence_to_nodes(graph, seq));
                        std::lock_guard<std::mutex> lock(seq_mutex);
                        callback(seq);
                    }, num_threads);
                });

                auto ref = build_graph_iterative<TypeParam>(
                    k,
                    [&](const auto &callback) {
                        graph.call_nodes([&](const auto &index) {
                            callback(graph.get_node_sequence(index));
                        });
                    }
                );
                EXPECT_EQ(*ref, *reconstructed)
                    << *full_graph << std::endl
                    << first_kmer << std::endl
                    << graph << std::endl
                    << *ref << std::endl
                    << *reconstructed;

                std::set<std::string> ref_nodes;
                full_graph->call_nodes([&](auto i) {
                    ref_nodes.insert(full_graph->get_node_sequence(i));
                });

                std::set<std::string> rec_nodes;
                reconstructed->call_nodes([&](const auto &index) {
                    rec_nodes.insert(reconstructed->get_node_sequence(index));
                });
                if (ref_nodes.size())
                    rec_nodes.insert(first_kmer);
                EXPECT_EQ(ref_nodes, rec_nodes);
            }
        }
    }
}

TYPED_TEST(MaskedDeBruijnGraphTest, CallPathsMaskFirstKmer) {
    for (size_t num_threads = 1; num_threads < 5; num_threads += 3) {
        for (size_t k = 3; k <= 10; ++k) {
            for (const std::vector<std::string> &sequences
                    : { std::vector<std::string>({ "AAACACTAG", "AACGACATG" }),
                        std::vector<std::string>({ "AGACACTGA", "GACTACGTA", "ACTAACGTA" }),
                        std::vector<std::string>({ "AGACACAGT", "GACTTGCAG", "ACTAGTCAG" }),
                        std::vector<std::string>({ "AAACTCGTAGC", "AAATGCGTAGC" }),
                        std::vector<std::string>({ "AAACT", "AAATG" }),
                        std::vector<std::string>({ "ATGCAGTACTCAG", "ATGCAGTAGTCAG", "GGGGGGGGGGGGG" }) }) {

                auto full_graph = build_graph_batch<TypeParam>(k, sequences);

                auto first_kmer = sequences[0].substr(0, std::min(k, sequences[0].length()));
                MaskedDeBruijnGraph graph(
                    full_graph,
                    [&](const auto &index) {
                        return index != DeBruijnGraph::npos
                            && full_graph->get_node_sequence(index) != first_kmer;
                    }
                );
                // EXPECT_TRUE(check_graph_nodes(graph));

                std::mutex seq_mutex;
                auto reconstructed = build_graph_iterative<DBGSuccinct>(k, [&](const auto &callback) {
                    graph.call_sequences([&](const auto &seq, const auto &path) {
                        ASSERT_EQ(path, map_sequence_to_nodes(graph, seq));
                        std::lock_guard<std::mutex> lock(seq_mutex);
                        callback(seq);
                    }, num_threads);
                });

                auto ref = build_graph_iterative<DBGSuccinct>(
                    k,
                    [&](const auto &callback) {
                        graph.call_nodes([&](const auto &index) {
                            callback(graph.get_node_sequence(index));
                        });
                    }
                );
                EXPECT_EQ(*ref, *reconstructed)
                    << *full_graph << std::endl
                    << first_kmer << std::endl
                    << graph << std::endl
                    << *ref << std::endl
                    << *reconstructed;

                std::set<std::string> ref_nodes;
                full_graph->call_nodes([&](auto i) {
                    ref_nodes.insert(full_graph->get_node_sequence(i));
                });

                std::set<std::string> rec_nodes;
                reconstructed->call_nodes([&](const auto &index) {
                    rec_nodes.insert(reconstructed->get_node_sequence(index));
                });
                if (ref_nodes.size())
                    rec_nodes.insert(first_kmer);
                EXPECT_EQ(ref_nodes, rec_nodes);
            }
        }
    }
}

TYPED_TEST(MaskedDeBruijnGraphTest, CallUnitigsMaskFirstKmer) {
    for (size_t num_threads = 1; num_threads < 5; num_threads += 3) {
        for (size_t k = 3; k <= 10; ++k) {
            for (const std::vector<std::string> &sequences
                    : { std::vector<std::string>({ "AAACACTAG", "AACGACATG" }),
                        std::vector<std::string>({ "AGACACTGA", "GACTACGTA", "ACTAACGTA" }),
                        std::vector<std::string>({ "AGACACAGT", "GACTTGCAG", "ACTAGTCAG" }),
                        std::vector<std::string>({ "AAACTCGTAGC", "AAATGCGTAGC" }),
                        std::vector<std::string>({ "AAACT", "AAATG" }),
                        std::vector<std::string>({ "ATGCAGTACTCAG", "ATGCAGTAGTCAG", "GGGGGGGGGGGGG" }) }) {

                auto full_graph = build_graph_batch<TypeParam>(k, sequences);

                auto first_kmer = sequences[0].substr(0, std::min(k, sequences[0].length()));
                MaskedDeBruijnGraph graph(
                    full_graph,
                    [&](const auto &index) {
                        return index != DeBruijnGraph::npos
                            && full_graph->get_node_sequence(index) != first_kmer;
                    }
                );
                // EXPECT_TRUE(check_graph_nodes(graph));

                std::mutex seq_mutex;
                auto reconstructed = build_graph_iterative<DBGSuccinct>(k, [&](const auto &callback) {
                    graph.call_unitigs([&](const auto &seq, const auto &path) {
                        ASSERT_EQ(path, map_sequence_to_nodes(graph, seq));
                        std::lock_guard<std::mutex> lock(seq_mutex);
                        callback(seq);
                    }, num_threads);
                });

                auto ref = build_graph_iterative<DBGSuccinct>(
                    k,
                    [&](const auto &callback) {
                        graph.call_nodes([&](const auto &index) {
                            callback(graph.get_node_sequence(index));
                        });
                    }
                );
                EXPECT_EQ(*ref, *reconstructed)
                    << *full_graph << std::endl
                    << first_kmer << std::endl
                    << graph << std::endl
                    << *ref << std::endl
                    << *reconstructed;

                std::set<std::string> ref_nodes;
                full_graph->call_nodes([&](auto i) {
                    ref_nodes.insert(full_graph->get_node_sequence(i));
                });

                std::set<std::string> rec_nodes;
                reconstructed->call_nodes([&](const auto &index) {
                    rec_nodes.insert(reconstructed->get_node_sequence(index));
                });
                if (ref_nodes.size())
                    rec_nodes.insert(first_kmer);
                EXPECT_EQ(ref_nodes, rec_nodes);
            }
        }
    }
}

TYPED_TEST(MaskedDeBruijnGraphTest, CallContigsMaskPath) {
    for (size_t num_threads = 1; num_threads < 5; num_threads += 3) {
        for (size_t k = 3; k <= 10; ++k) {
            std::vector<std::string> sequences { "ATGCAGTACTCAG",
                                                 "ATGCAGTACTGAG",
                                                 "GGGGGGGGGGGGG" };
            auto full_graph = build_graph_batch<TypeParam>(k, sequences);

            for (const auto &sequence : sequences) {
                sdsl::bit_vector mask(full_graph->max_index() + 1, false);

                full_graph->call_nodes([&](auto index) { mask[index] = true; });

                full_graph->map_to_nodes(
                    sequence,
                    [&](const auto &index) { mask[index] = false; }
                );

                MaskedDeBruijnGraph graph(full_graph,
                                          std::make_unique<bit_vector_stat>(std::move(mask)), true);

                EXPECT_EQ(*full_graph, graph.get_graph());
                EXPECT_TRUE(check_graph_nodes(graph));

                size_t counter = 0;
                graph.map_to_nodes(
                    sequence,
                    [&](const auto &index) {
                        EXPECT_EQ(DeBruijnGraph::npos, index);
                        ++counter;
                    }
                );

                EXPECT_EQ(sequence.size() + 1 - graph.get_k(), counter);

                // check if reconstructed graph matches
                std::mutex seq_mutex;
                auto reconstructed = build_graph_iterative<TypeParam>(k, [&](const auto &callback) {
                    graph.call_sequences([&](const auto &seq, const auto &path) {
                        ASSERT_EQ(path, map_sequence_to_nodes(graph, seq));
                        std::lock_guard<std::mutex> lock(seq_mutex);
                        callback(seq);
                    }, num_threads);
                });

                std::multiset<std::string> called_nodes;
                graph.call_nodes([&](const auto &index) {
                    called_nodes.insert(graph.get_node_sequence(index));
                });

                std::multiset<std::string> rec_nodes;
                reconstructed->call_nodes([&](const auto &index) {
                    rec_nodes.insert(reconstructed->get_node_sequence(index));
                });
                EXPECT_EQ(called_nodes, rec_nodes) << num_threads;
            }
        }
    }
}

TYPED_TEST(MaskedDeBruijnGraphTest, CallUnitigsMaskPath) {
    for (size_t num_threads = 1; num_threads < 5; num_threads += 3) {
        size_t k = 4;

        /*
        GCATGGT\     GTACT
         ACCGGT\    /
                GGTA
          TAGGT/    \
           GGGT/     GTATT (masked out)
        */
        std::vector<std::string> sequences { "GCATGGTACT",
                                             "ACCGGTACT",
                                             "TAGGTACT",
                                             "GGGTACT",
                                             "GGGGGGGGGGGG",
                                             "GTATT" };
        std::vector<std::string> masked_out { "GTATT", "GGGGGGGGGGGG" };
        std::vector<std::multiset<std::string>> unitig_sets {
            { "GGTACT", "GCATGGT", "ACCGGT", "TAGGT", "GGGT" },
            { "GGTACT", "GCATGGT", "ACCGGT", "TAGGT" },
            { "GGTACT", "GCATGGT", "ACCGGT" },
            { "GGTACT", "GCATGGT" },
        };

        auto full_graph = build_graph_batch<TypeParam>(k, sequences);

        sdsl::bit_vector mask(full_graph->max_index() + 1, false);

        for (const auto &sequence : sequences) {
            full_graph->map_to_nodes(
                sequence,
                [&](const auto &index) { mask[index] = true; }
            );
        }

        for (const auto &sequence_out : masked_out) {
            full_graph->map_to_nodes(
                sequence_out,
                [&](const auto &index) { mask[index] = false; }
            );
        }

        MaskedDeBruijnGraph graph(full_graph,
                                  std::make_unique<bit_vector_stat>(std::move(mask)));

        for (const auto &sequence_out : masked_out) {
            graph.map_to_nodes(
                sequence_out,
                [](const auto &index) { ASSERT_EQ(DeBruijnGraph::npos, index); }
            );
        }

        for (size_t min_tip_size = 1; min_tip_size <= 4; ++min_tip_size) {
            std::multiset<std::string> unitigs;
            std::mutex seq_mutex;
            graph.call_unitigs(
                [&](const auto &unitig, const auto &path) {
                    ASSERT_EQ(path, map_sequence_to_nodes(graph, unitig));
                    graph.map_to_nodes(
                        unitig,
                        [&](const auto &index) {
                            EXPECT_TRUE(graph.in_subgraph(index));
                            EXPECT_NE(DeBruijnGraph::npos, index);
                        }
                    );
                    std::lock_guard<std::mutex> lock(seq_mutex);
                    unitigs.insert(unitig);
                },
                num_threads,
                min_tip_size
            );
            EXPECT_EQ(unitig_sets[min_tip_size - 1], unitigs) << min_tip_size;
        }
    }
}

TYPED_TEST(MaskedStableDeBruijnGraphTest, CallUnitigsSingleKmerFormCanonical) {
    for (size_t num_threads = 1; num_threads < 5; num_threads += 3) {
        for (size_t k = 4; k <= 10; ++k) {
            for (const std::vector<std::string> &sequences
                    : { std::vector<std::string>({ "AAACACTAG", "AACGACATG" }),
                        std::vector<std::string>({ "AGACACTGA", "GACTACGTA", "ACTAACGTA" }),
                        std::vector<std::string>({ "AGACACAGT", "GACTTGCAG", "ACTAGTCAG" }),
                        std::vector<std::string>({ "AAACTCGTAGC", "AAATGCGTAGC" }),
                        std::vector<std::string>({ "AAACT", "AAATG" }),
                        std::vector<std::string>({ "ATGCAGTACTCAG", "ATGCAGTAGTCAG", "GGGGGGGGGGGGG" }) }) {
                std::string rev = sequences[0];
                reverse_complement(rev.begin(), rev.end());

<<<<<<< HEAD
                auto full_graph = build_graph_batch<TypeParam>(k, sequences, true);
=======
                auto full_graph = build_graph_batch<TypeParam>(k, sequences, BuildMode::CANONICAL);
>>>>>>> 2302ddc6
                sdsl::bit_vector mask(full_graph->max_index() + 1, true);
                full_graph->map_to_nodes_sequentially(sequences[0], [&](auto i) {
                    mask[i] = false;
                });
                full_graph->map_to_nodes_sequentially(rev, [&](auto i) {
                    mask[i] = false;
                });
                MaskedDeBruijnGraph graph(full_graph,
                                          std::make_unique<bit_vector_stat>(std::move(mask)));

                graph.map_to_nodes(sequences[0], [&](auto node) {
                    EXPECT_EQ(DeBruijnGraph::npos, node);
                });
                graph.map_to_nodes(rev, [&](auto node) {
                    EXPECT_EQ(DeBruijnGraph::npos, node);
                });
                for (size_t i = 1; i < sequences.size(); ++i) {
                    size_t j = 0;
                    graph.map_to_nodes(sequences[i], [&](auto node) {
                        if (node) {
                            EXPECT_TRUE(sequences[0].find(sequences[i].substr(j, k)) == std::string::npos
                                && rev.find(sequences[i].substr(j, k)) == std::string::npos);
                        } else {
                            EXPECT_TRUE(sequences[0].find(sequences[i].substr(j, k)) != std::string::npos
                                || rev.find(sequences[i].substr(j, k)) != std::string::npos);
                        }
                        ++j;
                    });
                }

                // in stable graphs the order of input sequences
                // does not change the order of k-mers and their indexes
<<<<<<< HEAD
                auto full_stable_graph = build_graph_batch<DBGSuccinct>(k, sequences, true);
=======
                auto full_stable_graph = build_graph_batch<DBGSuccinct>(k, sequences, BuildMode::CANONICAL);
>>>>>>> 2302ddc6
                sdsl::bit_vector stable_mask(full_stable_graph->max_index() + 1, true);
                full_stable_graph->map_to_nodes_sequentially(sequences[0], [&](auto i) {
                    stable_mask[i] = false;
                });
                full_stable_graph->map_to_nodes_sequentially(rev, [&](auto i) {
                    stable_mask[i] = false;
                });

                MaskedDeBruijnGraph stable_masked_graph(
                    full_stable_graph,
                    std::make_unique<bit_vector_stat>(std::move(stable_mask))
                );

                std::mutex seq_mutex;
                auto stable_graph = build_graph_iterative<DBGSuccinct>(
                    k,
                    [&](const auto &callback) {
                        stable_masked_graph.call_unitigs(
                            [&](const auto &sequence, const auto &path) {
                                ASSERT_EQ(path, map_sequence_to_nodes(stable_masked_graph, sequence));
                                std::unique_lock<std::mutex> lock(seq_mutex);
                                callback(sequence);
                            },
                            num_threads,
                            1, // min_tip_size
                            true // kmers_in_single_form
                        );
                    },
<<<<<<< HEAD
                    true
=======
                    BuildMode::CANONICAL
>>>>>>> 2302ddc6
                );
                auto reconstructed_stable_graph = build_graph_iterative<DBGSuccinct>(
                    k,
                    [&](const auto &callback) {
                        graph.call_unitigs(
                            [&](const auto &sequence, const auto &path) {
                                ASSERT_EQ(path, map_sequence_to_nodes(graph, sequence));
                                std::unique_lock<std::mutex> lock(seq_mutex);
                                callback(sequence);
                            },
                            num_threads,
                            1, // min_tip_size
                            true // kmers_in_single_form
                        );
                    },
<<<<<<< HEAD
                    true
=======
                    BuildMode::CANONICAL
>>>>>>> 2302ddc6
                );

                EXPECT_EQ(*stable_graph, *reconstructed_stable_graph);
            }
        }
    }
}

TYPED_TEST(MaskedStableDeBruijnGraphTest, CallUnitigsMaskLastEdges) {
    for (size_t num_threads = 1; num_threads < 5; num_threads += 3) {
        for (size_t k = 3; k <= 15; k += 2) {
            for (const std::vector<std::string> &sequences
                    : { std::vector<std::string>({ "AAACACTAG", "AACGACATG" }),
                        std::vector<std::string>({ "AGACACTGA", "GACTACGTA", "ACTAACGTA" }),
                        std::vector<std::string>({ "AGACACAGT", "GACTTGCAG", "ACTAGTCAG" }),
                        std::vector<std::string>({ "AAACTCGTAGC", "AAATGCGTAGC" }),
                        std::vector<std::string>({ "AAACT", "AAATG" }),
                        std::vector<std::string>({ "ATGCAGTACTCAG", "ATGCAGTAGTCAG", "GGGGGGGGGGGGG" }) }) {

<<<<<<< HEAD
                auto graph = build_graph_batch<TypeParam>(k, sequences, true);
=======
                auto graph = build_graph_batch<TypeParam>(k, sequences, BuildMode::CANONICAL);
>>>>>>> 2302ddc6
                auto dbg_succ = std::dynamic_pointer_cast<DBGSuccinct>(graph);

                if (dbg_succ) {
                    dbg_succ->reset_mask();
                    const auto &boss = dbg_succ->get_boss();
                    sdsl::bit_vector mask(boss.num_edges() + 1, true);
                    size_t num_kmers = mask.size() - 1;
                    for (size_t i = 1; i < mask.size(); ++i) {
                        if (boss.get_last(i) || boss.get_node_seq(i)[0] == boss.kSentinelCode) {
                            mask[i] = false;
                            ASSERT_LT(0, num_kmers);
                            --num_kmers;
                        }
                    }
                    MaskedDeBruijnGraph masked_graph(graph, std::make_unique<bit_vector_stat>(std::move(mask)));
                    std::atomic<size_t> counted_kmers(0);
                    masked_graph.call_unitigs([&](const auto &seq, const auto &path) {
                        ASSERT_EQ(path, map_sequence_to_nodes(masked_graph, seq));
                        counted_kmers += path.size();
                    }, num_threads);
                    EXPECT_EQ(num_kmers, counted_kmers);
                }
            }
        }
    }
}

TYPED_TEST(MaskedDeBruijnGraphTest, CheckNodes) {
    for (size_t k = 3; k <= 10; ++k) {
        std::vector<std::string> sequences { "ATGCAGTACTCAG",
                                             "ATGCAGTACTGAG",
                                             "GGGGGGGGGGGGG" };
        auto full_graph = build_graph_batch<TypeParam>(k, sequences);

        for (const auto &sequence : sequences) {
            sdsl::bit_vector mask(full_graph->max_index() + 1, false);

            full_graph->call_nodes([&](auto index) { mask[index] = true; });

            std::set<std::string> erased;
            full_graph->map_to_nodes(
                sequence,
                [&](const auto &index) {
                    erased.insert(full_graph->get_node_sequence(index));
                    mask[index] = false;
                }
            );

            MaskedDeBruijnGraph graph(full_graph,
                                      std::make_unique<bit_vector_stat>(std::move(mask)));

            EXPECT_TRUE(check_graph_nodes(graph));

            std::multiset<MaskedDeBruijnGraph::node_index> nodes;
            graph.call_nodes([&](const auto &node) { nodes.insert(node); });

            std::multiset<MaskedDeBruijnGraph::node_index> ref_nodes;
            full_graph->call_nodes([&](auto i) {
                if (graph.in_subgraph(i))
                    ref_nodes.insert(i);
            });

            EXPECT_EQ(ref_nodes, nodes);
        }
    }
}

TYPED_TEST(MaskedDeBruijnGraphTest, CheckNonExistant) {
    for (size_t k = 3; k <= 10; ++k) {
        std::vector<std::string> sequences { "ATGCAGTACTCAG",
                                             "ATGCAGTACTGAG",
                                             "GGGGGGGGGGGGG" };
        std::string nonexistant = "TTTTTTTTTTTT";
        auto full_graph = build_graph_batch<TypeParam>(k, sequences);

        for (const auto &sequence : sequences) {
            sdsl::bit_vector mask(full_graph->max_index() + 1, false);

            full_graph->call_nodes([&](auto index) { mask[index] = true; });

            std::set<std::string> erased;
            full_graph->map_to_nodes(
                sequence,
                [&](const auto &index) {
                    erased.insert(full_graph->get_node_sequence(index));
                    mask[index] = false;
                }
            );

            MaskedDeBruijnGraph graph(full_graph,
                                      std::make_unique<bit_vector_stat>(std::move(mask)));

            EXPECT_TRUE(check_graph_nodes(graph));

            graph.map_to_nodes(nonexistant, [&](auto node) {
                EXPECT_EQ(DeBruijnGraph::npos, node);
            });

            graph.map_to_nodes(sequence, [&](auto node) {
                EXPECT_EQ(DeBruijnGraph::npos, node);
            });
        }
    }
}

TYPED_TEST(MaskedDeBruijnGraphTest, CheckOutgoingNodes) {
    for (size_t k = 3; k <= 10; ++k) {
        std::vector<std::string> sequences { "ATGCAGTACTCAG",
                                             "ATGCAGTACTGAG",
                                             "GGGGGGGGGGGGG" };
        auto full_graph = build_graph_batch<TypeParam>(k, sequences);

        for (const auto &sequence : sequences) {
            sdsl::bit_vector mask(full_graph->max_index() + 1, false);

            full_graph->call_nodes([&](auto index) { mask[index] = true; });

            std::set<std::string> erased;
            full_graph->map_to_nodes(
                sequence,
                [&](const auto &index) {
                    erased.insert(full_graph->get_node_sequence(index));
                    mask[index] = false;
                }
            );

            MaskedDeBruijnGraph graph(full_graph,
                                      std::make_unique<bit_vector_stat>(std::move(mask)));

            EXPECT_TRUE(check_graph_nodes(graph));

            graph.call_nodes(
                [&](const auto &node) {
                    std::vector<MaskedDeBruijnGraph::node_index> outnodes;
                    graph.adjacent_outgoing_nodes(node, [&](auto i) { outnodes.push_back(i); });
                    EXPECT_EQ(outnodes.size(), graph.outdegree(node));
                    std::vector<MaskedDeBruijnGraph::node_index> outnodes_full;
                    full_graph->adjacent_outgoing_nodes(node, [&](auto i) { outnodes_full.push_back(i); });
                    outnodes_full.erase(std::remove_if(outnodes_full.begin(),
                                                       outnodes_full.end(),
                                                       [&](auto i) { return !graph.in_subgraph(i); }),
                                        outnodes_full.end());
                    EXPECT_EQ(convert_to_set(outnodes_full), convert_to_set(outnodes));
                }
            );
        }
    }
}

TYPED_TEST(MaskedDeBruijnGraphTest, CheckIncomingNodes) {
    for (size_t k = 3; k <= 10; ++k) {
        std::vector<std::string> sequences { "ATGCAGTACTCAG",
                                             "ATGCAGTACTGAG",
                                             "GGGGGGGGGGGGG" };
        auto full_graph = build_graph_batch<TypeParam>(k, sequences);

        for (const auto &sequence : sequences) {
            sdsl::bit_vector mask(full_graph->max_index() + 1, false);

            full_graph->call_nodes([&](auto index) { mask[index] = true; });

            std::set<std::string> erased;
            full_graph->map_to_nodes(
                sequence,
                [&](const auto &index) {
                    erased.insert(full_graph->get_node_sequence(index));
                    mask[index] = false;
                }
            );

            MaskedDeBruijnGraph graph(full_graph,
                                      std::make_unique<bit_vector_stat>(std::move(mask)));

            EXPECT_TRUE(check_graph_nodes(graph));

            graph.call_nodes(
                [&](const auto &node) {
                    std::vector<MaskedDeBruijnGraph::node_index> innodes;
                    graph.adjacent_incoming_nodes(node, [&](auto i) { innodes.push_back(i); });
                    EXPECT_EQ(innodes.size(), graph.indegree(node));
                    std::vector<MaskedDeBruijnGraph::node_index> innodes_full;
                    full_graph->adjacent_incoming_nodes(node, [&](auto i) { innodes_full.push_back(i); });
                    innodes_full.erase(std::remove_if(innodes_full.begin(),
                                                      innodes_full.end(),
                                                      [&](auto i) { return !graph.in_subgraph(i); }),
                                        innodes_full.end());
                    EXPECT_EQ(convert_to_set(innodes_full), convert_to_set(innodes));
                }
            );
        }
    }
}

} // namespace<|MERGE_RESOLUTION|>--- conflicted
+++ resolved
@@ -557,11 +557,7 @@
                 std::string rev = sequences[0];
                 reverse_complement(rev.begin(), rev.end());
 
-<<<<<<< HEAD
-                auto full_graph = build_graph_batch<TypeParam>(k, sequences, true);
-=======
                 auto full_graph = build_graph_batch<TypeParam>(k, sequences, BuildMode::CANONICAL);
->>>>>>> 2302ddc6
                 sdsl::bit_vector mask(full_graph->max_index() + 1, true);
                 full_graph->map_to_nodes_sequentially(sequences[0], [&](auto i) {
                     mask[i] = false;
@@ -594,11 +590,7 @@
 
                 // in stable graphs the order of input sequences
                 // does not change the order of k-mers and their indexes
-<<<<<<< HEAD
-                auto full_stable_graph = build_graph_batch<DBGSuccinct>(k, sequences, true);
-=======
                 auto full_stable_graph = build_graph_batch<DBGSuccinct>(k, sequences, BuildMode::CANONICAL);
->>>>>>> 2302ddc6
                 sdsl::bit_vector stable_mask(full_stable_graph->max_index() + 1, true);
                 full_stable_graph->map_to_nodes_sequentially(sequences[0], [&](auto i) {
                     stable_mask[i] = false;
@@ -627,11 +619,7 @@
                             true // kmers_in_single_form
                         );
                     },
-<<<<<<< HEAD
-                    true
-=======
                     BuildMode::CANONICAL
->>>>>>> 2302ddc6
                 );
                 auto reconstructed_stable_graph = build_graph_iterative<DBGSuccinct>(
                     k,
@@ -647,11 +635,7 @@
                             true // kmers_in_single_form
                         );
                     },
-<<<<<<< HEAD
-                    true
-=======
                     BuildMode::CANONICAL
->>>>>>> 2302ddc6
                 );
 
                 EXPECT_EQ(*stable_graph, *reconstructed_stable_graph);
@@ -671,11 +655,7 @@
                         std::vector<std::string>({ "AAACT", "AAATG" }),
                         std::vector<std::string>({ "ATGCAGTACTCAG", "ATGCAGTAGTCAG", "GGGGGGGGGGGGG" }) }) {
 
-<<<<<<< HEAD
-                auto graph = build_graph_batch<TypeParam>(k, sequences, true);
-=======
                 auto graph = build_graph_batch<TypeParam>(k, sequences, BuildMode::CANONICAL);
->>>>>>> 2302ddc6
                 auto dbg_succ = std::dynamic_pointer_cast<DBGSuccinct>(graph);
 
                 if (dbg_succ) {
