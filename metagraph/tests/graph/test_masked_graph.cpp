--- conflicted
+++ resolved
@@ -561,15 +561,10 @@
                 std::string rev = sequences[0];
                 reverse_complement(rev.begin(), rev.end());
 
-<<<<<<< HEAD
-                auto full_graph = build_graph_batch<TypeParam>(k, sequences, true);
+                auto full_graph = build_graph_batch<TypeParam>(k, sequences, BuildMode::CANONICAL);
                 auto mask = std::make_unique<bitmap_vector>(full_graph->max_index() + 1, false);
                 full_graph->call_nodes([&](auto i) { mask->set(i, true); });
                 mask->set(0, false);
-=======
-                auto full_graph = build_graph_batch<TypeParam>(k, sequences, BuildMode::CANONICAL);
-                sdsl::bit_vector mask(full_graph->max_index() + 1, true);
->>>>>>> 51454391
                 full_graph->map_to_nodes_sequentially(sequences[0], [&](auto i) {
                     mask->set(i, false);
                 });
