#include <gtest/gtest.h>

#include "all/test_dbg_helpers.hpp"
#include "test_aligner_helpers.hpp"
#include "../test_helpers.hpp"

#include "graph/representation/canonical_dbg.hpp"
#include "seq_io/sequence_io.hpp"

#include "common/seq_tools/reverse_complement.hpp"
#include "kmer/alphabets.hpp"


namespace {

using namespace mtg;
using namespace mtg::graph;
using namespace mtg::graph::align;
using namespace mtg::test;
using namespace mtg::kmer;

const std::string test_data_dir = "../tests/data";
const bool PICK_REV_COMP = true;

bool is_exact_match(const Alignment &alignment) {
    const Cigar &cigar = alignment.get_cigar();
    return cigar.size() == 1 && cigar.data().begin()->first == Cigar::MATCH
        && cigar.data().begin()->second == alignment.get_query().size();
}

void check_score_matrix(const DBGAlignerConfig &config,
                        const char* alphabet,
                        size_t alph_size) {
    ASSERT_EQ(strlen(alphabet), alph_size);

    for (size_t i = 0; i < alph_size; ++i) {
        if (i + 1 != alph_size) {
            EXPECT_LT(int8_t(0), single_char_score(config, alphabet[i], alphabet[i]));
        }

        for (size_t j = 0; j < alph_size; ++j) {
            //check if the match score is the greatest
            if (i + 1 != alph_size) {
                EXPECT_GE(single_char_score(config, alphabet[i], alphabet[i]),
                          single_char_score(config, alphabet[i], alphabet[j]));
            }

            // checking symmetry
            EXPECT_EQ(single_char_score(config, alphabet[i], alphabet[j]),
                      single_char_score(config, alphabet[j], alphabet[i]));
        }
    }
}

TEST(DBGAlignerTest, check_score_matrix_dna) {
    check_score_matrix(DBGAlignerConfig(DBGAlignerConfig::dna_scoring_matrix(2, -1, -2)),
                       alphabets::kAlphabetDNA5,
                       alphabets::kSigmaDNA5);
}

TEST(DBGAlignerTest, check_score_matrix_protein) {
    check_score_matrix(DBGAlignerConfig(DBGAlignerConfig::score_matrix_blosum62),
                       alphabets::kAlphabetProtein,
                       alphabets::kSigmaProtein);
}

TEST(DBGAlignerTest, check_score_matrix_dna_unit) {
    check_score_matrix(
        DBGAlignerConfig(DBGAlignerConfig::unit_scoring_matrix(
            1, alphabets::kAlphabetDNA, alphabets::kCharToDNA
        )),
        alphabets::kAlphabetDNA5,
        alphabets::kSigmaDNA5
    );
}

TEST(DBGAlignerTest, check_score_matrix_protein_unit) {
    check_score_matrix(
        DBGAlignerConfig(DBGAlignerConfig::unit_scoring_matrix(
            1, alphabets::kAlphabetProtein, alphabets::kCharToProtein
        )),
        alphabets::kAlphabetProtein,
        alphabets::kSigmaProtein
    );
}


template <typename Graph>
class DBGAlignerTest : public DeBruijnGraphTest<Graph> {};

TYPED_TEST_SUITE(DBGAlignerTest, FewGraphTypes);

TYPED_TEST(DBGAlignerTest, bad_min_cell_score) {
    auto graph = build_graph_batch<TypeParam>(3, {});
    DBGAlignerConfig config(DBGAlignerConfig::dna_scoring_matrix(2, -1, -2));
    config.min_cell_score = std::numeric_limits<score_t>::min();
    config.min_path_score = std::numeric_limits<score_t>::min();
    ASSERT_THROW(DBGAligner<>(*graph, config), std::runtime_error);
}

TYPED_TEST(DBGAlignerTest, align_sequence_much_too_short) {
    size_t k = 4;
    std::string reference = "CATTT";
    std::string query =     "CA";

    auto graph = build_graph_batch<TypeParam>(k, { reference });
    DBGAlignerConfig config(DBGAlignerConfig::dna_scoring_matrix(2, -1, -2));
    DBGAligner<> aligner(*graph, config);
    auto paths = aligner.align(query);

    EXPECT_EQ(0ull, paths.size());
}

TYPED_TEST(DBGAlignerTest, align_sequence_too_short) {
    size_t k = 4;
    std::string reference = "CATTT";
    std::string query =     "CAT";

    auto graph = build_graph_batch<TypeParam>(k, { reference });
    DBGAlignerConfig config(DBGAlignerConfig::dna_scoring_matrix(2, -1, -2));
    config.min_seed_length = k;
    DBGAligner<> aligner(*graph, config);
    auto paths = aligner.align(query);

    EXPECT_EQ(0ull, paths.size());
}

TYPED_TEST(DBGAlignerTest, align_big_self_loop) {
    size_t k = 3;
    std::string reference = "AAAA";
    std::string query =     "AAAAAAAAA";

    auto graph = build_graph_batch<TypeParam>(k, { reference });
    DBGAlignerConfig config(DBGAlignerConfig::dna_scoring_matrix(2, -1, -2));
    DBGAligner<> aligner(*graph, config);
    auto paths = aligner.align(query);

    ASSERT_EQ(1ull, paths.size());
    auto path = paths[0];

    EXPECT_EQ(7ull, path.size());
    EXPECT_EQ(query, path.get_sequence());
    EXPECT_EQ(config.match_score(query), path.get_score());
    EXPECT_EQ("9=", path.get_cigar().to_string());
<<<<<<< HEAD
    EXPECT_EQ(9u, path.get_num_matches());
    EXPECT_TRUE(is_exact_match(path));
=======
    EXPECT_EQ(9u, path.get_cigar().get_num_matches());
    EXPECT_TRUE(path.is_exact_match());
>>>>>>> 97bcd8b1
    EXPECT_EQ(0u, path.get_clipping());
    EXPECT_EQ(0u, path.get_end_clipping());
    EXPECT_EQ(0u, path.get_offset());
    EXPECT_TRUE(path.is_valid(*graph, &config));
    check_json_dump_load(*graph, path, paths.get_query(), paths.get_query(PICK_REV_COMP));

    check_extend(graph, aligner.get_config(), paths, query);
}

TYPED_TEST(DBGAlignerTest, align_single_node) {
    size_t k = 3;
    std::string reference = "CAT";
    std::string query =     "CAT";

    auto graph = build_graph_batch<TypeParam>(k, { reference });
    DBGAlignerConfig config(DBGAlignerConfig::dna_scoring_matrix(2, -1, -2));
    DBGAligner<> aligner(*graph, config);
    auto paths = aligner.align(query);

    ASSERT_EQ(1ull, paths.size());
    auto path = paths[0];

    EXPECT_EQ(1ull, path.size());
    EXPECT_EQ("CAT", path.get_sequence());
    EXPECT_EQ(config.match_score(query), path.get_score());
    EXPECT_EQ("3=", path.get_cigar().to_string());
<<<<<<< HEAD
    EXPECT_EQ(3u, path.get_num_matches());
    EXPECT_TRUE(is_exact_match(path));
=======
    EXPECT_EQ(3u, path.get_cigar().get_num_matches());
    EXPECT_TRUE(path.is_exact_match());
>>>>>>> 97bcd8b1
    EXPECT_EQ(0u, path.get_clipping());
    EXPECT_EQ(0u, path.get_end_clipping());
    EXPECT_EQ(0u, path.get_offset());
    EXPECT_TRUE(path.is_valid(*graph, &config));
    check_json_dump_load(*graph, path, paths.get_query(), paths.get_query(PICK_REV_COMP));

    check_extend(graph, aligner.get_config(), paths, query);
}

TYPED_TEST(DBGAlignerTest, align_straight) {
    size_t k = 4;
    std::string reference = "AGCTTCGAGGCCAA";
    std::string query = reference;

    auto graph = build_graph_batch<TypeParam>(k, { reference });
    DBGAlignerConfig config(DBGAlignerConfig::dna_scoring_matrix(2, -1, -2));
    DBGAligner<> aligner(*graph, config);
    auto paths = aligner.align(query);

    EXPECT_EQ(1ull, paths.size());
    auto path = paths[0];

    EXPECT_EQ(query.size() - k + 1, path.size());
    EXPECT_EQ(query, path.get_sequence());
    EXPECT_EQ(config.match_score(query), path.get_score());
    EXPECT_EQ("14=", path.get_cigar().to_string());
<<<<<<< HEAD
    EXPECT_EQ(14u, path.get_num_matches());
    EXPECT_TRUE(is_exact_match(path));
=======
    EXPECT_EQ(14u, path.get_cigar().get_num_matches());
    EXPECT_TRUE(path.is_exact_match());
>>>>>>> 97bcd8b1
    EXPECT_EQ(0u, path.get_clipping());
    EXPECT_EQ(0u, path.get_end_clipping());
    EXPECT_EQ(0u, path.get_offset());
    EXPECT_TRUE(path.is_valid(*graph, &config));
    check_json_dump_load(*graph, path, paths.get_query(), paths.get_query(PICK_REV_COMP));

    check_extend(graph, aligner.get_config(), paths, query);
}

TYPED_TEST(DBGAlignerTest, align_straight_min_path_score) {
    size_t k = 4;
    std::string reference = "AGCTTCGAGGCCAA";
    std::string query = reference;

    auto graph = build_graph_batch<TypeParam>(k, { reference });
    DBGAlignerConfig config(DBGAlignerConfig::dna_scoring_matrix(2, -1, -2));
    config.min_path_score = 100;
    DBGAligner<> aligner(*graph, config);
    auto paths = aligner.align(query);
    EXPECT_TRUE(paths.empty()) << paths.size() << "\t" << paths[0];

    check_extend(graph, aligner.get_config(), paths, query);
}

TYPED_TEST(DBGAlignerTest, align_straight_with_N) {
    size_t k = 4;
    std::string reference = "AGCTTCGAGGCCAA";
    std::string query     = "AGCTNCGAGGCCAA";
    //                           X

    auto graph = build_graph_batch<TypeParam>(k, { reference });
    DBGAlignerConfig config(DBGAlignerConfig::dna_scoring_matrix(2, -1, -2));
    DBGAligner<> aligner(*graph, config);
    auto paths = aligner.align(query);

    EXPECT_EQ(1ull, paths.size());
    auto path = paths[0];

    EXPECT_EQ(reference.size() - k + 1, path.size());
    EXPECT_EQ(reference, path.get_sequence());
    EXPECT_EQ(config.score_sequences(reference, query), path.get_score());
    EXPECT_EQ("4=1X9=", path.get_cigar().to_string());
<<<<<<< HEAD
    EXPECT_EQ(13u, path.get_num_matches());
    EXPECT_FALSE(is_exact_match(path));
=======
    EXPECT_EQ(13u, path.get_cigar().get_num_matches());
    EXPECT_FALSE(path.is_exact_match());
>>>>>>> 97bcd8b1
    EXPECT_EQ(0u, path.get_clipping());
    EXPECT_EQ(0u, path.get_end_clipping());
    EXPECT_EQ(0u, path.get_offset());
    EXPECT_TRUE(path.is_valid(*graph, &config));
    check_json_dump_load(*graph, path, paths.get_query(), paths.get_query(PICK_REV_COMP));

    check_extend(graph, aligner.get_config(), paths, query);
}

#if ! _PROTEIN_GRAPH

TYPED_TEST(DBGAlignerTest, align_straight_forward_and_reverse_complement) {
    size_t k = 4;
    std::string reference = "AGCTTCGAGGCCAA";
    std::string query = reference;
    reverse_complement(query.begin(), query.end());

    auto graph = build_graph_batch<TypeParam>(k, { reference });

    DBGAlignerConfig config(DBGAlignerConfig::dna_scoring_matrix(2, -1, -2));
    auto config_fwd_and_rev = config;

    DBGAligner<> aligner(*graph, config_fwd_and_rev);
    auto paths = aligner.align(query);

    ASSERT_EQ(1ull, paths.size());
    auto path = paths[0];

    EXPECT_EQ(query.size() - k + 1, path.size());
    EXPECT_EQ(reference, path.get_sequence());
    EXPECT_EQ(config.match_score(query), path.get_score());
    EXPECT_EQ("14=", path.get_cigar().to_string());
<<<<<<< HEAD
    EXPECT_EQ(14u, path.get_num_matches());
    EXPECT_TRUE(is_exact_match(path));
=======
    EXPECT_EQ(14u, path.get_cigar().get_num_matches());
    EXPECT_TRUE(path.is_exact_match());
>>>>>>> 97bcd8b1
    EXPECT_EQ(0u, path.get_clipping());
    EXPECT_EQ(0u, path.get_end_clipping());
    EXPECT_EQ(0u, path.get_offset());
    EXPECT_TRUE(path.is_valid(*graph, &config));
    check_json_dump_load(*graph, path, paths.get_query(), paths.get_query(PICK_REV_COMP));

    check_extend(graph, aligner.get_config(), paths, query);
    auto ext_paths = get_extend(graph, config_fwd_and_rev, paths, query);

    EXPECT_TRUE(std::equal(paths.begin(), paths.end(),
                           ext_paths.begin(), ext_paths.end()));

    // test copy
    auto paths_copy = paths;
    for (const auto &path : paths_copy) {
        EXPECT_TRUE(path.is_valid(*graph, &config));
    }

    // test move
    auto paths_move = std::move(paths);
    for (const auto &path : paths_move) {
        EXPECT_TRUE(path.is_valid(*graph, &config));
    }
}

#endif


TYPED_TEST(DBGAlignerTest, align_ending_branch) {
    size_t k = 4;
    std::string reference_1 = "AGCTTCGAA";
    std::string reference_2 = "AGCTTCGAC";
    //                                 X

    std::string query = reference_2;

    auto graph = build_graph_batch<TypeParam>(k, { reference_1, reference_2 });
    DBGAlignerConfig config(DBGAlignerConfig::dna_scoring_matrix(2, -1, -2));
    DBGAligner<> aligner(*graph, config);
    auto paths = aligner.align(query);

    ASSERT_EQ(1ull, paths.size());
    auto path = paths[0];

    EXPECT_EQ(query.size() - k + 1, path.size());
    EXPECT_EQ(query, path.get_sequence());
    EXPECT_EQ(config.match_score(query), path.get_score());
    EXPECT_EQ("9=", path.get_cigar().to_string());
<<<<<<< HEAD
    EXPECT_EQ(9u, path.get_num_matches());
    EXPECT_TRUE(is_exact_match(path));
=======
    EXPECT_EQ(9u, path.get_cigar().get_num_matches());
    EXPECT_TRUE(path.is_exact_match());
>>>>>>> 97bcd8b1
    EXPECT_EQ(0u, path.get_clipping());
    EXPECT_EQ(0u, path.get_end_clipping());
    EXPECT_EQ(0u, path.get_offset());
    EXPECT_TRUE(path.is_valid(*graph, &config));
    check_json_dump_load(*graph, path, paths.get_query(), paths.get_query(PICK_REV_COMP));

    check_extend(graph, aligner.get_config(), paths, query);
}

TYPED_TEST(DBGAlignerTest, align_branch) {
    size_t k = 6;
    std::string reference_1 = "AGCTTCGAATATTTGTT";
    std::string reference_2 = "AGCTTCGACGATTTGTT";
    //                                 XX

    std::string query = reference_2;

    auto graph = build_graph_batch<TypeParam>(k, { reference_1, reference_2 });
    DBGAlignerConfig config(DBGAlignerConfig::dna_scoring_matrix(2, -1, -2));
    DBGAligner<> aligner(*graph, config);
    auto paths = aligner.align(query);

    ASSERT_EQ(1ull, paths.size());
    auto path = paths[0];

    EXPECT_EQ(query.size() - k + 1, path.size());
    EXPECT_EQ(query, path.get_sequence());
    EXPECT_EQ(config.match_score(query), path.get_score());
    EXPECT_EQ("17=", path.get_cigar().to_string());
<<<<<<< HEAD
    EXPECT_EQ(17u, path.get_num_matches());
    EXPECT_TRUE(is_exact_match(path));
=======
    EXPECT_EQ(17u, path.get_cigar().get_num_matches());
    EXPECT_TRUE(path.is_exact_match());
>>>>>>> 97bcd8b1
    EXPECT_EQ(0u, path.get_clipping());
    EXPECT_EQ(0u, path.get_end_clipping());
    EXPECT_EQ(0u, path.get_offset());
    EXPECT_TRUE(path.is_valid(*graph, &config));
    check_json_dump_load(*graph, path, paths.get_query(), paths.get_query(PICK_REV_COMP));

    check_extend(graph, aligner.get_config(), paths, query);
}

TYPED_TEST(DBGAlignerTest, align_branch_with_cycle) {
    size_t k = 4;
    std::string reference_1 = "AGCTTCGAATATTTGTT";
    std::string reference_2 = "AGCTTCGACGATTTGTT";
    //                                 XX

    std::string query = reference_2;

    auto graph = build_graph_batch<TypeParam>(k, { reference_1, reference_2 });
    DBGAlignerConfig config(DBGAlignerConfig::dna_scoring_matrix(2, -1, -2));
    DBGAligner<> aligner(*graph, config);
    auto paths = aligner.align(query);

    ASSERT_EQ(1ull, paths.size());
    auto path = paths[0];

    EXPECT_EQ(query.size() - k + 1, path.size());
    EXPECT_EQ(query, path.get_sequence());
    EXPECT_EQ(config.match_score(query), path.get_score());
    EXPECT_EQ("17=", path.get_cigar().to_string());
<<<<<<< HEAD
    EXPECT_EQ(17u, path.get_num_matches());
    EXPECT_TRUE(is_exact_match(path));
=======
    EXPECT_EQ(17u, path.get_cigar().get_num_matches());
    EXPECT_TRUE(path.is_exact_match());
>>>>>>> 97bcd8b1
    EXPECT_EQ(0u, path.get_clipping());
    EXPECT_EQ(0u, path.get_end_clipping());
    EXPECT_EQ(0u, path.get_offset());
    EXPECT_TRUE(path.is_valid(*graph, &config));
    check_json_dump_load(*graph, path, paths.get_query(), paths.get_query(PICK_REV_COMP));

    check_extend(graph, aligner.get_config(), paths, query);
}

TYPED_TEST(DBGAlignerTest, repetitive_sequence_alignment) {
    size_t k = 3;
    std::string reference = "AGGGGGGGGGAAAAGGGGGGG";
    std::string query =     "AGGGGG";

    auto graph = build_graph_batch<TypeParam>(k, { reference });
    DBGAlignerConfig config(DBGAlignerConfig::dna_scoring_matrix(2, -1, -2));
    DBGAligner<> aligner(*graph, config);
    auto paths = aligner.align(query);

    ASSERT_EQ(1ull, paths.size());
    auto path = paths[0];

    EXPECT_EQ(query.size() - k + 1, path.size());
    EXPECT_EQ(query, path.get_sequence());
    EXPECT_EQ(config.match_score(query), path.get_score());
    EXPECT_EQ("6=", path.get_cigar().to_string());
<<<<<<< HEAD
    EXPECT_EQ(6u, path.get_num_matches());
    EXPECT_TRUE(is_exact_match(path));
=======
    EXPECT_EQ(6u, path.get_cigar().get_num_matches());
    EXPECT_TRUE(path.is_exact_match());
>>>>>>> 97bcd8b1
    EXPECT_EQ(0u, path.get_clipping());
    EXPECT_EQ(0u, path.get_end_clipping());
    EXPECT_EQ(0u, path.get_offset());
    EXPECT_TRUE(path.is_valid(*graph, &config));
    check_json_dump_load(*graph, path, paths.get_query(), paths.get_query(PICK_REV_COMP));

    check_extend(graph, aligner.get_config(), paths, query);
}

TYPED_TEST(DBGAlignerTest, variation) {
    size_t k = 4;
    std::string reference = "AGCAACTCGAAA";
    std::string query =     "AGCAATTCGAAA";
    //                            X

    auto graph = build_graph_batch<TypeParam>(k, { reference });
    DBGAlignerConfig config(DBGAlignerConfig::dna_scoring_matrix(2, -1, -2));
    DBGAligner<> aligner(*graph, config);
    auto paths = aligner.align(query);

    ASSERT_EQ(1ull, paths.size());
    auto path = paths[0];

    EXPECT_EQ(query.size() - k + 1, path.size());
    EXPECT_EQ(reference, path.get_sequence());
    EXPECT_EQ(config.score_sequences(query, reference), path.get_score());
    EXPECT_EQ("5=1X6=", path.get_cigar().to_string());
<<<<<<< HEAD
    EXPECT_EQ(11u, path.get_num_matches());
    EXPECT_FALSE(is_exact_match(path));
=======
    EXPECT_EQ(11u, path.get_cigar().get_num_matches());
    EXPECT_FALSE(path.is_exact_match());
>>>>>>> 97bcd8b1
    EXPECT_EQ(0u, path.get_clipping());
    EXPECT_EQ(0u, path.get_end_clipping());
    EXPECT_EQ(0u, path.get_offset());
    EXPECT_TRUE(path.is_valid(*graph, &config));
    check_json_dump_load(*graph, path, paths.get_query(), paths.get_query(PICK_REV_COMP));

    check_extend(graph, aligner.get_config(), paths, query);
}

TYPED_TEST(DBGAlignerTest, variation_in_branching_point) {
    size_t k = 4;
    std::string reference_1 = "TTAAGCAACTCGAAA";
    std::string reference_2 = "TTAAGCAAGTCGAAA";
    std::string query =       "TTAAGCAATGGGAAA";
    //                                 XXX

    auto graph = build_graph_batch<TypeParam>(k, { reference_1, reference_2 });

    DBGAlignerConfig config(DBGAlignerConfig::dna_scoring_matrix(2, -1, -2), -3, -1);
    DBGAligner<> aligner(*graph, config);

    auto paths = aligner.align(query);

    ASSERT_EQ(1ull, paths.size());
    auto path = paths[0];

    EXPECT_EQ(query.size() - k + 1, path.size());
    EXPECT_TRUE(path.get_sequence().compare(reference_1) == 0 ||
                path.get_sequence().compare(reference_2) == 0)
        << "Path: " << path.get_sequence() << std::endl
        << "Ref1: " << reference_1 << std::endl
        << "Ref2: " << reference_2 << std::endl;
    // TODO: what about other cases?
    EXPECT_EQ("8=3X4=", path.get_cigar().to_string());
<<<<<<< HEAD
    EXPECT_EQ(12u, path.get_num_matches());
    EXPECT_FALSE(is_exact_match(path));
=======
    EXPECT_EQ(12u, path.get_cigar().get_num_matches());
    EXPECT_FALSE(path.is_exact_match());
>>>>>>> 97bcd8b1
    EXPECT_EQ(0u, path.get_clipping());
    EXPECT_EQ(0u, path.get_end_clipping());
    EXPECT_EQ(0u, path.get_offset());
    EXPECT_TRUE(path.is_valid(*graph, &config));
    check_json_dump_load(*graph, path, paths.get_query(), paths.get_query(PICK_REV_COMP));

    check_extend(graph, aligner.get_config(), paths, query);
}

TYPED_TEST(DBGAlignerTest, multiple_variations) {
    size_t k = 4;
    std::string reference = "ACGCAACTCTCTGAACTTGT";
    std::string query =     "ACGCAATTCTCTGTATTTGT";
    //                             X      X X

    auto graph = build_graph_batch<TypeParam>(k, { reference });
    DBGAlignerConfig config(DBGAlignerConfig::dna_scoring_matrix(2, -1, -2));
    DBGAligner<> aligner(*graph, config);
    auto paths = aligner.align(query);

    ASSERT_EQ(1ull, paths.size());
    auto path = paths[0];

    EXPECT_EQ(query.size() - k + 1, path.size());
    EXPECT_EQ(reference, path.get_sequence());
    EXPECT_EQ(config.score_sequences(query, reference), path.get_score());
    EXPECT_EQ("6=1X6=1X1=1X4=", path.get_cigar().to_string());
<<<<<<< HEAD
    EXPECT_EQ(17u, path.get_num_matches());
    EXPECT_FALSE(is_exact_match(path));
=======
    EXPECT_EQ(17u, path.get_cigar().get_num_matches());
    EXPECT_FALSE(path.is_exact_match());
>>>>>>> 97bcd8b1
    EXPECT_EQ(0u, path.get_clipping());
    EXPECT_EQ(0u, path.get_end_clipping());
    EXPECT_EQ(0u, path.get_offset());
    EXPECT_TRUE(path.is_valid(*graph, &config));
    check_json_dump_load(*graph, path, paths.get_query(), paths.get_query(PICK_REV_COMP));

    check_extend(graph, aligner.get_config(), paths, query);
}

TYPED_TEST(DBGAlignerTest, align_noise_in_branching_point) {
    size_t k = 4;
    std::string reference_1 = "AAAACTTTTTT";
    std::string reference_2 = "AAAATTGGGGG";
    std::string query =       "AAAATTTTTTT";
    //                             D

    auto graph = build_graph_batch<TypeParam>(k, { reference_1, reference_2 });

    DBGAlignerConfig config(DBGAlignerConfig::dna_scoring_matrix(2, -3, -3), -3, -1);
    DBGAligner<> aligner(*graph, config);

    auto paths = aligner.align(query);

    ASSERT_EQ(1u, paths.size());
    auto path = paths[0];

    EXPECT_EQ(query.size() - k + 2, path.size());
    EXPECT_EQ(reference_1 + "T", path.get_sequence());
    EXPECT_EQ("4=1D7=", path.get_cigar().to_string());
<<<<<<< HEAD
    EXPECT_EQ(11u, path.get_num_matches());
    EXPECT_FALSE(is_exact_match(path));
=======
    EXPECT_EQ(11u, path.get_cigar().get_num_matches());
    EXPECT_FALSE(path.is_exact_match());
>>>>>>> 97bcd8b1
    EXPECT_EQ(0u, path.get_clipping());
    EXPECT_EQ(0u, path.get_end_clipping());
    EXPECT_EQ(0u, path.get_offset());
    EXPECT_TRUE(path.is_valid(*graph, &config));
    check_json_dump_load(*graph, path, paths.get_query(), paths.get_query(PICK_REV_COMP));

    check_extend(graph, aligner.get_config(), paths, query);
}

TYPED_TEST(DBGAlignerTest, alternative_path_basic) {
    size_t k = 4;
    std::vector<std::string> references = {"ACAATTTTTTTT",
                                           "ACAATTTTTGTT",
                                           "ACAAGTTTTTTT",
                                           "ACAAGTTTTGTT"};
    std::string query =                    "ACAACTTTTCTT";
    //                                          X    X

    auto graph = build_graph_batch<TypeParam>(k, references);

    DBGAlignerConfig config(DBGAlignerConfig::dna_scoring_matrix(2, -1, -2), -3, -1);
    config.num_alternative_paths = 2;
    DBGAligner<> aligner(*graph, config);

    auto paths = aligner.align(query);

    EXPECT_EQ(config.num_alternative_paths, paths.size());
    auto path = paths[0];
    EXPECT_EQ("4=1X4=1X2=", path.get_cigar().to_string())
        << query << "\n" << path.get_sequence();
<<<<<<< HEAD
    EXPECT_EQ(10u, path.get_num_matches());
    EXPECT_FALSE(is_exact_match(path));
=======
    EXPECT_EQ(10u, path.get_cigar().get_num_matches());
    EXPECT_FALSE(path.is_exact_match());
>>>>>>> 97bcd8b1
    EXPECT_EQ(0u, path.get_clipping());
    EXPECT_EQ(0u, path.get_end_clipping());
    EXPECT_EQ(0u, path.get_offset());
    EXPECT_TRUE(path.is_valid(*graph, &config));
    check_json_dump_load(*graph, path, paths.get_query(), paths.get_query(PICK_REV_COMP));
    check_extend(graph, aligner.get_config(), paths, query);
}

TYPED_TEST(DBGAlignerTest, align_multiple_misalignment) {
    size_t k = 4;
    std::string reference = "AAAGCGGACCCTTTCCGTTAT";
    std::string query =     "AAAGGGGACCCTTTTCGTTAT";
    //                           X         X

    auto graph = build_graph_batch<TypeParam>(k, { reference });
    DBGAlignerConfig config(DBGAlignerConfig::dna_scoring_matrix(2, -1, -2));
    DBGAligner<> aligner(*graph, config);
    auto paths = aligner.align(query);

    ASSERT_EQ(1ull, paths.size());
    auto path = paths[0];

    EXPECT_EQ(query.size() - k + 1, path.size());
    EXPECT_EQ(reference, path.get_sequence());
    EXPECT_EQ(config.score_sequences(query, reference), path.get_score());
    EXPECT_EQ("4=1X9=1X6=", path.get_cigar().to_string());
<<<<<<< HEAD
    EXPECT_EQ(19u, path.get_num_matches());
    EXPECT_FALSE(is_exact_match(path));
=======
    EXPECT_EQ(19u, path.get_cigar().get_num_matches());
    EXPECT_FALSE(path.is_exact_match());
>>>>>>> 97bcd8b1
    EXPECT_EQ(0u, path.get_clipping());
    EXPECT_EQ(0u, path.get_end_clipping());
    EXPECT_EQ(0u, path.get_offset());
    EXPECT_TRUE(path.is_valid(*graph, &config));
    check_json_dump_load(*graph, path, paths.get_query(), paths.get_query(PICK_REV_COMP));

    check_extend(graph, aligner.get_config(), paths, query);
}

TYPED_TEST(DBGAlignerTest, align_insert_non_existent) {
    size_t k = 4;
    std::string reference = "TTTCCTTGTT";
    std::string query =     "TTTCCATTGTT";
    //                            I

    auto graph = build_graph_batch<TypeParam>(k, { reference });
    DBGAlignerConfig config(DBGAlignerConfig::dna_scoring_matrix(2, -1, -2));
    config.gap_opening_penalty = -3;
    config.gap_extension_penalty = -3;
    DBGAligner<> aligner(*graph, config);
    auto paths = aligner.align(query);

    ASSERT_EQ(1ull, paths.size());
    auto path = paths[0];

    EXPECT_EQ(reference.size() - k + 1, path.size());
    EXPECT_EQ(reference, path.get_sequence());
    EXPECT_EQ(config.match_score(reference) + config.gap_opening_penalty, path.get_score());
    EXPECT_EQ("5=1I5=", path.get_cigar().to_string());
<<<<<<< HEAD
    EXPECT_EQ(10u, path.get_num_matches());
    EXPECT_FALSE(is_exact_match(path));
=======
    EXPECT_EQ(10u, path.get_cigar().get_num_matches());
    EXPECT_FALSE(path.is_exact_match());
>>>>>>> 97bcd8b1
    EXPECT_EQ(0u, path.get_clipping());
    EXPECT_EQ(0u, path.get_end_clipping());
    EXPECT_EQ(0u, path.get_offset());
    EXPECT_TRUE(path.is_valid(*graph, &config));
    check_json_dump_load(*graph, path, paths.get_query(), paths.get_query(PICK_REV_COMP));

    check_extend(graph, aligner.get_config(), paths, query);
}

TYPED_TEST(DBGAlignerTest, align_insert_multi) {
    size_t k = 4;
    std::string reference = "TTTCCTTGTT";
    std::string query =     "TTTCCAATTGTT";
    //                            II

    auto graph = build_graph_batch<TypeParam>(k, { reference });
    DBGAlignerConfig config(DBGAlignerConfig::dna_scoring_matrix(2, -1, -2));
    config.gap_opening_penalty = -3;
    config.gap_extension_penalty = -3;
    DBGAligner<> aligner(*graph, config);
    auto paths = aligner.align(query);

    ASSERT_EQ(1ull, paths.size());
    auto path = paths[0];

    EXPECT_EQ(reference.size() - k + 1, path.size());
    EXPECT_EQ(reference, path.get_sequence());
    EXPECT_EQ(config.match_score(reference)
        + config.gap_opening_penalty + config.gap_extension_penalty, path.get_score());
    EXPECT_EQ("5=2I5=", path.get_cigar().to_string());
<<<<<<< HEAD
    EXPECT_EQ(10u, path.get_num_matches());
    EXPECT_FALSE(is_exact_match(path));
=======
    EXPECT_EQ(10u, path.get_cigar().get_num_matches());
    EXPECT_FALSE(path.is_exact_match());
>>>>>>> 97bcd8b1
    EXPECT_EQ(0u, path.get_clipping());
    EXPECT_EQ(0u, path.get_end_clipping());
    EXPECT_EQ(0u, path.get_offset());
    EXPECT_TRUE(path.is_valid(*graph, &config));
    check_json_dump_load(*graph, path, paths.get_query(), paths.get_query(PICK_REV_COMP));

    check_extend(graph, aligner.get_config(), paths, query);
}

TYPED_TEST(DBGAlignerTest, align_insert_long) {
    size_t k = 4;
    std::string reference = "TTTCCTTGTT";
    std::string query =     "TTTCCAAAAAAAAATTGTT";
    //                            IIIIIIIII

    auto graph = build_graph_batch<TypeParam>(k, { reference });
    DBGAlignerConfig config(DBGAlignerConfig::dna_scoring_matrix(2, -1, -1));
    config.gap_opening_penalty = -1;
    config.gap_extension_penalty = -1;
    DBGAligner<> aligner(*graph, config);
    auto paths = aligner.align(query);

    ASSERT_EQ(1ull, paths.size());
    auto path = paths[0];

    EXPECT_EQ(reference.size() - k + 1, path.size());
    EXPECT_EQ(reference, path.get_sequence());
    EXPECT_EQ(config.match_score(reference) + config.gap_opening_penalty
        + score_t(8) * config.gap_extension_penalty, path.get_score());
    EXPECT_EQ("5=9I5=", path.get_cigar().to_string());
<<<<<<< HEAD
    EXPECT_EQ(10u, path.get_num_matches());
    EXPECT_FALSE(is_exact_match(path));
=======
    EXPECT_EQ(10u, path.get_cigar().get_num_matches());
    EXPECT_FALSE(path.is_exact_match());
>>>>>>> 97bcd8b1
    EXPECT_EQ(0u, path.get_clipping());
    EXPECT_EQ(0u, path.get_end_clipping());
    EXPECT_EQ(0u, path.get_offset());
    EXPECT_TRUE(path.is_valid(*graph, &config));
    check_json_dump_load(*graph, path, paths.get_query(), paths.get_query(PICK_REV_COMP));

    check_extend(graph, aligner.get_config(), paths, query);
}

TYPED_TEST(DBGAlignerTest, align_insert_long_offset) {
    size_t k = 5;
    std::string reference = "TTTCCGGTTGTTA";
    std::string query =     "TTTCCGCAAAAAAAAATTGTTA";
    //                             XIIIIIIIII

    auto graph = build_graph_batch<TypeParam>(k, { reference });
    DBGAlignerConfig config(DBGAlignerConfig::dna_scoring_matrix(2, -1, -1));
    config.gap_opening_penalty = -1;
    config.gap_extension_penalty = -1;
    DBGAligner<> aligner(*graph, config);
    auto paths = aligner.align(query);

    ASSERT_EQ(1ull, paths.size());
    auto path = paths[0];

    EXPECT_EQ(reference.size() - k + 1, path.size());
    EXPECT_EQ(reference, path.get_sequence());
    EXPECT_EQ(config.score_sequences(reference, "TTTCCGCTTGTTA")
        + config.gap_opening_penalty
        + score_t(8) * config.gap_extension_penalty, path.get_score());
    EXPECT_TRUE(path.get_cigar().to_string() == "6=1X9I6="
        || path.get_cigar().to_string() == "6=9I1X6=") << path.get_cigar().to_string();
<<<<<<< HEAD
    EXPECT_EQ(12u, path.get_num_matches());
    EXPECT_FALSE(is_exact_match(path));
=======
    EXPECT_EQ(12u, path.get_cigar().get_num_matches());
    EXPECT_FALSE(path.is_exact_match());
>>>>>>> 97bcd8b1
    EXPECT_EQ(0u, path.get_clipping());
    EXPECT_EQ(0u, path.get_end_clipping());
    EXPECT_EQ(0u, path.get_offset());
    EXPECT_TRUE(path.is_valid(*graph, &config));
    check_json_dump_load(*graph, path, paths.get_query(), paths.get_query(PICK_REV_COMP));

    check_extend(graph, aligner.get_config(), paths, query);
}

TYPED_TEST(DBGAlignerTest, align_delete) {
    size_t k = 4;
    std::string reference = "TTCGATTGGCCT";
    std::string query =     "TTCGATGGCCT";
    //                             D

    auto graph = build_graph_batch<TypeParam>(k, { reference });
    DBGAlignerConfig config(DBGAlignerConfig::dna_scoring_matrix(2, -1, -2));
    config.gap_opening_penalty = -3;
    config.gap_extension_penalty = -3;
    DBGAligner<> aligner(*graph, config);
    auto paths = aligner.align(query);

    ASSERT_EQ(1ull, paths.size());
    auto path = paths[0];

    EXPECT_FALSE(is_exact_match(path));
    EXPECT_EQ(reference.size() - k + 1, path.size());
    EXPECT_EQ(reference, path.get_sequence());
    EXPECT_EQ(config.match_score(query) + config.gap_opening_penalty, path.get_score());

    // TODO: the first should ideally always be true
    EXPECT_TRUE("6=1D5=" == path.get_cigar().to_string()
        || "5=1D6=" == path.get_cigar().to_string());
    // EXPECT_EQ("6=1I5=", path.get_cigar().to_string());

    EXPECT_FALSE(is_exact_match(path));
    EXPECT_EQ(0u, path.get_clipping());
    EXPECT_EQ(0u, path.get_end_clipping());
    EXPECT_EQ(0u, path.get_offset());
    EXPECT_TRUE(path.is_valid(*graph, &config));
    check_json_dump_load(*graph, path, paths.get_query(), paths.get_query(PICK_REV_COMP));

    // TODO: enable this when the above is correct
    // check_extend(graph, aligner.get_config(), paths, query);
}

TYPED_TEST(DBGAlignerTest, align_gap) {
    size_t k = 4;
    std::string reference = "TTTCTGTATACCTTGGCGCTCTC";
    std::string query =     "TTTCTGTATAGGCGCTCTC";
    //                                 DDDD

    auto graph = build_graph_batch<TypeParam>(k, { reference });
    DBGAlignerConfig config(DBGAlignerConfig::dna_scoring_matrix(2, -1, -2));
    config.gap_opening_penalty = -3;
    config.gap_extension_penalty = -3;
    DBGAligner<> aligner(*graph, config);
    auto paths = aligner.align(query);

    ASSERT_EQ(1ull, paths.size());
    auto path = paths[0];

    EXPECT_EQ(reference.size() - k + 1, path.size());
    EXPECT_EQ(reference, path.get_sequence());
    EXPECT_EQ(config.match_score(query) + config.gap_opening_penalty
        + score_t(3) * config.gap_extension_penalty, path.get_score());
    EXPECT_EQ("10=4D9=", path.get_cigar().to_string());
<<<<<<< HEAD
    EXPECT_EQ(19u, path.get_num_matches());
    EXPECT_FALSE(is_exact_match(path));
=======
    EXPECT_EQ(19u, path.get_cigar().get_num_matches());
    EXPECT_FALSE(path.is_exact_match());
>>>>>>> 97bcd8b1
    EXPECT_EQ(0u, path.get_clipping());
    EXPECT_EQ(0u, path.get_end_clipping());
    EXPECT_EQ(0u, path.get_offset());
    EXPECT_TRUE(path.is_valid(*graph, &config));
    check_json_dump_load(*graph, path, paths.get_query(), paths.get_query(PICK_REV_COMP));

    check_extend(graph, aligner.get_config(), paths, query);
}

TYPED_TEST(DBGAlignerTest, align_gap_after_seed) {
    size_t k = 4;
    std::string reference = "TTTCCCTTGGCGCTCTC";
    std::string query =     "TTTCGGCGCTCTC";
    //                           DDDD

    auto graph = build_graph_batch<TypeParam>(k, { reference });
    DBGAlignerConfig config(DBGAlignerConfig::dna_scoring_matrix(2, -1, -2));
    config.gap_opening_penalty = -3;
    config.gap_extension_penalty = -1;
    DBGAligner<> aligner(*graph, config);
    auto paths = aligner.align(query);

    ASSERT_EQ(1ull, paths.size());
    auto path = paths[0];

    EXPECT_EQ(reference.size() - k + 1, path.size());
    EXPECT_EQ(reference, path.get_sequence());
    EXPECT_EQ(config.match_score(query) + config.gap_opening_penalty
        + score_t(3) * config.gap_extension_penalty, path.get_score());
    EXPECT_EQ("4=4D9=", path.get_cigar().to_string());
<<<<<<< HEAD
    EXPECT_EQ(13u, path.get_num_matches());
    EXPECT_FALSE(is_exact_match(path));
=======
    EXPECT_EQ(13u, path.get_cigar().get_num_matches());
    EXPECT_FALSE(path.is_exact_match());
>>>>>>> 97bcd8b1
    EXPECT_EQ(0u, path.get_clipping());
    EXPECT_EQ(0u, path.get_end_clipping());
    EXPECT_EQ(0u, path.get_offset());
    EXPECT_TRUE(path.is_valid(*graph, &config));
    check_json_dump_load(*graph, path, paths.get_query(), paths.get_query(PICK_REV_COMP));

    check_extend(graph, aligner.get_config(), paths, query);
}

TYPED_TEST(DBGAlignerTest, align_loop_deletion) {
    size_t k = 4;
    std::string reference = "AAAATTTTCGAGGCCAA";
    std::string query =     "AAAACGAGGCCAA";
    //                           DDDD

    auto graph = build_graph_batch<TypeParam>(k, { reference });
    DBGAlignerConfig config(DBGAlignerConfig::unit_scoring_matrix(
        1, alphabets::kAlphabetDNA, alphabets::kCharToDNA
    ));
    config.gap_opening_penalty = -1;
    config.gap_extension_penalty = -1;
    DBGAligner<> aligner(*graph, config);
    auto paths = aligner.align(query);

    ASSERT_EQ(1ull, paths.size());
    auto path = paths[0];

    EXPECT_EQ(13u, path.size());
    EXPECT_EQ("AAAATTTCGAGGCCAA", path.get_sequence());
    EXPECT_EQ(config.match_score(query) + config.gap_opening_penalty
        + score_t(2) * config.gap_extension_penalty, path.get_score());
    EXPECT_EQ("4=3D9=", path.get_cigar().to_string());
<<<<<<< HEAD
    EXPECT_EQ(13u, path.get_num_matches());
    EXPECT_FALSE(is_exact_match(path));
=======
    EXPECT_EQ(13u, path.get_cigar().get_num_matches());
    EXPECT_FALSE(path.is_exact_match());
>>>>>>> 97bcd8b1
    EXPECT_EQ(0u, path.get_clipping());
    EXPECT_EQ(0u, path.get_end_clipping());
    EXPECT_EQ(0u, path.get_offset());
    EXPECT_TRUE(path.is_valid(*graph, &config));
    check_json_dump_load(*graph, path, paths.get_query(), paths.get_query(PICK_REV_COMP));

    check_extend(graph, aligner.get_config(), paths, query);
}

TYPED_TEST(DBGAlignerTest, align_straight_long_xdrop) {
    size_t k = 4;
    std::string reference_1 = "AGCTTCGAGGCCAAGCCTGACTGATCGATGCATGCTAGCTAGTCAGTCAGCGTGAGCTAGCAT";
    std::string reference_2 = "AGCTTTTTTTTTTTTTTTTTTTTTTTTTTTTTTTTTTTTTTTTTTTTTTTTTTTTTTTTTTTTT";
    std::string query = reference_1;

    auto graph = build_graph_batch<TypeParam>(k, { reference_1, reference_2 });
    DBGAlignerConfig config(DBGAlignerConfig::dna_scoring_matrix(2, -3, -3));
    config.xdrop = 30;
    DBGAligner<> aligner(*graph, config);
    auto paths = aligner.align(query);

    EXPECT_EQ(1ull, paths.size());
    auto path = paths[0];

    EXPECT_EQ(query.size() - k + 1, path.size());
    EXPECT_EQ(query, path.get_sequence());
    EXPECT_EQ(config.match_score(query), path.get_score());
    EXPECT_EQ("63=", path.get_cigar().to_string());
<<<<<<< HEAD
    EXPECT_EQ(63u, path.get_num_matches());
    EXPECT_TRUE(is_exact_match(path));
=======
    EXPECT_EQ(63u, path.get_cigar().get_num_matches());
    EXPECT_TRUE(path.is_exact_match());
>>>>>>> 97bcd8b1
    EXPECT_EQ(0u, path.get_clipping());
    EXPECT_EQ(0u, path.get_end_clipping());
    EXPECT_EQ(0u, path.get_offset());
    EXPECT_TRUE(path.is_valid(*graph, &config));
    check_json_dump_load(*graph, path, paths.get_query(), paths.get_query(PICK_REV_COMP));

    check_extend(graph, aligner.get_config(), paths, query);
}

TYPED_TEST(DBGAlignerTest, align_drop_seed) {
    size_t k = 4;
    std::string reference = "TTTCCCTGGCGCTCTC";
    std::string query =     "TTTCCGGGGCGCTCTC";
    //                       SSSSSSS

    auto graph = build_graph_batch<TypeParam>(k, { reference });
    DBGAlignerConfig config(DBGAlignerConfig::dna_scoring_matrix(2, -6, -6));
    config.gap_opening_penalty = -10;
    config.gap_extension_penalty = -4;
    config.xdrop = 6;
    DBGAligner<> aligner(*graph, config);
    auto paths = aligner.align(query);

    ASSERT_EQ(1ull, paths.size());
    auto path = paths[0];

    EXPECT_EQ(6, path.size());
    EXPECT_EQ(reference.substr(7), path.get_sequence());
    EXPECT_EQ(config.match_score(reference.substr(7)), path.get_score());
    EXPECT_EQ("7S9=", path.get_cigar().to_string());
<<<<<<< HEAD
    EXPECT_EQ(9u, path.get_num_matches());
    EXPECT_FALSE(is_exact_match(path));
=======
    EXPECT_EQ(9u, path.get_cigar().get_num_matches());
    EXPECT_FALSE(path.is_exact_match());
>>>>>>> 97bcd8b1
    EXPECT_EQ(7u, path.get_clipping());
    EXPECT_EQ(0u, path.get_end_clipping());
    EXPECT_EQ(0u, path.get_offset());
    EXPECT_TRUE(path.is_valid(*graph, &config));
    check_json_dump_load(*graph, path, paths.get_query(), paths.get_query(PICK_REV_COMP));

    // TODO: re-enable this when gap extension is fixed
    check_extend(graph, aligner.get_config(), paths, query);
}

TYPED_TEST(DBGAlignerTest, align_long_gap_after_seed) {
    size_t k = 4;
    std::string reference = "TTTCCCTTAAGGCGCTCTC";
    std::string query =           "TTTCGGCGCTCTC";
    //                             SSSS

    auto graph = build_graph_batch<TypeParam>(k, { reference });
    DBGAlignerConfig config(DBGAlignerConfig::dna_scoring_matrix(2, -1, -2));
    config.gap_opening_penalty = -3;
    config.gap_extension_penalty = -1;
    DBGAligner<> aligner(*graph, config);
    auto paths = aligner.align(query);

    ASSERT_EQ(1ull, paths.size());
    auto path = paths[0];

    EXPECT_EQ(6, path.size());
    EXPECT_EQ(reference.substr(10), path.get_sequence());
    EXPECT_EQ(config.match_score(query.substr(4)), path.get_score());
    EXPECT_EQ("4S9=", path.get_cigar().to_string());
<<<<<<< HEAD
    EXPECT_EQ(9u, path.get_num_matches());
    EXPECT_FALSE(is_exact_match(path));
=======
    EXPECT_EQ(9u, path.get_cigar().get_num_matches());
    EXPECT_FALSE(path.is_exact_match());
>>>>>>> 97bcd8b1
    EXPECT_EQ(4u, path.get_clipping());
    EXPECT_EQ(0u, path.get_end_clipping());
    EXPECT_EQ(0u, path.get_offset());
    EXPECT_TRUE(path.is_valid(*graph, &config));
    check_json_dump_load(*graph, path, paths.get_query(), paths.get_query(PICK_REV_COMP));

    check_extend(graph, aligner.get_config(), paths, query);
}

TYPED_TEST(DBGAlignerTest, align_repeat_sequence_no_delete_after_insert) {
    size_t k = 27;
    std::string reference = "TTTGTGGCTAGAGCTCGAGATCGCGCGGCCACAATTGACAAATGAGATCTAATTAAACTAAAGAGCTTCTGCACAGCAAAAGAAACTGTCATC";
    std::string query =     "TTTGTGGCTAGAGCTCGAGATCGCGCGGCCACAATTGACAAATGACAAATGTGATCTAATGAAACTAAAGAGCTTCTGCACAGCAAAAGAAACTGTCATC";
    // the alignment may be misrepresented as
    // "TTTGTGGCTAGAGCTCGAGATCGCGCG"                    "GCCACAATT" "GACAAATG" "A" "GATCTAAT" "T" "AAACTAAAGAGCTTCTGCACAGCAAAAGAAACTGTCATC";
    // "TTTGTGGCTAGAGCTCGAGATCGCGCG" "GCCACAATTGACAAAT"             "GACAAATG" "T" "GATCTAAT" "G" "AAACTAAAGAGCTTCTGCACAGCAAAAGAAACTGTCATC";

    auto graph = build_graph_batch<TypeParam>(k, { reference });
    DBGAlignerConfig config(DBGAlignerConfig::dna_scoring_matrix(2, -3, -3));
    config.gap_opening_penalty = -3;
    config.gap_extension_penalty = -3;
    DBGAligner<> aligner(*graph, config);
    auto paths = aligner.align(query);

    ASSERT_EQ(1ull, paths.size());
    auto path = paths[0];

    EXPECT_EQ(67ull, path.size());
    EXPECT_EQ(reference, path.get_sequence());
    EXPECT_EQ(config.score_sequences(
        "TTTGTGGCTAGAGCTCGAGATCGCGCGGCCACAATTGACAAATGAGATCTAATTAAACTAAAGAGCTTCTGCACAGCAAAAGAAACTGTCATC",
        "TTTGTGGCTAGAGCTCGAGATCGCGCGGCCACAATTGACAAATGAGATCTAATGAAACTAAAGAGCTTCTGCACAGCAAAAGAAACTGTCATC"
    ) + config.gap_opening_penalty + score_t(6) * config.gap_extension_penalty, path.get_score());
    EXPECT_TRUE(path.get_cigar().to_string() == "45=7I8=1X39="
             || path.get_cigar().to_string() == "45=5I1=2I7=1X39="
             || path.get_cigar().to_string() == "44=2I1=5I8=1X39="
             || path.get_cigar().to_string() == "44=3I1=4I8=1X39="
             || path.get_cigar().to_string() == "44=4I1=3I8=1X39=")
        << path.get_cigar().to_string();
<<<<<<< HEAD
    EXPECT_EQ(92u, path.get_num_matches());
    EXPECT_FALSE(is_exact_match(path));
=======
    EXPECT_EQ(92u, path.get_cigar().get_num_matches());
    EXPECT_FALSE(path.is_exact_match());
>>>>>>> 97bcd8b1
    EXPECT_EQ(0u, path.get_clipping());
    EXPECT_EQ(0u, path.get_end_clipping());
    EXPECT_EQ(0u, path.get_offset());
    EXPECT_TRUE(path.is_valid(*graph, &config));
    check_json_dump_load(*graph, path, paths.get_query(), paths.get_query(PICK_REV_COMP));

    auto extends = get_extend(graph, aligner.get_config(), paths, query);
    ASSERT_EQ(1ull, extends.size());
    path = extends[0];

    EXPECT_EQ(67ull, path.size());
    EXPECT_EQ(reference, path.get_sequence());
    EXPECT_EQ(config.score_sequences(
        "TTTGTGGCTAGAGCTCGAGATCGCGCGGCCACAATTGACAAATGA" "GATCTAAT" "T" "AAACTAAAGAGCTTCTGCACAGCAAAAGAAACTGTCATC",
        "TTTGTGGCTAGAGCTCGAGATCGCGCGGCCACAATTGACAAATGA" "GATCTAAT" "G" "AAACTAAAGAGCTTCTGCACAGCAAAAGAAACTGTCATC"
    ) + config.gap_opening_penalty + score_t(6) * config.gap_extension_penalty, path.get_score());
    EXPECT_TRUE(path.get_cigar().to_string() == "45=7I8=1X39="
             || path.get_cigar().to_string() == "45=5I1=2I7=1X39="
             || path.get_cigar().to_string() == "44=2I1=5I8=1X39="
             || path.get_cigar().to_string() == "44=3I1=4I8=1X39="
             || path.get_cigar().to_string() == "44=4I1=3I8=1X39=")
        << path.get_cigar().to_string();
<<<<<<< HEAD
    EXPECT_EQ(92u, path.get_num_matches());
    EXPECT_FALSE(is_exact_match(path));
=======
    EXPECT_EQ(92u, path.get_cigar().get_num_matches());
    EXPECT_FALSE(path.is_exact_match());
>>>>>>> 97bcd8b1
    EXPECT_EQ(0u, path.get_clipping());
    EXPECT_EQ(0u, path.get_end_clipping());
    EXPECT_EQ(0u, path.get_offset());
    EXPECT_TRUE(path.is_valid(*graph, &config));
}

TYPED_TEST(DBGAlignerTest, align_clipping1) {
    size_t k = 4;
    std::string reference = "GGCCTGTTTG";
    std::string query =     "ACCCTGTTTG";
    //                       SS

    auto graph = build_graph_batch<TypeParam>(k, { reference });
    DBGAlignerConfig config(DBGAlignerConfig::dna_scoring_matrix(2, -1, -2));
    DBGAligner<> aligner(*graph, config);
    auto paths = aligner.align(query);

    ASSERT_EQ(1ull, paths.size());
    auto path = paths[0];

    EXPECT_EQ(5ull, path.size());
    EXPECT_EQ(reference.substr(2), path.get_sequence());
    EXPECT_EQ(config.match_score(query.substr(2)), path.get_score());
    EXPECT_EQ("2S8=", path.get_cigar().to_string())
        << reference.substr(2) << " " << path.get_sequence();
<<<<<<< HEAD
    EXPECT_EQ(8u, path.get_num_matches());
    EXPECT_FALSE(is_exact_match(path));
=======
    EXPECT_EQ(8u, path.get_cigar().get_num_matches());
    EXPECT_FALSE(path.is_exact_match());
>>>>>>> 97bcd8b1
    EXPECT_EQ(2u, path.get_clipping());
    EXPECT_EQ(0u, path.get_end_clipping());
    EXPECT_EQ(0u, path.get_offset());
    EXPECT_TRUE(path.is_valid(*graph, &config));
    check_json_dump_load(*graph, path, paths.get_query(), paths.get_query(PICK_REV_COMP));

    check_extend(graph, aligner.get_config(), paths, query);
}

TYPED_TEST(DBGAlignerTest, align_clipping2) {
    size_t k = 4;
    std::string reference = "AAAAGCTTCGAGGCCAA";
    std::string query =      "TTAGCTTCGAGGCCAA";
    //                        SS

    auto graph = build_graph_batch<TypeParam>(k, { reference });
    DBGAlignerConfig config(DBGAlignerConfig::dna_scoring_matrix(2, -1, -2));
    DBGAligner<> aligner(*graph, config);
    auto paths = aligner.align(query);

    ASSERT_EQ(1ull, paths.size());
    auto path = paths[0];

    EXPECT_EQ(11u, path.size());
    EXPECT_EQ(reference.substr(3), path.get_sequence());
    EXPECT_EQ(config.match_score(query.substr(2)), path.get_score());
    EXPECT_EQ("2S14=", path.get_cigar().to_string());
<<<<<<< HEAD
    EXPECT_EQ(14u, path.get_num_matches());
    EXPECT_FALSE(is_exact_match(path));
=======
    EXPECT_EQ(14u, path.get_cigar().get_num_matches());
    EXPECT_FALSE(path.is_exact_match());
>>>>>>> 97bcd8b1
    EXPECT_EQ(2u, path.get_clipping());
    EXPECT_EQ(0u, path.get_end_clipping());
    EXPECT_EQ(0u, path.get_offset());
    EXPECT_TRUE(path.is_valid(*graph, &config));
    check_json_dump_load(*graph, path, paths.get_query(), paths.get_query(PICK_REV_COMP));

    check_extend(graph, aligner.get_config(), paths, query);
}

TYPED_TEST(DBGAlignerTest, align_long_clipping) {
    size_t k = 4;
    std::string reference = "TTTTTTTAAAAGCTTCGAGGCCAA";
    std::string query =     "CCCCCCCAAAAGCTTCGAGGCCAA";
    //                       SSSSSSS

    auto graph = build_graph_batch<TypeParam>(k, { reference });
    DBGAlignerConfig config(DBGAlignerConfig::dna_scoring_matrix(2, -1, -2));
    DBGAligner<> aligner(*graph, config);
    auto paths = aligner.align(query);
    ASSERT_FALSE(paths.empty());

    ASSERT_EQ(1ull, paths.size());
    auto path = paths[0];

    EXPECT_EQ(14u, path.size());
    EXPECT_EQ(reference.substr(7), path.get_sequence());
    EXPECT_EQ(config.match_score(query.substr(7)), path.get_score());
    EXPECT_EQ("7S17=", path.get_cigar().to_string());
<<<<<<< HEAD
    EXPECT_EQ(17u, path.get_num_matches());
    EXPECT_FALSE(is_exact_match(path));
=======
    EXPECT_EQ(17u, path.get_cigar().get_num_matches());
    EXPECT_FALSE(path.is_exact_match());
>>>>>>> 97bcd8b1
    EXPECT_EQ(7u, path.get_clipping());
    EXPECT_EQ(0u, path.get_end_clipping());
    EXPECT_EQ(0u, path.get_offset());
    EXPECT_TRUE(path.is_valid(*graph, &config));
    check_json_dump_load(*graph, path, paths.get_query(), paths.get_query(PICK_REV_COMP));

    check_extend(graph, aligner.get_config(), paths, query);
}

TYPED_TEST(DBGAlignerTest, align_end_clipping) {
    size_t k = 4;
    std::string reference = "AAAAGCTTCGAGGCCAATTTTTTT";
    std::string query =     "AAAAGCTTCGAGGCCAACCCCCCC";
    //                                        SSSSSSS

    auto graph = build_graph_batch<TypeParam>(k, { reference });
    DBGAlignerConfig config(DBGAlignerConfig::dna_scoring_matrix(2, -1, -2));
    DBGAligner<> aligner(*graph, config);
    auto paths = aligner.align(query);

    ASSERT_EQ(1ull, paths.size());
    auto path = paths[0];

    EXPECT_EQ(14u, path.size());
    EXPECT_EQ(reference.substr(0, 17), path.get_sequence());
    EXPECT_EQ(config.match_score(query.substr(0, 17)), path.get_score());
    EXPECT_EQ("17=7S", path.get_cigar().to_string());
<<<<<<< HEAD
    EXPECT_EQ(17u, path.get_num_matches());
    EXPECT_FALSE(is_exact_match(path));
=======
    EXPECT_EQ(17u, path.get_cigar().get_num_matches());
    EXPECT_FALSE(path.is_exact_match());
>>>>>>> 97bcd8b1
    EXPECT_EQ(0u, path.get_clipping());
    EXPECT_EQ(7u, path.get_end_clipping());
    EXPECT_EQ(0u, path.get_offset());
    EXPECT_TRUE(path.is_valid(*graph, &config));
    check_json_dump_load(*graph, path, paths.get_query(), paths.get_query(PICK_REV_COMP));

    check_extend(graph, aligner.get_config(), paths, query);
}

TYPED_TEST(DBGAlignerTest, align_clipping_min_cell_score) {
    size_t k = 7;
    std::string reference = "AAAAGCTTTCGAGGCCAA";
    std::string query =        "ACCTTTCGAGGCCAA";
    //                          SS

    auto graph = build_graph_batch<TypeParam>(k, { reference });
    DBGAlignerConfig config(DBGAlignerConfig::dna_scoring_matrix(2, -1, -2));
    config.min_cell_score = std::numeric_limits<score_t>::min() + 100;
    config.min_path_score = std::numeric_limits<score_t>::min() + 100;
    DBGAligner<> aligner(*graph, config);
    auto paths = aligner.align(query);

    ASSERT_EQ(1ull, paths.size());
    auto path = paths[0];

    EXPECT_EQ(7u, path.size());
    EXPECT_EQ(reference.substr(5), path.get_sequence());
    EXPECT_EQ(config.match_score(query.substr(2)), path.get_score());
    EXPECT_EQ("2S13=", path.get_cigar().to_string());
<<<<<<< HEAD
    EXPECT_EQ(13u, path.get_num_matches());
    EXPECT_FALSE(is_exact_match(path));
=======
    EXPECT_EQ(13u, path.get_cigar().get_num_matches());
    EXPECT_FALSE(path.is_exact_match());
>>>>>>> 97bcd8b1
    EXPECT_EQ(2u, path.get_clipping());
    EXPECT_EQ(0u, path.get_end_clipping());
    EXPECT_EQ(0u, path.get_offset());
    EXPECT_TRUE(path.is_valid(*graph, &config));
    check_json_dump_load(*graph, path, paths.get_query(), paths.get_query(PICK_REV_COMP));

    check_extend(graph, aligner.get_config(), paths, query);
}

TYPED_TEST(DBGAlignerTest, align_low_similarity) {
    size_t k = 27;
    std::string reference = "CTAGAACTTAAAGTATAATAATACTAATAATAAAATAAAATACA";
    std::string query =     "CTAGAACTTAAAGTATAATAATACTAATAAAAGTACAATACA";

    auto graph = build_graph_batch<TypeParam>(k, { reference });
    DBGAlignerConfig config(DBGAlignerConfig::dna_scoring_matrix(2, -3, -3));
    DBGAligner<> aligner(*graph, config);
    auto paths = aligner.align(query);

    ASSERT_EQ(1ull, paths.size());
    auto path = paths[0];

    // EXPECT_EQ(7u, path.size());
    // EXPECT_EQ(reference.substr(5), path.get_sequence());
    // EXPECT_EQ(config.match_score(query.substr(2)), path.get_score());
    // EXPECT_EQ("2S13=", path.get_cigar().to_string());
<<<<<<< HEAD
    // EXPECT_EQ(13u, path.get_num_matches());
    // EXPECT_FALSE(is_exact_match(path));
=======
    // EXPECT_EQ(13u, path.get_cigar().get_num_matches());
    // EXPECT_FALSE(path.is_exact_match());
>>>>>>> 97bcd8b1
    // EXPECT_EQ(2u, path.get_clipping());
    // EXPECT_EQ(0u, path.get_end_clipping());
    // EXPECT_EQ(0u, path.get_offset());
    // EXPECT_TRUE(path.is_valid(*graph, &config));
    // check_json_dump_load(*graph, path, paths.get_query(), paths.get_query(PICK_REV_COMP));

    // check_extend(graph, aligner.get_config(), paths, query);
}

TYPED_TEST(DBGAlignerTest, align_low_similarity2) {
    size_t k = 27;
    std::string reference = "GCCACAATTGACAAATGAGATCTAATTAAACTAAAGAGCTTCTGCACAGCAAAAGAAACTGTCATC";
    std::string query =     "GCCACAATTGACAAATGACAAATGTGATCTAATGAAACTAAAGAGCTTCTGCACAGCAAAAGAAACTGTCATC";

    auto graph = build_graph_batch<TypeParam>(k, { reference });
    DBGAlignerConfig config(DBGAlignerConfig::dna_scoring_matrix(2, -3, -3));
    DBGAligner<> aligner(*graph, config);
    auto paths = aligner.align(query);

    ASSERT_EQ(1ull, paths.size());
    auto path = paths[0];
}

TYPED_TEST(DBGAlignerTest, align_low_similarity3) {
    size_t k = 27;
    std::string reference = "AAAAAAAAAAAAAAAAAAAAAAAAAAAAAAAAAAGTGCTGGGATTATAGGTGTGAACCACCACACCTGGCTAATTTTTTTTGTGTGTGTGTGTGTTTTTTC";
    std::string query =     "AAAAAAAAAAAAAAAAAAAAAAAAAAACGCCAAAAAGGGGGAATAGGGGGGGGGGAACCCCAACACCGGTATGTTTTTTTGTGTGTGGGGGATTTTTTTC";

    auto graph = build_graph_batch<TypeParam>(k, { reference });
    DBGAlignerConfig config(DBGAlignerConfig::dna_scoring_matrix(2, -3, -3));
    DBGAligner<> aligner(*graph, config);
    auto paths = aligner.align(query);

    ASSERT_EQ(1ull, paths.size());
    auto path = paths[0];
}

TYPED_TEST(DBGAlignerTest, align_low_similarity4) {
    size_t k = 6;
    std::vector<std::string> seqs;
    mtg::seq_io::read_fasta_file_critical(test_data_dir + "/transcripts_100.fa",
                                          [&](auto *seq) { seqs.emplace_back(seq->seq.s); });
    auto graph = build_graph_batch<TypeParam>(k, std::move(seqs));

    std::string query = "TCGATCGATCGATCGATCGATCGACGATCGATCGATCGATCGATCGACGATCGAT"
                        "CGATCGATCGATCGATCGATCGATCGATCGATCGATCGATCGATCGATCGATCGA"
                        "TCGATCGATCGATCGACGATCGATCGATCGATCGATCGACGATCGATCGATCGAT"
                        "CGATCGATCGATCGATCGATCGATCGATCGATCGATCGATCGATCGATCGATCGA"
                        "TCGATCGACGATCGATCGATCGATCGATCGACGATCGATCGATCGATCGATCGAT"
                        "CGATCGATCGATCGATCGATCGATCGATCGATCGATCGATCGATCGATCGATCGA"
                        "CGATCGATCGATCGATCGATCGACGATCGATCGATCGATCGATCGATCGATCGAT"
                        "CGATCGATCGATCGATCGATCGA";
    std::string match = "TCGATCAATCGATCAATCGATCAACGATCAATCGATCAATCGATCAACGATCAAT"
                        "CGATCAATCGATCAATCGATCAATCGATCAATCGATCAATCGATCAATCGATCAA"
                        "TCGATCAATCGATCAACGATCAATCGATCAATCGATCAACGATCAATCGATCAAT"
                        "CGATCAATCGATCAATCGATCAATCGATCAATCGATCAATCGATCAATCGATCAA"
                        "TCGATCAACGATCAATCGATCAATCGATCAACGATCAATCGATCAATCGATCAAT"
                        "CGATCAATCGATCAATCGATCAATCGATCAATCGATCAATCGATCAATCGATCAA"
                        "CGATCAATCGATCAATCGATCAACGATCAATCGATCAATCGATCAATCGATCAAT"
                        "CGATCAATCGATCAATCGATC";

    EXPECT_TRUE(graph->find(match, 1.0));

    for (double nodes_per_seq_char : { 10.0, std::numeric_limits<double>::max() }) {
        for (size_t xdrop : { 27, 30 }) {
            for (double discovery_fraction : { 0.0, 1.0 }) {
                DBGAlignerConfig config(DBGAlignerConfig::dna_scoring_matrix(2, -3, -3));
                config.gap_opening_penalty = -5;
                config.gap_extension_penalty = -2;
                config.xdrop = xdrop;
                config.min_exact_match = discovery_fraction;
                config.max_nodes_per_seq_char = nodes_per_seq_char;
                config.num_alternative_paths = 2;
                config.min_path_score = 0;
                config.min_cell_score = 0;
                config.min_seed_length = k;

                DBGAligner<> aligner(*graph, config);
                auto paths = aligner.align(query);

                if (discovery_fraction == 0.0) {
                    ASSERT_EQ(2ull, paths.size());
                    EXPECT_NE(paths[0], paths[1]);
                    EXPECT_FALSE(paths[0].get_orientation());
                    EXPECT_FALSE(paths[1].get_orientation());
                    EXPECT_GE(paths[0].get_score(), paths[1].get_score());
                } else {
                    EXPECT_EQ(0ull, paths.size());
                }

                paths = aligner.align(match);
                ASSERT_LE(1ull, paths.size());
                EXPECT_EQ(match, paths[0].get_sequence());
                EXPECT_TRUE(is_exact_match(paths[0]));
            }
        }
    }
}

TYPED_TEST(DBGAlignerTest, align_low_similarity5) {
    size_t k = 31;
    std::string reference = "GTCGTCAGATCGGAAGAGCGTCGTGTAGGGAAAGGTCTTCGCCTGTGTAGATCTCGGTGGTCG";
    std::string query =     "GTCAGATCGGAAGAGCGTCGTGTAGGGAAAGAGTGTTCCTGGTGGTGTAGATC";

    auto graph = std::make_shared<DBGSuccinct>(k);
    graph->add_sequence(reference);

    DBGAlignerConfig config(DBGAlignerConfig::dna_scoring_matrix(2, -3, -3));
    DBGAligner<> aligner(*graph, config);
    auto paths = aligner.align(query);
    ASSERT_EQ(1ull, paths.size());
    auto path = paths[0];
    EXPECT_TRUE(path.is_valid(*graph, &config));
    check_json_dump_load(*graph, path, paths.get_query(), paths.get_query(PICK_REV_COMP));

    check_extend(graph, aligner.get_config(), paths, query);

}

TEST(DBGAlignerTest, align_suffix_seed_snp_min_seed_length) {
    {
        size_t k = 7;
        std::string reference = "AAAAGCTTTCGAGGCCAA";
        std::string query =        "ACCTTTCGAGGCCAA";
        //                          SS

        auto graph = std::make_shared<DBGSuccinct>(k);
        graph->add_sequence(reference);

        DBGAlignerConfig config(DBGAlignerConfig::dna_scoring_matrix(2, -1, -2));
        config.min_seed_length = 2;
        config.max_num_seeds_per_locus = std::numeric_limits<size_t>::max();
        config.min_cell_score = std::numeric_limits<score_t>::min() + 100;
        config.min_path_score = std::numeric_limits<score_t>::min() + 100;
        DBGAligner<> aligner(*graph, config);
        auto paths = aligner.align(query);
        ASSERT_EQ(1ull, paths.size());
        auto path = paths[0];

        EXPECT_EQ(7u, path.size());
        EXPECT_EQ(reference.substr(5), path.get_sequence());
        EXPECT_EQ(config.match_score(query.substr(2)), path.get_score());
        EXPECT_EQ("2S13=", path.get_cigar().to_string());
<<<<<<< HEAD
        EXPECT_EQ(13u, path.get_num_matches());
        EXPECT_FALSE(is_exact_match(path));
=======
        EXPECT_EQ(13u, path.get_cigar().get_num_matches());
        EXPECT_FALSE(path.is_exact_match());
>>>>>>> 97bcd8b1
        EXPECT_EQ(2u, path.get_clipping());
        EXPECT_EQ(0u, path.get_end_clipping());
        EXPECT_EQ(0u, path.get_offset());
        EXPECT_TRUE(path.is_valid(*graph, &config));
        check_json_dump_load(*graph, path, paths.get_query(), paths.get_query(PICK_REV_COMP));

        check_extend(graph, aligner.get_config(), paths, query);
    }
    {
        size_t k = 15;
        std::string reference = "TTTCGAGGCCAAAGCTTTCGAGGCCAA";
        std::string query =                 "ACCTTTCGAGGCCAA";
        //                                    X

        auto graph = std::make_shared<DBGSuccinct>(k);
        graph->add_sequence(reference);

        DBGAlignerConfig config(DBGAlignerConfig::dna_scoring_matrix(2, -1, -1));
        config.min_seed_length = 1;
        config.max_num_seeds_per_locus = std::numeric_limits<size_t>::max();
        config.min_cell_score = std::numeric_limits<score_t>::min() + 100;
        config.min_path_score = std::numeric_limits<score_t>::min() + 100;
        DBGAligner<> aligner(*graph, config);
        auto paths = aligner.align(query);
        ASSERT_EQ(1ull, paths.size());
        auto path = paths[0];

        EXPECT_EQ(1u, path.size()); // includes dummy k-mers
        EXPECT_EQ(reference.substr(12), path.get_sequence());
        EXPECT_EQ(config.score_sequences(query, reference.substr(12)), path.get_score());
        EXPECT_EQ("1=1X13=", path.get_cigar().to_string());
<<<<<<< HEAD
        EXPECT_EQ(14u, path.get_num_matches());
        EXPECT_FALSE(is_exact_match(path));
=======
        EXPECT_EQ(14u, path.get_cigar().get_num_matches());
        EXPECT_FALSE(path.is_exact_match());
>>>>>>> 97bcd8b1
        EXPECT_EQ(0u, path.get_clipping());
        EXPECT_EQ(0u, path.get_end_clipping());
        EXPECT_EQ(0u, path.get_offset());
        EXPECT_TRUE(path.is_valid(*graph, &config));
        check_json_dump_load(*graph, path, paths.get_query(), paths.get_query(PICK_REV_COMP));

        check_extend(graph, aligner.get_config(), paths, query);
    }
}

#if ! _PROTEIN_GRAPH
TEST(DBGAlignerTest, align_suffix_seed_snp_canonical) {
    size_t k = 18;
    std::string reference = "AAAAACTTTCGAGGCCAA";
    std::string query =     "GGGGGCTTTCGAGGCCAA";
    //                       SSSSS

    std::string reference_rc = "TTGGCCTCGAAAGTTTTT";
    std::string query_rc     = "TTGGCCTCGAAAGCCCCC";

    for (auto mode : { DeBruijnGraph::PRIMARY, DeBruijnGraph::CANONICAL }) {
        auto dbg_succ = std::make_shared<DBGSuccinct>(k, mode);
        dbg_succ->add_sequence(reference_rc);

        std::shared_ptr<DeBruijnGraph> graph;
        if (mode == DeBruijnGraph::PRIMARY) {
            graph = std::make_shared<CanonicalDBG>(*dbg_succ);
        } else {
            graph = dbg_succ;
        }

        DBGAlignerConfig config(DBGAlignerConfig::dna_scoring_matrix(2, -1, -2));
        config.max_num_seeds_per_locus = std::numeric_limits<size_t>::max();
        config.min_cell_score = std::numeric_limits<score_t>::min() + 100;
        config.min_path_score = std::numeric_limits<score_t>::min() + 100;
        config.min_seed_length = 13;
        DBGAligner<> aligner(*graph, config);
        auto paths = aligner.align(query);
        ASSERT_EQ(1ull, paths.size());
        auto path = paths[0];

        EXPECT_EQ(1u, path.size()); // includes dummy k-mers
        if (path.get_sequence() == reference.substr(5)) {
            EXPECT_EQ(config.score_sequences(query.substr(5), reference.substr(5)),
                      path.get_score());
            EXPECT_EQ("5S13=", path.get_cigar().to_string());
            EXPECT_EQ(5u, path.get_clipping());
            EXPECT_EQ(0u, path.get_end_clipping());
        } else {
            ASSERT_EQ(reference_rc.substr(0, 13), path.get_sequence());
            EXPECT_EQ(config.score_sequences(query_rc.substr(0, 13),
                                             reference_rc.substr(0, 13)),
                      path.get_score());
            EXPECT_EQ("13=5S", path.get_cigar().to_string());
            EXPECT_EQ(0u, path.get_clipping());
            EXPECT_EQ(5u, path.get_end_clipping());
        }
        EXPECT_EQ(5u, path.get_offset());
<<<<<<< HEAD
        EXPECT_EQ(13u, path.get_num_matches());
        EXPECT_FALSE(is_exact_match(path));
=======
        EXPECT_EQ(13u, path.get_cigar().get_num_matches());
        EXPECT_FALSE(path.is_exact_match());
>>>>>>> 97bcd8b1
        EXPECT_TRUE(path.is_valid(*graph, &config));
        check_json_dump_load(*graph, path, paths.get_query(), paths.get_query(PICK_REV_COMP));

        // TODO: sub-k seeds which are sink tips in the underlying graph currently can't be found
        if (mode != DeBruijnGraph::PRIMARY)
            check_extend(graph, aligner.get_config(), paths, query);
    }
}

TYPED_TEST(DBGAlignerTest, align_both_directions) {
    size_t k = 7;
    std::string reference =    "AAAAGCTTTCGAGGCCAA";
    std::string query =        "AAAAGTTTTCGAGGCCAA";
    //                               X

    std::string reference_rc = "TTGGCCTCGAAAGCTTTT";
    std::string query_rc =     "TTGGCCTCGAAAACTTTT";
    //                                      X

    auto graph = build_graph_batch<TypeParam>(k, { reference }, DeBruijnGraph::CANONICAL);
    DBGAlignerConfig config(DBGAlignerConfig::dna_scoring_matrix(2, -1, -2));
    DBGAligner<> aligner(*graph, config);
    auto paths = aligner.align(query);
    ASSERT_EQ(1ull, paths.size());
    auto path = paths[0];

    EXPECT_EQ(12u, path.size());

    if (path.get_sequence() == reference) {
        EXPECT_EQ(config.score_sequences(query, reference), path.get_score());
        EXPECT_EQ("5=1X12=", path.get_cigar().to_string());
    } else {
        ASSERT_EQ(reference_rc, path.get_sequence());
        EXPECT_EQ(config.score_sequences(query_rc, reference_rc), path.get_score());
        EXPECT_EQ("12=1X5=", path.get_cigar().to_string());
    }

<<<<<<< HEAD
    EXPECT_EQ(17u, path.get_num_matches());
    EXPECT_FALSE(is_exact_match(path));
=======
    EXPECT_EQ(17u, path.get_cigar().get_num_matches());
    EXPECT_FALSE(path.is_exact_match());
>>>>>>> 97bcd8b1
    EXPECT_EQ(0u, path.get_clipping());
    EXPECT_EQ(0u, path.get_end_clipping());
    EXPECT_EQ(0u, path.get_offset());
    EXPECT_TRUE(path.is_valid(*graph, &config));
    check_json_dump_load(*graph, path, paths.get_query(), paths.get_query(PICK_REV_COMP));

    check_extend(graph, aligner.get_config(), paths, query);
}

TYPED_TEST(DBGAlignerTest, align_both_directions2) {
    size_t k = 11;
    std::string reference =    "GTAGTGCTAGCTGTAGTCGTGCTGATGC";
    std::string query =        "GTAGTGCTACCTGTAGTCGTGGTGATGC";
    //                                   X           X

    auto graph = build_graph_batch<TypeParam>(k, { reference }, DeBruijnGraph::BASIC);
    DBGAlignerConfig config(DBGAlignerConfig::dna_scoring_matrix(2, -1, -2));
    DBGAligner<> aligner(*graph, config);
    auto paths = aligner.align(query);
    ASSERT_EQ(1ull, paths.size());
    auto path = paths[0];

    EXPECT_EQ(18u, path.size());
    EXPECT_EQ(reference, path.get_sequence());
    EXPECT_EQ(config.score_sequences(query, reference), path.get_score());
    EXPECT_TRUE(path.is_valid(*graph, &config));
    check_json_dump_load(*graph, path, paths.get_query(), paths.get_query(PICK_REV_COMP));

    check_extend(graph, aligner.get_config(), paths, query);
}

TYPED_TEST(DBGAlignerTest, align_low_similarity4_rep_primary) {
    size_t k = 6;
    std::vector<std::string> seqs;
    mtg::seq_io::read_fasta_file_critical(test_data_dir + "/transcripts_100.fa",
                                          [&](auto *seq) { seqs.emplace_back(seq->seq.s); });
    auto graph = build_graph_batch<TypeParam>(k, std::move(seqs), DeBruijnGraph::PRIMARY);

    std::string query = "TCGATCGATCGATCGATCGATCGACGATCGATCGATCGATCGATCGACGATCGAT"
                        "CGATCGATCGATCGATCGATCGATCGATCGATCGATCGATCGATCGATCGATCGA"
                        "TCGATCGATCGATCGACGATCGATCGATCGATCGATCGACGATCGATCGATCGAT"
                        "CGATCGATCGATCGATCGATCGATCGATCGATCGATCGATCGATCGATCGATCGA"
                        "TCGATCGACGATCGATCGATCGATCGATCGACGATCGATCGATCGATCGATCGAT"
                        "CGATCGATCGATCGATCGATCGATCGATCGATCGATCGATCGATCGATCGATCGA"
                        "CGATCGATCGATCGATCGATCGACGATCGATCGATCGATCGATCGATCGATCGAT"
                        "CGATCGATCGATCGATCGATCGA";

    DBGAlignerConfig config(DBGAlignerConfig::dna_scoring_matrix(2, -3, -3));
    config.gap_opening_penalty = -5;
    config.gap_extension_penalty = -2;
    config.xdrop = 27;
    config.min_exact_match = 0.0;
    config.max_nodes_per_seq_char = 10.0;
    config.num_alternative_paths = 3;

    DBGAligner<> aligner(*graph, config);
    for (size_t i = 0; i < 3; ++i) {
        EXPECT_EQ(3u, aligner.align(query).size()) << i;
    }
}
#endif

TYPED_TEST(DBGAlignerTest, align_nodummy) {
    size_t k = 7;
    std::string reference = "AAAAGCTTTCGAGGCCAA";
    std::string query =     "AAAAGTTTTCGAGGCCAA";
    //                            X

    auto graph = build_graph_batch<TypeParam>(k, { reference });
    DBGAlignerConfig config(DBGAlignerConfig::dna_scoring_matrix(2, -1, -2));

    for (bool both_directions : { false, true }) {
#if _PROTEIN_GRAPH
        if (both_directions)
            continue;
#endif
        config.forward_and_reverse_complement = both_directions;
        DBGAligner<> aligner(*graph, config);
        auto paths = aligner.align(query);
        ASSERT_EQ(1ull, paths.size());
        auto path = paths[0];

        if (both_directions) {
            EXPECT_EQ(12u, path.size());
            EXPECT_EQ(reference, path.get_sequence());
            EXPECT_EQ(config.score_sequences(query, reference), path.get_score());
            EXPECT_EQ("5=1X12=", path.get_cigar().to_string());
            EXPECT_EQ(17u, path.get_cigar().get_num_matches());
        } else {
            EXPECT_EQ(6u, path.size());
            EXPECT_EQ(reference.substr(6), path.get_sequence());
            EXPECT_EQ(config.score_sequences(query.substr(6), reference.substr(6)), path.get_score());
            EXPECT_EQ("6S12=", path.get_cigar().to_string());
            EXPECT_EQ(12u, path.get_cigar().get_num_matches());
            EXPECT_EQ(6u, path.get_clipping());
        }
        EXPECT_FALSE(is_exact_match(path));
        EXPECT_EQ(0u, path.get_end_clipping());
        EXPECT_EQ(0u, path.get_offset());
        EXPECT_TRUE(path.is_valid(*graph, &config));
        check_json_dump_load(*graph, path, paths.get_query(), paths.get_query(PICK_REV_COMP));

        check_extend(graph, aligner.get_config(), paths, query);
    }
}

TYPED_TEST(DBGAlignerTest, align_seed_to_end) {
    size_t k = 5;
    std::string reference = "ATCCCTTTTAAAA";
    std::string query =     "ATCCCGGGGGGGGGGGGGGGGGTTTTAAAA";

    auto graph = build_graph_batch<TypeParam>(k, { reference });
    DBGAlignerConfig config(DBGAlignerConfig::dna_scoring_matrix(2, -1, -2));
    DBGAligner<> aligner(*graph, config);
    auto paths = aligner.align(query);
    ASSERT_EQ(1ull, paths.size());
    auto path = paths[0];
    check_json_dump_load(*graph, path, paths.get_query(), paths.get_query(PICK_REV_COMP));

    check_extend(graph, aligner.get_config(), paths, query);
}

TEST(DBGAlignerTest, align_dummy) {
    size_t k = 7;
    std::string reference = "AAAAGCTTTCGAGGCCAA";
    std::string query =     "AAAAGTTTTCGAGGCCAA";
    //                            X

    auto graph = std::make_shared<DBGSuccinct>(k);
    DBGAlignerConfig config(DBGAlignerConfig::dna_scoring_matrix(2, -1, -2));
    config.min_seed_length = 5;
    graph->add_sequence(reference);

    DBGAligner<> aligner(*graph, config);
    auto paths = aligner.align(query);
    ASSERT_EQ(1ull, paths.size());
    auto path = paths[0];

    EXPECT_EQ(12u, path.size());
    EXPECT_EQ(reference, path.get_sequence());
    EXPECT_EQ(config.score_sequences(query, reference), path.get_score());
    EXPECT_EQ("5=1X12=", path.get_cigar().to_string());
<<<<<<< HEAD
    EXPECT_EQ(17u, path.get_num_matches());
    EXPECT_FALSE(is_exact_match(path));
=======
    EXPECT_EQ(17u, path.get_cigar().get_num_matches());
    EXPECT_FALSE(path.is_exact_match());
>>>>>>> 97bcd8b1
    EXPECT_EQ(0u, path.get_clipping());
    EXPECT_EQ(0u, path.get_end_clipping());
    EXPECT_EQ(0u, path.get_offset());
    EXPECT_TRUE(path.is_valid(*graph, &config));
    check_json_dump_load(*graph, path, paths.get_query(), paths.get_query(PICK_REV_COMP));

    check_extend(graph, aligner.get_config(), paths, query);
}

TEST(DBGAlignerTest, align_extended_insert_after_match) {
    size_t k = 27;
    std::string reference_1 = "CGTGGCCCAGGCCCAGGCCCAGGCCCAGGCCCAGGCCCAGGCCCAGGCCCAGGCCCAGGCCCAGGCCCAAGCC";
    std::string reference_2 = "CGTGGCCCAGGCCCAGGCCCAGCCCCAGGCCCAGGCCCAGGCCCAGGCCCAGGCCCAGGCCCAGGCCCAAGCC";
    std::string query =       "CGTGGCCCAGGCCCAGGCCCAGTGGGCGTTGGCCCAGGCGGCCACGGTGGCTGCGCAGGCCCGCCTGGCACAAGCCACGCTG";
    auto graph = std::make_shared<DBGSuccinct>(k);
    DBGAlignerConfig config(DBGAlignerConfig::dna_scoring_matrix(2, -3, -3));
    config.min_seed_length = 15;
    graph->add_sequence(reference_1);
    graph->add_sequence(reference_2);

    DBGAligner<> aligner(*graph, config);
    auto paths = aligner.align(query);
    ASSERT_EQ(1ull, paths.size());
    auto path = paths[0];

    EXPECT_TRUE(path.is_valid(*graph, &config));
    EXPECT_EQ(52u, path.get_score())
        << path.get_score() << " " << path.get_cigar().to_string();
    check_json_dump_load(*graph, path, paths.get_query(), paths.get_query(PICK_REV_COMP));

    check_extend(graph, aligner.get_config(), paths, query);
}

TEST(DBGAlignerTest, align_suffix_seed_no_full_seeds) {
    size_t k = 31;
    std::string reference = "CTGCTGCGCCATCGCAACCCACGGTTGCTTTTTGAGTCGCTGCTCACGTTAGCCATCACACTGACGTTAAGCTGGCTTTCGATGCTGTATC";
    std::string query     = "CTTACTGCTGCGCTCTTCGCAAACCCCACGGTTTCTTGTTTTGAGCTCGCCTGCTCACGATACCCATACACACTGACGTTCAAGCTGGCTTTCGATGTTGTATC";

    auto dbg_succ = std::make_shared<DBGSuccinct>(k, DeBruijnGraph::PRIMARY);
    dbg_succ->add_sequence(reference);
    auto graph = std::make_shared<CanonicalDBG>(*dbg_succ);

    DBGAlignerConfig config(DBGAlignerConfig::dna_scoring_matrix(2, -1, -2));
    config.max_num_seeds_per_locus = std::numeric_limits<size_t>::max();
    config.min_cell_score = std::numeric_limits<score_t>::min() + 100;
    config.min_path_score = std::numeric_limits<score_t>::min() + 100;
    config.min_seed_length = 13;

    for (size_t max_seed_length : { (size_t)0, k + 100 }) {
        config.max_seed_length = max_seed_length;
        DBGAligner<> aligner(*graph, config);
        auto paths = aligner.align(query);
        ASSERT_EQ(1ull, paths.size());
        auto path = paths[0];
        EXPECT_TRUE(path.is_valid(*graph, &config));
        check_json_dump_load(*graph, path, paths.get_query(), paths.get_query(PICK_REV_COMP));
    }
}

} // namespace<|MERGE_RESOLUTION|>--- conflicted
+++ resolved
@@ -142,13 +142,8 @@
     EXPECT_EQ(query, path.get_sequence());
     EXPECT_EQ(config.match_score(query), path.get_score());
     EXPECT_EQ("9=", path.get_cigar().to_string());
-<<<<<<< HEAD
-    EXPECT_EQ(9u, path.get_num_matches());
+    EXPECT_EQ(9u, path.get_cigar().get_num_matches());
     EXPECT_TRUE(is_exact_match(path));
-=======
-    EXPECT_EQ(9u, path.get_cigar().get_num_matches());
-    EXPECT_TRUE(path.is_exact_match());
->>>>>>> 97bcd8b1
     EXPECT_EQ(0u, path.get_clipping());
     EXPECT_EQ(0u, path.get_end_clipping());
     EXPECT_EQ(0u, path.get_offset());
@@ -175,13 +170,8 @@
     EXPECT_EQ("CAT", path.get_sequence());
     EXPECT_EQ(config.match_score(query), path.get_score());
     EXPECT_EQ("3=", path.get_cigar().to_string());
-<<<<<<< HEAD
-    EXPECT_EQ(3u, path.get_num_matches());
+    EXPECT_EQ(3u, path.get_cigar().get_num_matches());
     EXPECT_TRUE(is_exact_match(path));
-=======
-    EXPECT_EQ(3u, path.get_cigar().get_num_matches());
-    EXPECT_TRUE(path.is_exact_match());
->>>>>>> 97bcd8b1
     EXPECT_EQ(0u, path.get_clipping());
     EXPECT_EQ(0u, path.get_end_clipping());
     EXPECT_EQ(0u, path.get_offset());
@@ -208,13 +198,8 @@
     EXPECT_EQ(query, path.get_sequence());
     EXPECT_EQ(config.match_score(query), path.get_score());
     EXPECT_EQ("14=", path.get_cigar().to_string());
-<<<<<<< HEAD
-    EXPECT_EQ(14u, path.get_num_matches());
+    EXPECT_EQ(14u, path.get_cigar().get_num_matches());
     EXPECT_TRUE(is_exact_match(path));
-=======
-    EXPECT_EQ(14u, path.get_cigar().get_num_matches());
-    EXPECT_TRUE(path.is_exact_match());
->>>>>>> 97bcd8b1
     EXPECT_EQ(0u, path.get_clipping());
     EXPECT_EQ(0u, path.get_end_clipping());
     EXPECT_EQ(0u, path.get_offset());
@@ -257,13 +242,8 @@
     EXPECT_EQ(reference, path.get_sequence());
     EXPECT_EQ(config.score_sequences(reference, query), path.get_score());
     EXPECT_EQ("4=1X9=", path.get_cigar().to_string());
-<<<<<<< HEAD
-    EXPECT_EQ(13u, path.get_num_matches());
-    EXPECT_FALSE(is_exact_match(path));
-=======
     EXPECT_EQ(13u, path.get_cigar().get_num_matches());
-    EXPECT_FALSE(path.is_exact_match());
->>>>>>> 97bcd8b1
+    EXPECT_FALSE(is_exact_match(path));
     EXPECT_EQ(0u, path.get_clipping());
     EXPECT_EQ(0u, path.get_end_clipping());
     EXPECT_EQ(0u, path.get_offset());
@@ -296,13 +276,8 @@
     EXPECT_EQ(reference, path.get_sequence());
     EXPECT_EQ(config.match_score(query), path.get_score());
     EXPECT_EQ("14=", path.get_cigar().to_string());
-<<<<<<< HEAD
-    EXPECT_EQ(14u, path.get_num_matches());
+    EXPECT_EQ(14u, path.get_cigar().get_num_matches());
     EXPECT_TRUE(is_exact_match(path));
-=======
-    EXPECT_EQ(14u, path.get_cigar().get_num_matches());
-    EXPECT_TRUE(path.is_exact_match());
->>>>>>> 97bcd8b1
     EXPECT_EQ(0u, path.get_clipping());
     EXPECT_EQ(0u, path.get_end_clipping());
     EXPECT_EQ(0u, path.get_offset());
@@ -351,13 +326,8 @@
     EXPECT_EQ(query, path.get_sequence());
     EXPECT_EQ(config.match_score(query), path.get_score());
     EXPECT_EQ("9=", path.get_cigar().to_string());
-<<<<<<< HEAD
-    EXPECT_EQ(9u, path.get_num_matches());
+    EXPECT_EQ(9u, path.get_cigar().get_num_matches());
     EXPECT_TRUE(is_exact_match(path));
-=======
-    EXPECT_EQ(9u, path.get_cigar().get_num_matches());
-    EXPECT_TRUE(path.is_exact_match());
->>>>>>> 97bcd8b1
     EXPECT_EQ(0u, path.get_clipping());
     EXPECT_EQ(0u, path.get_end_clipping());
     EXPECT_EQ(0u, path.get_offset());
@@ -387,13 +357,8 @@
     EXPECT_EQ(query, path.get_sequence());
     EXPECT_EQ(config.match_score(query), path.get_score());
     EXPECT_EQ("17=", path.get_cigar().to_string());
-<<<<<<< HEAD
-    EXPECT_EQ(17u, path.get_num_matches());
+    EXPECT_EQ(17u, path.get_cigar().get_num_matches());
     EXPECT_TRUE(is_exact_match(path));
-=======
-    EXPECT_EQ(17u, path.get_cigar().get_num_matches());
-    EXPECT_TRUE(path.is_exact_match());
->>>>>>> 97bcd8b1
     EXPECT_EQ(0u, path.get_clipping());
     EXPECT_EQ(0u, path.get_end_clipping());
     EXPECT_EQ(0u, path.get_offset());
@@ -423,13 +388,8 @@
     EXPECT_EQ(query, path.get_sequence());
     EXPECT_EQ(config.match_score(query), path.get_score());
     EXPECT_EQ("17=", path.get_cigar().to_string());
-<<<<<<< HEAD
-    EXPECT_EQ(17u, path.get_num_matches());
+    EXPECT_EQ(17u, path.get_cigar().get_num_matches());
     EXPECT_TRUE(is_exact_match(path));
-=======
-    EXPECT_EQ(17u, path.get_cigar().get_num_matches());
-    EXPECT_TRUE(path.is_exact_match());
->>>>>>> 97bcd8b1
     EXPECT_EQ(0u, path.get_clipping());
     EXPECT_EQ(0u, path.get_end_clipping());
     EXPECT_EQ(0u, path.get_offset());
@@ -456,13 +416,8 @@
     EXPECT_EQ(query, path.get_sequence());
     EXPECT_EQ(config.match_score(query), path.get_score());
     EXPECT_EQ("6=", path.get_cigar().to_string());
-<<<<<<< HEAD
-    EXPECT_EQ(6u, path.get_num_matches());
+    EXPECT_EQ(6u, path.get_cigar().get_num_matches());
     EXPECT_TRUE(is_exact_match(path));
-=======
-    EXPECT_EQ(6u, path.get_cigar().get_num_matches());
-    EXPECT_TRUE(path.is_exact_match());
->>>>>>> 97bcd8b1
     EXPECT_EQ(0u, path.get_clipping());
     EXPECT_EQ(0u, path.get_end_clipping());
     EXPECT_EQ(0u, path.get_offset());
@@ -490,13 +445,8 @@
     EXPECT_EQ(reference, path.get_sequence());
     EXPECT_EQ(config.score_sequences(query, reference), path.get_score());
     EXPECT_EQ("5=1X6=", path.get_cigar().to_string());
-<<<<<<< HEAD
-    EXPECT_EQ(11u, path.get_num_matches());
-    EXPECT_FALSE(is_exact_match(path));
-=======
     EXPECT_EQ(11u, path.get_cigar().get_num_matches());
-    EXPECT_FALSE(path.is_exact_match());
->>>>>>> 97bcd8b1
+    EXPECT_FALSE(is_exact_match(path));
     EXPECT_EQ(0u, path.get_clipping());
     EXPECT_EQ(0u, path.get_end_clipping());
     EXPECT_EQ(0u, path.get_offset());
@@ -531,13 +481,8 @@
         << "Ref2: " << reference_2 << std::endl;
     // TODO: what about other cases?
     EXPECT_EQ("8=3X4=", path.get_cigar().to_string());
-<<<<<<< HEAD
-    EXPECT_EQ(12u, path.get_num_matches());
-    EXPECT_FALSE(is_exact_match(path));
-=======
     EXPECT_EQ(12u, path.get_cigar().get_num_matches());
-    EXPECT_FALSE(path.is_exact_match());
->>>>>>> 97bcd8b1
+    EXPECT_FALSE(is_exact_match(path));
     EXPECT_EQ(0u, path.get_clipping());
     EXPECT_EQ(0u, path.get_end_clipping());
     EXPECT_EQ(0u, path.get_offset());
@@ -565,13 +510,8 @@
     EXPECT_EQ(reference, path.get_sequence());
     EXPECT_EQ(config.score_sequences(query, reference), path.get_score());
     EXPECT_EQ("6=1X6=1X1=1X4=", path.get_cigar().to_string());
-<<<<<<< HEAD
-    EXPECT_EQ(17u, path.get_num_matches());
-    EXPECT_FALSE(is_exact_match(path));
-=======
     EXPECT_EQ(17u, path.get_cigar().get_num_matches());
-    EXPECT_FALSE(path.is_exact_match());
->>>>>>> 97bcd8b1
+    EXPECT_FALSE(is_exact_match(path));
     EXPECT_EQ(0u, path.get_clipping());
     EXPECT_EQ(0u, path.get_end_clipping());
     EXPECT_EQ(0u, path.get_offset());
@@ -601,13 +541,8 @@
     EXPECT_EQ(query.size() - k + 2, path.size());
     EXPECT_EQ(reference_1 + "T", path.get_sequence());
     EXPECT_EQ("4=1D7=", path.get_cigar().to_string());
-<<<<<<< HEAD
-    EXPECT_EQ(11u, path.get_num_matches());
-    EXPECT_FALSE(is_exact_match(path));
-=======
     EXPECT_EQ(11u, path.get_cigar().get_num_matches());
-    EXPECT_FALSE(path.is_exact_match());
->>>>>>> 97bcd8b1
+    EXPECT_FALSE(is_exact_match(path));
     EXPECT_EQ(0u, path.get_clipping());
     EXPECT_EQ(0u, path.get_end_clipping());
     EXPECT_EQ(0u, path.get_offset());
@@ -638,13 +573,8 @@
     auto path = paths[0];
     EXPECT_EQ("4=1X4=1X2=", path.get_cigar().to_string())
         << query << "\n" << path.get_sequence();
-<<<<<<< HEAD
-    EXPECT_EQ(10u, path.get_num_matches());
-    EXPECT_FALSE(is_exact_match(path));
-=======
     EXPECT_EQ(10u, path.get_cigar().get_num_matches());
-    EXPECT_FALSE(path.is_exact_match());
->>>>>>> 97bcd8b1
+    EXPECT_FALSE(is_exact_match(path));
     EXPECT_EQ(0u, path.get_clipping());
     EXPECT_EQ(0u, path.get_end_clipping());
     EXPECT_EQ(0u, path.get_offset());
@@ -671,13 +601,8 @@
     EXPECT_EQ(reference, path.get_sequence());
     EXPECT_EQ(config.score_sequences(query, reference), path.get_score());
     EXPECT_EQ("4=1X9=1X6=", path.get_cigar().to_string());
-<<<<<<< HEAD
-    EXPECT_EQ(19u, path.get_num_matches());
-    EXPECT_FALSE(is_exact_match(path));
-=======
     EXPECT_EQ(19u, path.get_cigar().get_num_matches());
-    EXPECT_FALSE(path.is_exact_match());
->>>>>>> 97bcd8b1
+    EXPECT_FALSE(is_exact_match(path));
     EXPECT_EQ(0u, path.get_clipping());
     EXPECT_EQ(0u, path.get_end_clipping());
     EXPECT_EQ(0u, path.get_offset());
@@ -707,13 +632,8 @@
     EXPECT_EQ(reference, path.get_sequence());
     EXPECT_EQ(config.match_score(reference) + config.gap_opening_penalty, path.get_score());
     EXPECT_EQ("5=1I5=", path.get_cigar().to_string());
-<<<<<<< HEAD
-    EXPECT_EQ(10u, path.get_num_matches());
-    EXPECT_FALSE(is_exact_match(path));
-=======
     EXPECT_EQ(10u, path.get_cigar().get_num_matches());
-    EXPECT_FALSE(path.is_exact_match());
->>>>>>> 97bcd8b1
+    EXPECT_FALSE(is_exact_match(path));
     EXPECT_EQ(0u, path.get_clipping());
     EXPECT_EQ(0u, path.get_end_clipping());
     EXPECT_EQ(0u, path.get_offset());
@@ -744,13 +664,8 @@
     EXPECT_EQ(config.match_score(reference)
         + config.gap_opening_penalty + config.gap_extension_penalty, path.get_score());
     EXPECT_EQ("5=2I5=", path.get_cigar().to_string());
-<<<<<<< HEAD
-    EXPECT_EQ(10u, path.get_num_matches());
-    EXPECT_FALSE(is_exact_match(path));
-=======
     EXPECT_EQ(10u, path.get_cigar().get_num_matches());
-    EXPECT_FALSE(path.is_exact_match());
->>>>>>> 97bcd8b1
+    EXPECT_FALSE(is_exact_match(path));
     EXPECT_EQ(0u, path.get_clipping());
     EXPECT_EQ(0u, path.get_end_clipping());
     EXPECT_EQ(0u, path.get_offset());
@@ -781,13 +696,8 @@
     EXPECT_EQ(config.match_score(reference) + config.gap_opening_penalty
         + score_t(8) * config.gap_extension_penalty, path.get_score());
     EXPECT_EQ("5=9I5=", path.get_cigar().to_string());
-<<<<<<< HEAD
-    EXPECT_EQ(10u, path.get_num_matches());
-    EXPECT_FALSE(is_exact_match(path));
-=======
     EXPECT_EQ(10u, path.get_cigar().get_num_matches());
-    EXPECT_FALSE(path.is_exact_match());
->>>>>>> 97bcd8b1
+    EXPECT_FALSE(is_exact_match(path));
     EXPECT_EQ(0u, path.get_clipping());
     EXPECT_EQ(0u, path.get_end_clipping());
     EXPECT_EQ(0u, path.get_offset());
@@ -820,13 +730,8 @@
         + score_t(8) * config.gap_extension_penalty, path.get_score());
     EXPECT_TRUE(path.get_cigar().to_string() == "6=1X9I6="
         || path.get_cigar().to_string() == "6=9I1X6=") << path.get_cigar().to_string();
-<<<<<<< HEAD
-    EXPECT_EQ(12u, path.get_num_matches());
-    EXPECT_FALSE(is_exact_match(path));
-=======
     EXPECT_EQ(12u, path.get_cigar().get_num_matches());
-    EXPECT_FALSE(path.is_exact_match());
->>>>>>> 97bcd8b1
+    EXPECT_FALSE(is_exact_match(path));
     EXPECT_EQ(0u, path.get_clipping());
     EXPECT_EQ(0u, path.get_end_clipping());
     EXPECT_EQ(0u, path.get_offset());
@@ -894,13 +799,8 @@
     EXPECT_EQ(config.match_score(query) + config.gap_opening_penalty
         + score_t(3) * config.gap_extension_penalty, path.get_score());
     EXPECT_EQ("10=4D9=", path.get_cigar().to_string());
-<<<<<<< HEAD
-    EXPECT_EQ(19u, path.get_num_matches());
-    EXPECT_FALSE(is_exact_match(path));
-=======
     EXPECT_EQ(19u, path.get_cigar().get_num_matches());
-    EXPECT_FALSE(path.is_exact_match());
->>>>>>> 97bcd8b1
+    EXPECT_FALSE(is_exact_match(path));
     EXPECT_EQ(0u, path.get_clipping());
     EXPECT_EQ(0u, path.get_end_clipping());
     EXPECT_EQ(0u, path.get_offset());
@@ -931,13 +831,8 @@
     EXPECT_EQ(config.match_score(query) + config.gap_opening_penalty
         + score_t(3) * config.gap_extension_penalty, path.get_score());
     EXPECT_EQ("4=4D9=", path.get_cigar().to_string());
-<<<<<<< HEAD
-    EXPECT_EQ(13u, path.get_num_matches());
-    EXPECT_FALSE(is_exact_match(path));
-=======
     EXPECT_EQ(13u, path.get_cigar().get_num_matches());
-    EXPECT_FALSE(path.is_exact_match());
->>>>>>> 97bcd8b1
+    EXPECT_FALSE(is_exact_match(path));
     EXPECT_EQ(0u, path.get_clipping());
     EXPECT_EQ(0u, path.get_end_clipping());
     EXPECT_EQ(0u, path.get_offset());
@@ -970,13 +865,8 @@
     EXPECT_EQ(config.match_score(query) + config.gap_opening_penalty
         + score_t(2) * config.gap_extension_penalty, path.get_score());
     EXPECT_EQ("4=3D9=", path.get_cigar().to_string());
-<<<<<<< HEAD
-    EXPECT_EQ(13u, path.get_num_matches());
-    EXPECT_FALSE(is_exact_match(path));
-=======
     EXPECT_EQ(13u, path.get_cigar().get_num_matches());
-    EXPECT_FALSE(path.is_exact_match());
->>>>>>> 97bcd8b1
+    EXPECT_FALSE(is_exact_match(path));
     EXPECT_EQ(0u, path.get_clipping());
     EXPECT_EQ(0u, path.get_end_clipping());
     EXPECT_EQ(0u, path.get_offset());
@@ -1005,13 +895,8 @@
     EXPECT_EQ(query, path.get_sequence());
     EXPECT_EQ(config.match_score(query), path.get_score());
     EXPECT_EQ("63=", path.get_cigar().to_string());
-<<<<<<< HEAD
-    EXPECT_EQ(63u, path.get_num_matches());
+    EXPECT_EQ(63u, path.get_cigar().get_num_matches());
     EXPECT_TRUE(is_exact_match(path));
-=======
-    EXPECT_EQ(63u, path.get_cigar().get_num_matches());
-    EXPECT_TRUE(path.is_exact_match());
->>>>>>> 97bcd8b1
     EXPECT_EQ(0u, path.get_clipping());
     EXPECT_EQ(0u, path.get_end_clipping());
     EXPECT_EQ(0u, path.get_offset());
@@ -1042,13 +927,8 @@
     EXPECT_EQ(reference.substr(7), path.get_sequence());
     EXPECT_EQ(config.match_score(reference.substr(7)), path.get_score());
     EXPECT_EQ("7S9=", path.get_cigar().to_string());
-<<<<<<< HEAD
-    EXPECT_EQ(9u, path.get_num_matches());
-    EXPECT_FALSE(is_exact_match(path));
-=======
     EXPECT_EQ(9u, path.get_cigar().get_num_matches());
-    EXPECT_FALSE(path.is_exact_match());
->>>>>>> 97bcd8b1
+    EXPECT_FALSE(is_exact_match(path));
     EXPECT_EQ(7u, path.get_clipping());
     EXPECT_EQ(0u, path.get_end_clipping());
     EXPECT_EQ(0u, path.get_offset());
@@ -1079,13 +959,8 @@
     EXPECT_EQ(reference.substr(10), path.get_sequence());
     EXPECT_EQ(config.match_score(query.substr(4)), path.get_score());
     EXPECT_EQ("4S9=", path.get_cigar().to_string());
-<<<<<<< HEAD
-    EXPECT_EQ(9u, path.get_num_matches());
-    EXPECT_FALSE(is_exact_match(path));
-=======
     EXPECT_EQ(9u, path.get_cigar().get_num_matches());
-    EXPECT_FALSE(path.is_exact_match());
->>>>>>> 97bcd8b1
+    EXPECT_FALSE(is_exact_match(path));
     EXPECT_EQ(4u, path.get_clipping());
     EXPECT_EQ(0u, path.get_end_clipping());
     EXPECT_EQ(0u, path.get_offset());
@@ -1125,13 +1000,8 @@
              || path.get_cigar().to_string() == "44=3I1=4I8=1X39="
              || path.get_cigar().to_string() == "44=4I1=3I8=1X39=")
         << path.get_cigar().to_string();
-<<<<<<< HEAD
-    EXPECT_EQ(92u, path.get_num_matches());
-    EXPECT_FALSE(is_exact_match(path));
-=======
     EXPECT_EQ(92u, path.get_cigar().get_num_matches());
-    EXPECT_FALSE(path.is_exact_match());
->>>>>>> 97bcd8b1
+    EXPECT_FALSE(is_exact_match(path));
     EXPECT_EQ(0u, path.get_clipping());
     EXPECT_EQ(0u, path.get_end_clipping());
     EXPECT_EQ(0u, path.get_offset());
@@ -1154,13 +1024,8 @@
              || path.get_cigar().to_string() == "44=3I1=4I8=1X39="
              || path.get_cigar().to_string() == "44=4I1=3I8=1X39=")
         << path.get_cigar().to_string();
-<<<<<<< HEAD
-    EXPECT_EQ(92u, path.get_num_matches());
-    EXPECT_FALSE(is_exact_match(path));
-=======
     EXPECT_EQ(92u, path.get_cigar().get_num_matches());
-    EXPECT_FALSE(path.is_exact_match());
->>>>>>> 97bcd8b1
+    EXPECT_FALSE(is_exact_match(path));
     EXPECT_EQ(0u, path.get_clipping());
     EXPECT_EQ(0u, path.get_end_clipping());
     EXPECT_EQ(0u, path.get_offset());
@@ -1186,13 +1051,8 @@
     EXPECT_EQ(config.match_score(query.substr(2)), path.get_score());
     EXPECT_EQ("2S8=", path.get_cigar().to_string())
         << reference.substr(2) << " " << path.get_sequence();
-<<<<<<< HEAD
-    EXPECT_EQ(8u, path.get_num_matches());
-    EXPECT_FALSE(is_exact_match(path));
-=======
     EXPECT_EQ(8u, path.get_cigar().get_num_matches());
-    EXPECT_FALSE(path.is_exact_match());
->>>>>>> 97bcd8b1
+    EXPECT_FALSE(is_exact_match(path));
     EXPECT_EQ(2u, path.get_clipping());
     EXPECT_EQ(0u, path.get_end_clipping());
     EXPECT_EQ(0u, path.get_offset());
@@ -1220,13 +1080,8 @@
     EXPECT_EQ(reference.substr(3), path.get_sequence());
     EXPECT_EQ(config.match_score(query.substr(2)), path.get_score());
     EXPECT_EQ("2S14=", path.get_cigar().to_string());
-<<<<<<< HEAD
-    EXPECT_EQ(14u, path.get_num_matches());
-    EXPECT_FALSE(is_exact_match(path));
-=======
     EXPECT_EQ(14u, path.get_cigar().get_num_matches());
-    EXPECT_FALSE(path.is_exact_match());
->>>>>>> 97bcd8b1
+    EXPECT_FALSE(is_exact_match(path));
     EXPECT_EQ(2u, path.get_clipping());
     EXPECT_EQ(0u, path.get_end_clipping());
     EXPECT_EQ(0u, path.get_offset());
@@ -1255,13 +1110,8 @@
     EXPECT_EQ(reference.substr(7), path.get_sequence());
     EXPECT_EQ(config.match_score(query.substr(7)), path.get_score());
     EXPECT_EQ("7S17=", path.get_cigar().to_string());
-<<<<<<< HEAD
-    EXPECT_EQ(17u, path.get_num_matches());
-    EXPECT_FALSE(is_exact_match(path));
-=======
     EXPECT_EQ(17u, path.get_cigar().get_num_matches());
-    EXPECT_FALSE(path.is_exact_match());
->>>>>>> 97bcd8b1
+    EXPECT_FALSE(is_exact_match(path));
     EXPECT_EQ(7u, path.get_clipping());
     EXPECT_EQ(0u, path.get_end_clipping());
     EXPECT_EQ(0u, path.get_offset());
@@ -1289,13 +1139,8 @@
     EXPECT_EQ(reference.substr(0, 17), path.get_sequence());
     EXPECT_EQ(config.match_score(query.substr(0, 17)), path.get_score());
     EXPECT_EQ("17=7S", path.get_cigar().to_string());
-<<<<<<< HEAD
-    EXPECT_EQ(17u, path.get_num_matches());
-    EXPECT_FALSE(is_exact_match(path));
-=======
     EXPECT_EQ(17u, path.get_cigar().get_num_matches());
-    EXPECT_FALSE(path.is_exact_match());
->>>>>>> 97bcd8b1
+    EXPECT_FALSE(is_exact_match(path));
     EXPECT_EQ(0u, path.get_clipping());
     EXPECT_EQ(7u, path.get_end_clipping());
     EXPECT_EQ(0u, path.get_offset());
@@ -1325,13 +1170,8 @@
     EXPECT_EQ(reference.substr(5), path.get_sequence());
     EXPECT_EQ(config.match_score(query.substr(2)), path.get_score());
     EXPECT_EQ("2S13=", path.get_cigar().to_string());
-<<<<<<< HEAD
-    EXPECT_EQ(13u, path.get_num_matches());
-    EXPECT_FALSE(is_exact_match(path));
-=======
     EXPECT_EQ(13u, path.get_cigar().get_num_matches());
-    EXPECT_FALSE(path.is_exact_match());
->>>>>>> 97bcd8b1
+    EXPECT_FALSE(is_exact_match(path));
     EXPECT_EQ(2u, path.get_clipping());
     EXPECT_EQ(0u, path.get_end_clipping());
     EXPECT_EQ(0u, path.get_offset());
@@ -1358,13 +1198,8 @@
     // EXPECT_EQ(reference.substr(5), path.get_sequence());
     // EXPECT_EQ(config.match_score(query.substr(2)), path.get_score());
     // EXPECT_EQ("2S13=", path.get_cigar().to_string());
-<<<<<<< HEAD
-    // EXPECT_EQ(13u, path.get_num_matches());
+    // EXPECT_EQ(13u, path.get_cigar().get_num_matches());
     // EXPECT_FALSE(is_exact_match(path));
-=======
-    // EXPECT_EQ(13u, path.get_cigar().get_num_matches());
-    // EXPECT_FALSE(path.is_exact_match());
->>>>>>> 97bcd8b1
     // EXPECT_EQ(2u, path.get_clipping());
     // EXPECT_EQ(0u, path.get_end_clipping());
     // EXPECT_EQ(0u, path.get_offset());
@@ -1508,13 +1343,8 @@
         EXPECT_EQ(reference.substr(5), path.get_sequence());
         EXPECT_EQ(config.match_score(query.substr(2)), path.get_score());
         EXPECT_EQ("2S13=", path.get_cigar().to_string());
-<<<<<<< HEAD
-        EXPECT_EQ(13u, path.get_num_matches());
+        EXPECT_EQ(13u, path.get_cigar().get_num_matches());
         EXPECT_FALSE(is_exact_match(path));
-=======
-        EXPECT_EQ(13u, path.get_cigar().get_num_matches());
-        EXPECT_FALSE(path.is_exact_match());
->>>>>>> 97bcd8b1
         EXPECT_EQ(2u, path.get_clipping());
         EXPECT_EQ(0u, path.get_end_clipping());
         EXPECT_EQ(0u, path.get_offset());
@@ -1546,13 +1376,8 @@
         EXPECT_EQ(reference.substr(12), path.get_sequence());
         EXPECT_EQ(config.score_sequences(query, reference.substr(12)), path.get_score());
         EXPECT_EQ("1=1X13=", path.get_cigar().to_string());
-<<<<<<< HEAD
-        EXPECT_EQ(14u, path.get_num_matches());
+        EXPECT_EQ(14u, path.get_cigar().get_num_matches());
         EXPECT_FALSE(is_exact_match(path));
-=======
-        EXPECT_EQ(14u, path.get_cigar().get_num_matches());
-        EXPECT_FALSE(path.is_exact_match());
->>>>>>> 97bcd8b1
         EXPECT_EQ(0u, path.get_clipping());
         EXPECT_EQ(0u, path.get_end_clipping());
         EXPECT_EQ(0u, path.get_offset());
@@ -1611,13 +1436,8 @@
             EXPECT_EQ(5u, path.get_end_clipping());
         }
         EXPECT_EQ(5u, path.get_offset());
-<<<<<<< HEAD
-        EXPECT_EQ(13u, path.get_num_matches());
+        EXPECT_EQ(13u, path.get_cigar().get_num_matches());
         EXPECT_FALSE(is_exact_match(path));
-=======
-        EXPECT_EQ(13u, path.get_cigar().get_num_matches());
-        EXPECT_FALSE(path.is_exact_match());
->>>>>>> 97bcd8b1
         EXPECT_TRUE(path.is_valid(*graph, &config));
         check_json_dump_load(*graph, path, paths.get_query(), paths.get_query(PICK_REV_COMP));
 
@@ -1655,13 +1475,8 @@
         EXPECT_EQ("12=1X5=", path.get_cigar().to_string());
     }
 
-<<<<<<< HEAD
-    EXPECT_EQ(17u, path.get_num_matches());
-    EXPECT_FALSE(is_exact_match(path));
-=======
     EXPECT_EQ(17u, path.get_cigar().get_num_matches());
-    EXPECT_FALSE(path.is_exact_match());
->>>>>>> 97bcd8b1
+    EXPECT_FALSE(is_exact_match(path));
     EXPECT_EQ(0u, path.get_clipping());
     EXPECT_EQ(0u, path.get_end_clipping());
     EXPECT_EQ(0u, path.get_offset());
@@ -1804,13 +1619,8 @@
     EXPECT_EQ(reference, path.get_sequence());
     EXPECT_EQ(config.score_sequences(query, reference), path.get_score());
     EXPECT_EQ("5=1X12=", path.get_cigar().to_string());
-<<<<<<< HEAD
-    EXPECT_EQ(17u, path.get_num_matches());
-    EXPECT_FALSE(is_exact_match(path));
-=======
     EXPECT_EQ(17u, path.get_cigar().get_num_matches());
-    EXPECT_FALSE(path.is_exact_match());
->>>>>>> 97bcd8b1
+    EXPECT_FALSE(is_exact_match(path));
     EXPECT_EQ(0u, path.get_clipping());
     EXPECT_EQ(0u, path.get_end_clipping());
     EXPECT_EQ(0u, path.get_offset());
