--- conflicted
+++ resolved
@@ -87,39 +87,6 @@
     );
 }
 
-
-<<<<<<< HEAD
-DBGAligner<>::DBGQueryAlignment
-get_extend(std::shared_ptr<const DeBruijnGraph> graph,
-           const DBGAlignerConfig &config,
-           const DBGAligner<>::DBGQueryAlignment &paths,
-           const std::string &query) {
-    assert(graph.get());
-    EXPECT_EQ(query, paths.get_query());
-    auto uniconfig = config;
-    uniconfig.max_seed_length = std::numeric_limits<size_t>::max();
-
-    auto range_graph = std::dynamic_pointer_cast<const DBGSuccinctRange>(graph);
-    return DBGAligner<UniMEMSeeder<>>(range_graph ? *range_graph : *graph,
-                                      uniconfig).align(query);
-}
-
-void check_extend(std::shared_ptr<const DeBruijnGraph> graph,
-                  const DBGAlignerConfig &config,
-                  const DBGAligner<>::DBGQueryAlignment &paths,
-                  const std::string &query) {
-    auto unimem_paths = get_extend(graph, config, paths, query);
-
-    ASSERT_EQ(paths.size(), unimem_paths.size());
-
-    for (size_t i = 0; i < paths.size(); ++i) {
-        EXPECT_EQ(paths[i], unimem_paths[i]) << paths[i] << "\n" << unimem_paths[i];
-    }
-}
-
-
-=======
->>>>>>> 15eeaaf8
 template <typename Graph>
 class DBGAlignerTest : public DeBruijnGraphTest<Graph> {};
 
