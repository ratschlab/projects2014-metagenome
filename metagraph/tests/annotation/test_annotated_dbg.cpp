#include <stdio.h>

#include <set>
#include "gtest/gtest.h"

#include "../test_helpers.hpp"
#include "test_annotated_dbg_helpers.hpp"

#include "common/threads/threading.hpp"
#include "common/vectors/bit_vector_dyn.hpp"
#include "common/vectors/vector_algorithm.hpp"
#include "annotation/annotation_converters.hpp"


namespace {

using namespace mtg;
using namespace mtg::test;
using namespace mtg::graph;

void check_labels(const AnnotatedDBG &anno_graph,
                  const std::string &sequence,
                  const std::vector<std::string> labels_present,
                  const std::vector<std::string> labels_not_present) {
    std::set<SequenceGraph::node_index> indices;
    anno_graph.get_graph().map_to_nodes(
        sequence,
        [&](const auto &index) {
            ASSERT_NE(SequenceGraph::npos, index);
            indices.insert(index);
            EXPECT_EQ(labels_present.size(), anno_graph.get_labels(index).size());
            EXPECT_EQ(convert_to_set(labels_present),
                      convert_to_set(anno_graph.get_labels(index)));

            for (const auto &label : labels_present) {
                EXPECT_TRUE(anno_graph.has_label(index, label));
            }

            for (const auto &label : labels_not_present) {
                EXPECT_FALSE(anno_graph.has_label(index, label));
            }
        }
    );

    for (const auto &label : labels_present) {
        std::set<SequenceGraph::node_index> cur_indices;
        anno_graph.call_annotated_nodes(
            label,
            [&](const auto &index) {
                ASSERT_NE(SequenceGraph::npos, index);
                cur_indices.insert(index);
                EXPECT_TRUE(anno_graph.has_label(index, label));
            }
        );
        std::vector<SequenceGraph::node_index> diff;
        std::set_difference(indices.begin(), indices.end(),
                            cur_indices.begin(), cur_indices.end(),
                            diff.begin());
        EXPECT_EQ(0u, diff.size())
            << diff.front()
            << anno_graph.get_graph().get_node_sequence(diff.front());
    }
}

std::vector<uint64_t> edge_to_row_idx(const bitmap &edge_mask) {
    // transform indexes of k-mers to the annotation format
    std::vector<uint64_t> rows;
    edge_mask.call_ones([&](auto i) {
        rows.push_back(AnnotatedDBG::graph_to_anno_index(i));
    });
    return rows;
}

TEST(AnnotatedDBG, ExtendGraphWithSimplePath) {
    for (size_t k = 1; k < 10; ++k) {
        AnnotatedDBG anno_graph(std::make_shared<DBGSuccinct>(k + 1),
                                std::make_unique<annot::ColumnCompressed<>>(1));

        ASSERT_EQ(anno_graph.get_graph().num_nodes(),
                  anno_graph.get_annotation().num_objects());

        std::string sequence(100, 'A');

        bit_vector_dyn inserted_nodes(anno_graph.get_graph().max_index() + 1, 0);
        anno_graph.graph_->add_sequence(sequence,
            [&](auto new_node) { inserted_nodes.insert_bit(new_node, true); }
        );

        ASSERT_EQ(k + 2, anno_graph.get_graph().num_nodes());
        EXPECT_EQ(1u, anno_graph.get_annotation().num_objects());

        anno_graph.annotator_->insert_rows(edge_to_row_idx(inserted_nodes));
        EXPECT_EQ(anno_graph.get_graph().num_nodes() + 1, inserted_nodes.size());

        EXPECT_FALSE(anno_graph.label_exists("Label"));
        EXPECT_FALSE(anno_graph.label_exists("NotLabel"));

        anno_graph.annotate_sequence(std::string(sequence), { "Label" });

        EXPECT_EQ(std::vector<std::string> { "Label" },
                  anno_graph.get_labels(sequence, 1));

        EXPECT_TRUE(anno_graph.label_exists("Label"));
        EXPECT_FALSE(anno_graph.label_exists("NotLabel"));

        check_labels(anno_graph, sequence, { "Label" }, { "NotLabel" });
    }
}

TEST(AnnotatedDBG, ExtendGraphAddPath) {
    for (size_t k = 1; k < 10; ++k) {

        std::string seq_first = std::string(100, 'A')
                                    + std::string(100, 'C');

        std::string seq_second = std::string(100, 'T')
                                    + std::string(2, 'G')
                                    + std::string(2, 'N');

        auto graph = std::make_shared<DBGSuccinct>(k + 1);
        graph->add_sequence(seq_first);

        uint64_t num_nodes = graph->num_nodes();
        AnnotatedDBG anno_graph(
            graph,
            std::make_unique<annot::ColumnCompressed<>>(graph->max_index())
        );
        EXPECT_EQ(num_nodes, anno_graph.get_graph().num_nodes());

        EXPECT_FALSE(anno_graph.label_exists("First"));
        EXPECT_FALSE(anno_graph.label_exists("Second"));
        EXPECT_FALSE(anno_graph.label_exists("Third"));

        anno_graph.annotate_sequence(std::string(seq_first), { "First" });

        ASSERT_EQ(std::vector<std::string> { "First" },
                  anno_graph.get_labels(seq_first, 1));

        EXPECT_TRUE(anno_graph.label_exists("First"));
        EXPECT_FALSE(anno_graph.label_exists("Second"));
        EXPECT_FALSE(anno_graph.label_exists("Third"));

        check_labels(anno_graph, seq_first, { "First" }, { "Second", "Third" });

        bit_vector_dyn inserted_nodes(anno_graph.get_graph().max_index() + 1, 0);
        anno_graph.graph_->add_sequence(seq_second,
            [&](auto new_node) { inserted_nodes.insert_bit(new_node, true); }
        );

        anno_graph.annotator_->insert_rows(edge_to_row_idx(inserted_nodes));
        EXPECT_EQ(anno_graph.get_graph().num_nodes() + 1, inserted_nodes.size());

        ASSERT_EQ(std::vector<std::string> { "First" },
                  anno_graph.get_labels(seq_first, 1));

        check_labels(anno_graph, seq_first, { "First" }, { "Second", "Third" });

        anno_graph.annotate_sequence(std::string(seq_second), { "Second" });

        EXPECT_TRUE(anno_graph.label_exists("First"));
        EXPECT_TRUE(anno_graph.label_exists("Second"));
        EXPECT_FALSE(anno_graph.label_exists("Third"));

#if _DNA_GRAPH
        EXPECT_EQ(std::vector<std::string> {},
                  anno_graph.get_labels(seq_second, 1));
        EXPECT_EQ(std::vector<std::string> { "Second" },
                  anno_graph.get_labels(seq_second, 1. * (seq_second.size() - (k + 1) + 1 - 2)
                                                            / (seq_second.size() - (k + 1) + 1)));
#else
        EXPECT_EQ(std::vector<std::string> { "Second" },
                  anno_graph.get_labels(seq_second, 1));

        check_labels(anno_graph, seq_second, { "Second" }, { "First", "Third" });
#endif
    }
}

TEST(AnnotatedDBG, Transform) {
    for (size_t k = 1; k < 10; ++k) {

        std::string seq_first = std::string(100, 'A')
                                    + std::string(100, 'C');

        std::string seq_second = std::string(100, 'T')
                                    + std::string(2, 'G')
                                    + std::string(2, 'N');

        auto graph = std::make_shared<DBGSuccinct>(k + 1);
        graph->add_sequence(seq_first);

        uint64_t num_nodes = graph->num_nodes();
        auto anno_graph = std::make_unique<AnnotatedDBG>(
            graph,
            std::make_unique<annot::ColumnCompressed<>>(graph->max_index())
        );
        EXPECT_EQ(num_nodes, anno_graph->get_graph().num_nodes());

        EXPECT_FALSE(anno_graph->label_exists("First"));
        EXPECT_FALSE(anno_graph->label_exists("Second"));
        EXPECT_FALSE(anno_graph->label_exists("Third"));

        anno_graph->annotate_sequence(std::string(seq_first), { "First" });

        ASSERT_EQ(std::vector<std::string> { "First" },
                  anno_graph->get_labels(seq_first, 1));

        EXPECT_TRUE(anno_graph->label_exists("First"));
        EXPECT_FALSE(anno_graph->label_exists("Second"));
        EXPECT_FALSE(anno_graph->label_exists("Third"));

        check_labels(*anno_graph, seq_first, { "First" }, { "Second", "Third" });

        bit_vector_dyn inserted_nodes(anno_graph->get_graph().max_index() + 1, 0);
        anno_graph->graph_->add_sequence(seq_second,
            [&](auto new_node) { inserted_nodes.insert_bit(new_node, true); }
        );

        anno_graph->annotator_->insert_rows(edge_to_row_idx(inserted_nodes));
        EXPECT_EQ(anno_graph->get_graph().num_nodes() + 1, inserted_nodes.size());

        ASSERT_EQ(std::vector<std::string> { "First" },
                  anno_graph->get_labels(seq_first, 1));

        check_labels(*anno_graph, seq_first, { "First" }, { "Second", "Third" });

        anno_graph->annotate_sequence(std::string(seq_second), { "Second" });

        anno_graph = std::make_unique<AnnotatedDBG>(
            graph,
            std::unique_ptr<AnnotatedDBG::Annotator>(
                annot::convert<annot::RowFlatAnnotator>(
                    std::move(dynamic_cast<annot::ColumnCompressed<>&>(
                        *anno_graph->annotator_
                    )
                )).release()
            )
        );

        EXPECT_TRUE(anno_graph->label_exists("First"));
        EXPECT_TRUE(anno_graph->label_exists("Second"));
        EXPECT_FALSE(anno_graph->label_exists("Third"));

#if _DNA_GRAPH
        EXPECT_EQ(std::vector<std::string> {},
                  anno_graph->get_labels(seq_second, 1));
        EXPECT_EQ(std::vector<std::string> { "Second" },
                  anno_graph->get_labels(seq_second, 1. * (seq_second.size() - (k + 1) + 1 - 2)
                                                            / (seq_second.size() - (k + 1) + 1)));
#else
        EXPECT_EQ(std::vector<std::string> { "Second" },
                  anno_graph->get_labels(seq_second, 1));

        check_labels(*anno_graph, seq_second, { "Second" }, { "First", "Third" });
#endif
    }
}

TEST(AnnotatedDBG, ExtendGraphAddTwoPaths) {
    for (size_t k = 1; k < 10; ++k) {

        std::string seq_first = std::string(100, 'A')
                                    + std::string(100, 'C');

        std::string seq_second = std::string(100, 'T')
                                    + std::string(2, 'G')
                                    + std::string(100, 'N');

        std::string seq_third = std::string(100, 'G')
                                    + std::string(2, 'N')
                                    + std::string(100, 'A');

        auto graph = std::make_shared<DBGSuccinct>(k + 1);
        graph->add_sequence(seq_first);

        uint64_t num_nodes = graph->num_nodes();
        AnnotatedDBG anno_graph(
            graph,
            std::make_unique<annot::ColumnCompressed<>>(graph->max_index())
        );
        EXPECT_EQ(num_nodes, anno_graph.get_graph().num_nodes());

        EXPECT_FALSE(anno_graph.label_exists("First"));
        EXPECT_FALSE(anno_graph.label_exists("Second"));
        EXPECT_FALSE(anno_graph.label_exists("Third"));
        EXPECT_FALSE(anno_graph.label_exists("Fourth"));

        anno_graph.annotate_sequence(std::string(seq_first), { "First" });

        ASSERT_EQ(std::vector<std::string> { "First" },
                  anno_graph.get_labels(seq_first, 1));

        EXPECT_TRUE(anno_graph.label_exists("First"));
        EXPECT_FALSE(anno_graph.label_exists("Second"));
        EXPECT_FALSE(anno_graph.label_exists("Third"));
        EXPECT_FALSE(anno_graph.label_exists("Fourth"));

        bit_vector_dyn inserted_nodes(anno_graph.get_graph().max_index() + 1, 0);
        anno_graph.graph_->add_sequence(seq_second,
            [&](auto new_node) { inserted_nodes.insert_bit(new_node, true); }
        );
        anno_graph.graph_->add_sequence(seq_third,
            [&](auto new_node) { inserted_nodes.insert_bit(new_node, true); }
        );

        anno_graph.annotator_->insert_rows(edge_to_row_idx(inserted_nodes));
        EXPECT_EQ(anno_graph.get_graph().num_nodes() + 1, inserted_nodes.size());

        ASSERT_EQ(std::vector<std::string> { "First" },
                  anno_graph.get_labels(seq_first, 1));

        anno_graph.annotate_sequence(std::string(seq_second), { "Second" });

        EXPECT_TRUE(anno_graph.label_exists("First"));
        EXPECT_TRUE(anno_graph.label_exists("Second"));
        EXPECT_FALSE(anno_graph.label_exists("Third"));
        EXPECT_FALSE(anno_graph.label_exists("Fourth"));

        anno_graph.annotate_sequence(std::string(seq_third), { "Third" });
        EXPECT_TRUE(anno_graph.label_exists("First"));
        EXPECT_TRUE(anno_graph.label_exists("Second"));
        EXPECT_TRUE(anno_graph.label_exists("Third"));
        EXPECT_FALSE(anno_graph.label_exists("Fourth"));

        EXPECT_EQ(std::vector<std::string> { "First" },
                  anno_graph.get_labels(seq_first, 1));
#if _DNA_GRAPH
        EXPECT_EQ(std::vector<std::string> {},
                  anno_graph.get_labels(seq_second, 1));
        EXPECT_EQ(std::vector<std::string> {},
                  anno_graph.get_labels(seq_second, 1. * (seq_second.size() - (k + 1) + 1 - 100)
                                                            / (seq_second.size() - (k + 1) + 1) + 1e-9));
        EXPECT_EQ(std::vector<std::string> { "Second" },
                  anno_graph.get_labels(seq_second, 1. * (seq_second.size() - (k + 1) + 1 - 100)
                                                            / (seq_second.size() - (k + 1) + 1) - 1e-9));
        EXPECT_EQ(std::vector<std::string> {},
                  anno_graph.get_labels(seq_third, 1));
        EXPECT_EQ(std::vector<std::string> {},
                  anno_graph.get_labels(seq_third, 1. * (seq_third.size() - (k + 1) + 1 - (k + 2))
                                                            / (seq_third.size() - (k + 1) + 1) + 1e-9));
        EXPECT_EQ(std::vector<std::string> { "Third" },
                  anno_graph.get_labels(seq_third, 1. * (seq_third.size() - (k + 1) + 1 - (k + 2))
                                                            / (seq_third.size() - (k + 1) + 1) - 1e-9));
#else
        EXPECT_EQ(std::vector<std::string> { "Second" },
                  anno_graph.get_labels(seq_second, 1));
        EXPECT_EQ(std::vector<std::string> { "Third" },
                  anno_graph.get_labels(seq_third, 1));
#endif

        check_labels(anno_graph, std::string(100, 'A'), { "First", "Third" }, { "Second" });
        check_labels(anno_graph, std::string(100, 'C'), { "First" }, { "Second", "Third" });
        check_labels(anno_graph, std::string(100, 'T'), { "Second" }, { "First", "Third" });
        check_labels(anno_graph, std::string(k, 'A') + std::string(100, 'C'), { "First" }, { "Second", "Third" });

        check_labels(anno_graph, std::string(100, 'G'),
                     k == 1 ? std::vector<std::string>{ "Second", "Third" } : std::vector<std::string>{ "Third" },
                     k == 1 ? std::vector<std::string>{ "First" } : std::vector<std::string>{ "First", "Second" });

#ifndef _DNA_GRAPH
        check_labels(anno_graph, std::string(100, 'N'),
                     k == 1 ? std::vector<std::string>{ "Second", "Third" } : std::vector<std::string>{ "Second" },
                     k == 1 ? std::vector<std::string>{ "First" } : std::vector<std::string>{ "First", "Third" });
#endif
    }
}

TEST(AnnotatedDBG, ExtendGraphAddTwoPathsParallel) {
    for (size_t k = 1; k < 10; ++k) {

        std::string seq_first = std::string(100, 'A')
                                    + std::string(100, 'C');

        std::string seq_second = std::string(100, 'T')
                                    + std::string(2, 'G')
                                    + std::string(100, 'N');

        std::string seq_third = std::string(100, 'G')
                                    + std::string(2, 'N')
                                    + std::string(100, 'A');

        auto graph = std::make_shared<DBGSuccinct>(k + 1);
        graph->add_sequence(seq_first);

        uint64_t num_nodes = graph->num_nodes();

        ThreadPool thread_pool(10);
        AnnotatedDBG anno_graph(
            graph,
            std::make_unique<annot::ColumnCompressed<>>(graph->max_index())
        );
        EXPECT_EQ(num_nodes, anno_graph.get_graph().num_nodes());

        EXPECT_FALSE(anno_graph.label_exists("First"));
        EXPECT_FALSE(anno_graph.label_exists("Second"));
        EXPECT_FALSE(anno_graph.label_exists("Third"));
        EXPECT_FALSE(anno_graph.label_exists("Fourth"));

        thread_pool.enqueue(
            [&anno_graph](const std::string &sequence, const auto &labels) {
                anno_graph.annotate_sequence(sequence, labels);
            },
            std::string(seq_first), std::vector<std::string> { "First" }
        );
        thread_pool.join();

        EXPECT_TRUE(anno_graph.label_exists("First"));
        EXPECT_FALSE(anno_graph.label_exists("Second"));
        EXPECT_FALSE(anno_graph.label_exists("Third"));
        EXPECT_FALSE(anno_graph.label_exists("Fourth"));

        ASSERT_EQ(std::vector<std::string> { "First" },
                  anno_graph.get_labels(seq_first, 1));

        bit_vector_dyn inserted_nodes(anno_graph.get_graph().max_index() + 1, 0);
        anno_graph.graph_->add_sequence(seq_second,
            [&](auto new_node) { inserted_nodes.insert_bit(new_node, true); }
        );
        anno_graph.graph_->add_sequence(seq_third,
            [&](auto new_node) { inserted_nodes.insert_bit(new_node, true); }
        );

        anno_graph.annotator_->insert_rows(edge_to_row_idx(inserted_nodes));
        EXPECT_EQ(anno_graph.get_graph().num_nodes() + 1, inserted_nodes.size());

        ASSERT_EQ(std::vector<std::string> { "First" },
                  anno_graph.get_labels(seq_first, 1));

        thread_pool.enqueue(
            [&anno_graph](const std::string &sequence, const auto &labels) {
                anno_graph.annotate_sequence(sequence, labels);
            },
            std::string(seq_second), std::vector<std::string> { "Second" }
        );
        thread_pool.enqueue(
            [&anno_graph](const std::string &sequence, const auto &labels) {
                anno_graph.annotate_sequence(sequence, labels);
            },
            std::string(seq_third), std::vector<std::string> { "Third" }
        );
        thread_pool.join();

        EXPECT_TRUE(anno_graph.label_exists("First"));
        EXPECT_TRUE(anno_graph.label_exists("Second"));
        EXPECT_TRUE(anno_graph.label_exists("Third"));
        EXPECT_FALSE(anno_graph.label_exists("Fourth"));

        EXPECT_EQ(std::vector<std::string> { "First" },
                  anno_graph.get_labels(seq_first, 1));
#if _DNA_GRAPH
        EXPECT_EQ(std::vector<std::string> {},
                  anno_graph.get_labels(seq_second, 1));
        EXPECT_EQ(std::vector<std::string> {},
                  anno_graph.get_labels(seq_second, 1. * (seq_second.size() - (k + 1) + 1 - 100)
                                                            / (seq_second.size() - (k + 1) + 1) + 1e-9));
        EXPECT_EQ(std::vector<std::string> { "Second" },
                  anno_graph.get_labels(seq_second, 1. * (seq_second.size() - (k + 1) + 1 - 100)
                                                            / (seq_second.size() - (k + 1) + 1) - 1e-9));
        EXPECT_EQ(std::vector<std::string> {},
                  anno_graph.get_labels(seq_third, 1));
        EXPECT_EQ(std::vector<std::string> {},
                  anno_graph.get_labels(seq_third, 1. * (seq_third.size() - (k + 1) + 1 - (k + 2))
                                                            / (seq_third.size() - (k + 1) + 1) + 1e-9));
        EXPECT_EQ(std::vector<std::string> { "Third" },
                  anno_graph.get_labels(seq_third, 1. * (seq_third.size() - (k + 1) + 1 - (k + 2))
                                                            / (seq_third.size() - (k + 1) + 1) - 1e-9));
#else
        EXPECT_EQ(std::vector<std::string> { "Second" },
                  anno_graph.get_labels(seq_second, 1));
        EXPECT_EQ(std::vector<std::string> { "Third" },
                  anno_graph.get_labels(seq_third, 1));
#endif

        check_labels(anno_graph, std::string(100, 'A'), { "First", "Third" }, { "Second" });
        check_labels(anno_graph, std::string(100, 'C'), { "First" }, { "Second", "Third" });
        check_labels(anno_graph, std::string(100, 'T'), { "Second" }, { "First", "Third" });
        check_labels(anno_graph, std::string(k, 'A') + std::string(100, 'C'), { "First" }, { "Second", "Third" });

        check_labels(anno_graph, std::string(100, 'G'),
                     k == 1 ? std::vector<std::string>{ "Second", "Third" } : std::vector<std::string>{ "Third" },
                     k == 1 ? std::vector<std::string>{ "First" } : std::vector<std::string>{ "First", "Second" });

#ifndef _DNA_GRAPH
        check_labels(anno_graph, std::string(100, 'N'),
                     k == 1 ? std::vector<std::string>{ "Second", "Third" } : std::vector<std::string>{ "Second" },
                     k == 1 ? std::vector<std::string>{ "First" } : std::vector<std::string>{ "First", "Third" });
#endif
    }
}

TEST(AnnotatedDBG, ExtendGraphAddTwoPathsWithoutDummy) {
    for (size_t k = 1; k < 10; ++k) {

        std::string seq_first = std::string(100, 'A')
                                    + std::string(100, 'C');

        std::string seq_second = std::string(100, 'T')
                                    + std::string(2, 'G')
                                    + std::string(100, 'N');

        std::string seq_third = std::string(100, 'G')
                                    + std::string(2, 'N')
                                    + std::string(100, 'A');

        auto graph = std::make_shared<DBGSuccinct>(k + 1);
        graph->add_sequence(seq_first);
        graph->mask_dummy_kmers(0, false);

        uint64_t num_nodes = graph->num_nodes();
        AnnotatedDBG anno_graph(
            graph,
            std::make_unique<annot::ColumnCompressed<>>(graph->max_index())
        );
        EXPECT_EQ(num_nodes, anno_graph.get_graph().num_nodes());

        EXPECT_TRUE(anno_graph.get_annotation().num_objects() + k
                        < dynamic_cast<const DBGSuccinct&>(anno_graph.get_graph()).get_boss().num_edges())
            << dynamic_cast<const DBGSuccinct&>(anno_graph.get_graph()).get_boss();

        EXPECT_FALSE(anno_graph.label_exists("First"));
        EXPECT_FALSE(anno_graph.label_exists("Second"));
        EXPECT_FALSE(anno_graph.label_exists("Third"));
        EXPECT_FALSE(anno_graph.label_exists("Fourth"));

        anno_graph.annotate_sequence(std::string(seq_first), { "First" });

        EXPECT_TRUE(anno_graph.label_exists("First"));
        EXPECT_FALSE(anno_graph.label_exists("Second"));
        EXPECT_FALSE(anno_graph.label_exists("Third"));
        EXPECT_FALSE(anno_graph.label_exists("Fourth"));

        ASSERT_EQ(std::vector<std::string> { "First" },
                  anno_graph.get_labels(seq_first, 1));

        bit_vector_dyn inserted_nodes(anno_graph.get_graph().max_index() + 1, 0);
        anno_graph.graph_->add_sequence(seq_second,
            [&](auto new_node) { inserted_nodes.insert_bit(new_node, true); }
        );
        anno_graph.graph_->add_sequence(seq_third,
            [&](auto new_node) { inserted_nodes.insert_bit(new_node, true); }
        );

        anno_graph.annotator_->insert_rows(edge_to_row_idx(inserted_nodes));
        EXPECT_EQ(anno_graph.get_graph().num_nodes() + 1, inserted_nodes.size());

        ASSERT_EQ(std::vector<std::string> { "First" },
                  anno_graph.get_labels(seq_first, 1));

        anno_graph.annotate_sequence(std::string(seq_second), { "Second" });

        EXPECT_TRUE(anno_graph.label_exists("First"));
        EXPECT_TRUE(anno_graph.label_exists("Second"));
        EXPECT_FALSE(anno_graph.label_exists("Third"));
        EXPECT_FALSE(anno_graph.label_exists("Fourth"));

        anno_graph.annotate_sequence(std::string(seq_third), { "Third" });

        EXPECT_TRUE(anno_graph.label_exists("First"));
        EXPECT_TRUE(anno_graph.label_exists("Second"));
        EXPECT_TRUE(anno_graph.label_exists("Third"));
        EXPECT_FALSE(anno_graph.label_exists("Fourth"));

        EXPECT_TRUE(anno_graph.get_annotation().num_objects() + k
                        < dynamic_cast<const DBGSuccinct&>(anno_graph.get_graph()).get_boss().num_edges())
            << dynamic_cast<const DBGSuccinct&>(anno_graph.get_graph()).get_boss();

        EXPECT_EQ(std::vector<std::string> { "First" },
                  anno_graph.get_labels(seq_first, 1));
#if _DNA_GRAPH
        EXPECT_EQ(std::vector<std::string> {},
                  anno_graph.get_labels(seq_second, 1));
        EXPECT_EQ(std::vector<std::string> {},
                  anno_graph.get_labels(seq_second, 1. * (seq_second.size() - (k + 1) + 1 - 100)
                                                            / (seq_second.size() - (k + 1) + 1) + 1e-9));
        EXPECT_EQ(std::vector<std::string> { "Second" },
                  anno_graph.get_labels(seq_second, 1. * (seq_second.size() - (k + 1) + 1 - 100)
                                                            / (seq_second.size() - (k + 1) + 1) - 1e-9));
        EXPECT_EQ(std::vector<std::string> {},
                  anno_graph.get_labels(seq_third, 1));
        EXPECT_EQ(std::vector<std::string> {},
                  anno_graph.get_labels(seq_third, 1. * (seq_third.size() - (k + 1) + 1 - (k + 2))
                                                            / (seq_third.size() - (k + 1) + 1) + 1e-9));
        EXPECT_EQ(std::vector<std::string> { "Third" },
                  anno_graph.get_labels(seq_third, 1. * (seq_third.size() - (k + 1) + 1 - (k + 2))
                                                            / (seq_third.size() - (k + 1) + 1) - 1e-9));
#else
        EXPECT_EQ(std::vector<std::string> { "Second" },
                  anno_graph.get_labels(seq_second, 1));
        EXPECT_EQ(std::vector<std::string> { "Third" },
                  anno_graph.get_labels(seq_third, 1));
#endif

        check_labels(anno_graph, std::string(100, 'A'), { "First", "Third" }, { "Second" });
        check_labels(anno_graph, std::string(100, 'C'), { "First" }, { "Second", "Third" });
        check_labels(anno_graph, std::string(100, 'T'), { "Second" }, { "First", "Third" });
        check_labels(anno_graph, std::string(k, 'A') + std::string(100, 'C'), { "First" }, { "Second", "Third" });

        check_labels(anno_graph, std::string(100, 'G'),
                     k == 1 ? std::vector<std::string>{ "Second", "Third" } : std::vector<std::string>{ "Third" },
                     k == 1 ? std::vector<std::string>{ "First" } : std::vector<std::string>{ "First", "Second" });

#ifndef _DNA_GRAPH
        check_labels(anno_graph, std::string(100, 'N'),
                     k == 1 ? std::vector<std::string>{ "Second", "Third" } : std::vector<std::string>{ "Second" },
                     k == 1 ? std::vector<std::string>{ "First" } : std::vector<std::string>{ "First", "Third" });
#endif
    }
}

TEST(AnnotatedDBG, ExtendGraphAddTwoPathsWithoutDummyParallel) {
    for (size_t k = 1; k < 10; ++k) {

        std::string seq_first = std::string(100, 'A')
                                    + std::string(100, 'C');

        std::string seq_second = std::string(100, 'T')
                                    + std::string(2, 'G')
                                    + std::string(100, 'N');

        std::string seq_third = std::string(100, 'G')
                                    + std::string(2, 'N')
                                    + std::string(100, 'A');

        auto graph = std::make_shared<DBGSuccinct>(k + 1);
        graph->add_sequence(seq_first);
        graph->mask_dummy_kmers(10, false);

        ThreadPool thread_pool(10);
        AnnotatedDBG anno_graph(
            graph,
            std::make_unique<annot::ColumnCompressed<>>(graph->max_index())
        );

        EXPECT_TRUE(anno_graph.get_annotation().num_objects() + k
                        < dynamic_cast<const DBGSuccinct&>(anno_graph.get_graph()).get_boss().num_edges())
            << dynamic_cast<const DBGSuccinct&>(anno_graph.get_graph()).get_boss();

        EXPECT_FALSE(anno_graph.label_exists("First"));
        EXPECT_FALSE(anno_graph.label_exists("Second"));
        EXPECT_FALSE(anno_graph.label_exists("Third"));
        EXPECT_FALSE(anno_graph.label_exists("Fourth"));

        thread_pool.enqueue(
            [&anno_graph](const std::string &sequence, const auto &labels) {
                anno_graph.annotate_sequence(sequence, labels);
            },
            std::string(seq_first), std::vector<std::string> { "First" }
        );
        thread_pool.join();

        EXPECT_TRUE(anno_graph.label_exists("First"));
        EXPECT_FALSE(anno_graph.label_exists("Second"));
        EXPECT_FALSE(anno_graph.label_exists("Third"));
        EXPECT_FALSE(anno_graph.label_exists("Fourth"));

        ASSERT_EQ(std::vector<std::string> { "First" },
                  anno_graph.get_labels(seq_first, 1));

        bit_vector_dyn inserted_nodes(anno_graph.get_graph().max_index() + 1, 0);
        anno_graph.graph_->add_sequence(seq_second,
            [&](auto new_node) { inserted_nodes.insert_bit(new_node, true); }
        );
        anno_graph.graph_->add_sequence(seq_third,
            [&](auto new_node) { inserted_nodes.insert_bit(new_node, true); }
        );

        anno_graph.annotator_->insert_rows(edge_to_row_idx(inserted_nodes));
        EXPECT_EQ(anno_graph.get_graph().num_nodes() + 1, inserted_nodes.size());

        ASSERT_EQ(std::vector<std::string> { "First" },
                  anno_graph.get_labels(seq_first, 1));

        thread_pool.enqueue(
            [&anno_graph](const std::string &sequence, const auto &labels) {
                anno_graph.annotate_sequence(sequence, labels);
            },
            std::string(seq_second), std::vector<std::string> { "Second" }
        );
        thread_pool.enqueue(
            [&anno_graph](const std::string &sequence, const auto &labels) {
                anno_graph.annotate_sequence(sequence, labels);
            },
            std::string(seq_third), std::vector<std::string> { "Third" }
        );
        thread_pool.join();

        EXPECT_TRUE(anno_graph.label_exists("First"));
        EXPECT_TRUE(anno_graph.label_exists("Second"));
        EXPECT_TRUE(anno_graph.label_exists("Third"));
        EXPECT_FALSE(anno_graph.label_exists("Fourth"));

        EXPECT_TRUE(anno_graph.get_annotation().num_objects() + k
                        < dynamic_cast<const DBGSuccinct&>(anno_graph.get_graph()).get_boss().num_edges())
            << dynamic_cast<const DBGSuccinct&>(anno_graph.get_graph()).get_boss();

        EXPECT_EQ(std::vector<std::string> { "First" },
                  anno_graph.get_labels(seq_first, 1));
#if _DNA_GRAPH
        EXPECT_EQ(std::vector<std::string> {},
                  anno_graph.get_labels(seq_second, 1));
        EXPECT_EQ(std::vector<std::string> {},
                  anno_graph.get_labels(seq_second, 1. * (seq_second.size() - (k + 1) + 1 - 100)
                                                            / (seq_second.size() - (k + 1) + 1) + 1e-9));
        EXPECT_EQ(std::vector<std::string> { "Second" },
                  anno_graph.get_labels(seq_second, 1. * (seq_second.size() - (k + 1) + 1 - 100)
                                                            / (seq_second.size() - (k + 1) + 1) - 1e-9));
        EXPECT_EQ(std::vector<std::string> {},
                  anno_graph.get_labels(seq_third, 1));
        EXPECT_EQ(std::vector<std::string> {},
                  anno_graph.get_labels(seq_third, 1. * (seq_third.size() - (k + 1) + 1 - (k + 2))
                                                            / (seq_third.size() - (k + 1) + 1) + 1e-9));
        EXPECT_EQ(std::vector<std::string> { "Third" },
                  anno_graph.get_labels(seq_third, 1. * (seq_third.size() - (k + 1) + 1 - (k + 2))
                                                            / (seq_third.size() - (k + 1) + 1) - 1e-9));
#else
        EXPECT_EQ(std::vector<std::string> { "Second" },
                  anno_graph.get_labels(seq_second, 1));
        EXPECT_EQ(std::vector<std::string> { "Third" },
                  anno_graph.get_labels(seq_third, 1));
#endif

        check_labels(anno_graph, std::string(100, 'A'), { "First", "Third" }, { "Second" });
        check_labels(anno_graph, std::string(100, 'C'), { "First" }, { "Second", "Third" });
        check_labels(anno_graph, std::string(100, 'T'), { "Second" }, { "First", "Third" });
        check_labels(anno_graph, std::string(k, 'A') + std::string(100, 'C'), { "First" }, { "Second", "Third" });

        check_labels(anno_graph, std::string(100, 'G'),
                     k == 1 ? std::vector<std::string>{ "Second", "Third" } : std::vector<std::string>{ "Third" },
                     k == 1 ? std::vector<std::string>{ "First" } : std::vector<std::string>{ "First", "Second" });

#ifndef _DNA_GRAPH
        check_labels(anno_graph, std::string(100, 'N'),
                     k == 1 ? std::vector<std::string>{ "Second", "Third" } : std::vector<std::string>{ "Second" },
                     k == 1 ? std::vector<std::string>{ "First" } : std::vector<std::string>{ "First", "Third" });
#endif
    }
}

TEST(AnnotatedDBG, ExtendGraphAddTwoPathsPruneDummy) {
    for (size_t k = 1; k < 10; ++k) {

        std::string seq_first = std::string(100, 'A')
                                    + std::string(k, 'C');

        std::string seq_second = std::string(100, 'T')
                                    + std::string(2, 'G')
                                    + std::string(100, 'N');

        std::string seq_third = std::string(100, 'G')
                                    + std::string(2, 'N')
                                    + std::string(100, 'A');

        auto graph = std::make_shared<DBGSuccinct>(k + 1);
        graph->add_sequence(seq_first);
        graph->mask_dummy_kmers(0, true);

        AnnotatedDBG anno_graph(
            graph,
            std::make_unique<annot::ColumnCompressed<>>(graph->max_index())
        );

        EXPECT_FALSE(anno_graph.label_exists("First"));
        EXPECT_FALSE(anno_graph.label_exists("Second"));
        EXPECT_FALSE(anno_graph.label_exists("Third"));
        EXPECT_FALSE(anno_graph.label_exists("Fourth"));

        anno_graph.annotate_sequence(std::string(seq_first), { "First" });

        EXPECT_TRUE(anno_graph.label_exists("First"));
        EXPECT_FALSE(anno_graph.label_exists("Second"));
        EXPECT_FALSE(anno_graph.label_exists("Third"));
        EXPECT_FALSE(anno_graph.label_exists("Fourth"));

        EXPECT_TRUE(anno_graph.get_annotation().num_objects() + 1
                        < dynamic_cast<const DBGSuccinct&>(anno_graph.get_graph()).get_boss().num_edges())
            << dynamic_cast<const DBGSuccinct&>(anno_graph.get_graph()).get_boss();

        ASSERT_EQ(std::vector<std::string> { "First" },
                  anno_graph.get_labels(seq_first, 1));

        bit_vector_dyn inserted_nodes(anno_graph.get_graph().max_index() + 1, 0);
        anno_graph.graph_->add_sequence(seq_second,
            [&](auto new_node) { inserted_nodes.insert_bit(new_node, true); }
        );
        anno_graph.graph_->add_sequence(seq_third,
            [&](auto new_node) { inserted_nodes.insert_bit(new_node, true); }
        );

        anno_graph.annotator_->insert_rows(edge_to_row_idx(inserted_nodes));
        EXPECT_EQ(anno_graph.get_graph().num_nodes() + 1, inserted_nodes.size());

        ASSERT_EQ(std::vector<std::string> { "First" },
                  anno_graph.get_labels(seq_first, 1));

        anno_graph.annotate_sequence(std::string(seq_second), { "Second" });

        EXPECT_TRUE(anno_graph.label_exists("First"));
        EXPECT_TRUE(anno_graph.label_exists("Second"));
        EXPECT_FALSE(anno_graph.label_exists("Third"));
        EXPECT_FALSE(anno_graph.label_exists("Fourth"));

        anno_graph.annotate_sequence(std::string(seq_third), { "Third" });

        EXPECT_TRUE(anno_graph.label_exists("First"));
        EXPECT_TRUE(anno_graph.label_exists("Second"));
        EXPECT_TRUE(anno_graph.label_exists("Third"));
        EXPECT_FALSE(anno_graph.label_exists("Fourth"));

        EXPECT_TRUE(anno_graph.get_annotation().num_objects() + 1
                        < dynamic_cast<const DBGSuccinct&>(anno_graph.get_graph()).get_boss().num_edges())
            << dynamic_cast<const DBGSuccinct&>(anno_graph.get_graph()).get_boss();

        EXPECT_EQ(std::vector<std::string> { "First" },
                  anno_graph.get_labels(seq_first, 1));
#if _DNA_GRAPH
        EXPECT_EQ(std::vector<std::string> {},
                  anno_graph.get_labels(seq_second, 1));
        EXPECT_EQ(std::vector<std::string> {},
                  anno_graph.get_labels(seq_second, 1. * (seq_second.size() - (k + 1) + 1 - 100)
                                                            / (seq_second.size() - (k + 1) + 1) + 1e-9));
        EXPECT_EQ(std::vector<std::string> { "Second" },
                  anno_graph.get_labels(seq_second, 1. * (seq_second.size() - (k + 1) + 1 - 100)
                                                            / (seq_second.size() - (k + 1) + 1) - 1e-9));
        EXPECT_EQ(std::vector<std::string> {},
                  anno_graph.get_labels(seq_third, 1));
        EXPECT_EQ(std::vector<std::string> {},
                  anno_graph.get_labels(seq_third, 1. * (seq_third.size() - (k + 1) + 1 - (k + 2))
                                                            / (seq_third.size() - (k + 1) + 1) + 1e-9));
        EXPECT_EQ(std::vector<std::string> { "Third" },
                  anno_graph.get_labels(seq_third, 1. * (seq_third.size() - (k + 1) + 1 - (k + 2))
                                                            / (seq_third.size() - (k + 1) + 1) - 1e-9));
#else
        EXPECT_EQ(std::vector<std::string> { "Second" },
                  anno_graph.get_labels(seq_second, 1));
        EXPECT_EQ(std::vector<std::string> { "Third" },
                  anno_graph.get_labels(seq_third, 1));
#endif

        check_labels(anno_graph, std::string(100, 'A'), { "First", "Third" }, { "Second" });
        check_labels(anno_graph, std::string(100, 'T'), { "Second" }, { "First", "Third" });
        check_labels(anno_graph, std::string(k, 'A') + std::string(k, 'C'), { "First" }, { "Second", "Third" });

        check_labels(anno_graph, std::string(100, 'G'),
                     k == 1 ? std::vector<std::string>{ "Second", "Third" } : std::vector<std::string>{ "Third" },
                     k == 1 ? std::vector<std::string>{ "First" } : std::vector<std::string>{ "First", "Second" });

#ifndef _DNA_GRAPH
        check_labels(anno_graph, std::string(100, 'N'),
                     k == 1 ? std::vector<std::string>{ "Second", "Third" } : std::vector<std::string>{ "Second" },
                     k == 1 ? std::vector<std::string>{ "First" } : std::vector<std::string>{ "First", "Third" });
#endif
    }
}

TEST(AnnotatedDBG, ExtendGraphAddTwoPathsPruneDummyParallel) {
    for (size_t k = 1; k < 10; ++k) {

        std::string seq_first = std::string(100, 'A')
                                    + std::string(k, 'C');

        std::string seq_second = std::string(100, 'T')
                                    + std::string(2, 'G')
                                    + std::string(100, 'N');

        std::string seq_third = std::string(100, 'G')
                                    + std::string(2, 'N')
                                    + std::string(100, 'A');

        auto graph = std::make_shared<DBGSuccinct>(k + 1);
        graph->add_sequence(seq_first);
        graph->mask_dummy_kmers(10, true);

        ThreadPool thread_pool(10);
        AnnotatedDBG anno_graph(
            graph,
            std::make_unique<annot::ColumnCompressed<>>(graph->max_index())
        );

        EXPECT_FALSE(anno_graph.label_exists("First"));
        EXPECT_FALSE(anno_graph.label_exists("Second"));
        EXPECT_FALSE(anno_graph.label_exists("Third"));
        EXPECT_FALSE(anno_graph.label_exists("Fourth"));

        thread_pool.enqueue(
            [&anno_graph](const std::string &sequence, const auto &labels) {
                anno_graph.annotate_sequence(sequence, labels);
            },
            std::string(seq_first), std::vector<std::string> { "First" }
        );
        thread_pool.join();

        EXPECT_TRUE(anno_graph.label_exists("First"));
        EXPECT_FALSE(anno_graph.label_exists("Second"));
        EXPECT_FALSE(anno_graph.label_exists("Third"));
        EXPECT_FALSE(anno_graph.label_exists("Fourth"));

        EXPECT_TRUE(anno_graph.get_annotation().num_objects() + 1
                        < dynamic_cast<const DBGSuccinct&>(anno_graph.get_graph()).get_boss().num_edges())
            << dynamic_cast<const DBGSuccinct&>(anno_graph.get_graph()).get_boss();

        ASSERT_EQ(std::vector<std::string> { "First" },
                  anno_graph.get_labels(seq_first, 1));

        bit_vector_dyn inserted_nodes(anno_graph.get_graph().max_index() + 1, 0);
        anno_graph.graph_->add_sequence(seq_second,
            [&](auto new_node) { inserted_nodes.insert_bit(new_node, true); }
        );
        anno_graph.graph_->add_sequence(seq_third,
            [&](auto new_node) { inserted_nodes.insert_bit(new_node, true); }
        );

        anno_graph.annotator_->insert_rows(edge_to_row_idx(inserted_nodes));
        EXPECT_EQ(anno_graph.get_graph().num_nodes() + 1, inserted_nodes.size());

        ASSERT_EQ(std::vector<std::string> { "First" },
                  anno_graph.get_labels(seq_first, 1));

        thread_pool.enqueue(
            [&anno_graph](const std::string &sequence, const auto &labels) {
                anno_graph.annotate_sequence(sequence, labels);
            },
            std::string(seq_second), std::vector<std::string> { "Second" }
        );
        thread_pool.enqueue(
            [&anno_graph](const std::string &sequence, const auto &labels) {
                anno_graph.annotate_sequence(sequence, labels);
            },
            std::string(seq_third), std::vector<std::string> { "Third" }
        );
        thread_pool.join();

        EXPECT_TRUE(anno_graph.label_exists("First"));
        EXPECT_TRUE(anno_graph.label_exists("Second"));
        EXPECT_TRUE(anno_graph.label_exists("Third"));
        EXPECT_FALSE(anno_graph.label_exists("Fourth"));

        EXPECT_TRUE(anno_graph.get_annotation().num_objects() + 1
                        < dynamic_cast<const DBGSuccinct&>(anno_graph.get_graph()).get_boss().num_edges())
            << dynamic_cast<const DBGSuccinct&>(anno_graph.get_graph()).get_boss();

        EXPECT_EQ(std::vector<std::string> { "First" },
                  anno_graph.get_labels(seq_first, 1));
#if _DNA_GRAPH
        EXPECT_EQ(std::vector<std::string> {},
                  anno_graph.get_labels(seq_second, 1));
        EXPECT_EQ(std::vector<std::string> {},
                  anno_graph.get_labels(seq_second, 1. * (seq_second.size() - (k + 1) + 1 - 100)
                                                            / (seq_second.size() - (k + 1) + 1) + 1e-9));
        EXPECT_EQ(std::vector<std::string> { "Second" },
                  anno_graph.get_labels(seq_second, 1. * (seq_second.size() - (k + 1) + 1 - 100)
                                                            / (seq_second.size() - (k + 1) + 1) - 1e-9));
        EXPECT_EQ(std::vector<std::string> {},
                  anno_graph.get_labels(seq_third, 1));
        EXPECT_EQ(std::vector<std::string> {},
                  anno_graph.get_labels(seq_third, 1. * (seq_third.size() - (k + 1) + 1 - (k + 2))
                                                            / (seq_third.size() - (k + 1) + 1) + 1e-9));
        EXPECT_EQ(std::vector<std::string> { "Third" },
                  anno_graph.get_labels(seq_third, 1. * (seq_third.size() - (k + 1) + 1 - (k + 2))
                                                            / (seq_third.size() - (k + 1) + 1) - 1e-9));
#else
        EXPECT_EQ(std::vector<std::string> { "Second" },
                  anno_graph.get_labels(seq_second, 1));
        EXPECT_EQ(std::vector<std::string> { "Third" },
                  anno_graph.get_labels(seq_third, 1));
#endif

        check_labels(anno_graph, std::string(100, 'A'), { "First", "Third" }, { "Second" });
        check_labels(anno_graph, std::string(100, 'T'), { "Second" }, { "First", "Third" });
        check_labels(anno_graph, std::string(k, 'A') + std::string(k, 'C'), { "First" }, { "Second", "Third" });

        check_labels(anno_graph, std::string(100, 'G'),
                     k == 1 ? std::vector<std::string>{ "Second", "Third" } : std::vector<std::string>{ "Third" },
                     k == 1 ? std::vector<std::string>{ "First" } : std::vector<std::string>{ "First", "Second" });

#ifndef _DNA_GRAPH
        check_labels(anno_graph, std::string(100, 'N'),
                     k == 1 ? std::vector<std::string>{ "Second", "Third" } : std::vector<std::string>{ "Second" },
                     k == 1 ? std::vector<std::string>{ "First" } : std::vector<std::string>{ "First", "Third" });
#endif
    }
}


template <typename GraphAnnotationPair>
class AnnotatedDBGTest : public ::testing::Test {};
typedef ::testing::Types<std::pair<DBGBitmap, annot::ColumnCompressed<>>,
                         std::pair<DBGHashString, annot::ColumnCompressed<>>,
                         std::pair<DBGHashOrdered, annot::ColumnCompressed<>>,
                         std::pair<DBGHashFast, annot::ColumnCompressed<>>,
                         std::pair<DBGSuccinct, annot::ColumnCompressed<>>,
                         std::pair<DBGBitmap, annot::RowFlatAnnotator>,
                         std::pair<DBGHashString, annot::RowFlatAnnotator>,
                         std::pair<DBGHashOrdered, annot::RowFlatAnnotator>,
                         std::pair<DBGHashFast, annot::RowFlatAnnotator>,
                         std::pair<DBGSuccinct, annot::RowFlatAnnotator>
                        > GraphAnnotationPairTypes;
TYPED_TEST_SUITE(AnnotatedDBGTest, GraphAnnotationPairTypes);


template <typename GraphAnnotationPair>
class AnnotatedDBGWithNTest : public ::testing::Test {};
typedef ::testing::Types<std::pair<DBGHashString, annot::ColumnCompressed<>>,
                         std::pair<DBGSuccinct, annot::ColumnCompressed<>>,
                         std::pair<DBGHashString, annot::RowFlatAnnotator>,
                         std::pair<DBGSuccinct, annot::RowFlatAnnotator>
                        > GraphWithNAnnotationPairTypes;
TYPED_TEST_SUITE(AnnotatedDBGWithNTest, GraphWithNAnnotationPairTypes);


#if ! _PROTEIN_GRAPH
template <typename GraphAnnotationPair>
class AnnotatedDBGNoNTest : public ::testing::Test {};
<<<<<<< HEAD
#endif

TYPED_TEST_SUITE(AnnotatedDBGTest, GraphAnnotationPairTypes);
TYPED_TEST_SUITE(AnnotatedDBGWithNTest, GraphWithNAnnotationPairTypes);
#if ! _PROTEIN_GRAPH
=======
typedef ::testing::Types<std::pair<DBGBitmap, annot::ColumnCompressed<>>,
                         std::pair<DBGHashOrdered, annot::ColumnCompressed<>>,
                         std::pair<DBGHashFast, annot::ColumnCompressed<>>,
                         std::pair<DBGBitmap, annot::RowFlatAnnotator>,
                         std::pair<DBGHashOrdered, annot::RowFlatAnnotator>,
                         std::pair<DBGHashFast, annot::RowFlatAnnotator>
                        > GraphNoNAnnotationPairTypes;
>>>>>>> 502ae778
TYPED_TEST_SUITE(AnnotatedDBGNoNTest, GraphNoNAnnotationPairTypes);
#endif



TYPED_TEST(AnnotatedDBGWithNTest, check_labels) {
    for (size_t k = 1; k < 10; ++k) {
        const std::vector<std::string> sequences {
            std::string(100, 'A') + std::string(k, 'C'),
            std::string(100, 'T') + std::string(2, 'G') + std::string(100, 'N'),
            std::string(100, 'G') + std::string(2, 'N') + std::string(100, 'A')
        };

        auto anno_graph = build_anno_graph<typename TypeParam::first_type,
                                           typename TypeParam::second_type>(
            k + 1, sequences, { "First", "Second" , "Third" }
        );

        check_labels(*anno_graph, std::string(100, 'A'), { "First", "Third" }, { "Second" });
        check_labels(*anno_graph, std::string(100, 'T'), { "Second" }, { "First", "Third" });
        check_labels(*anno_graph, std::string(k, 'A') + std::string(k, 'C'), { "First" }, { "Second", "Third" });

        check_labels(*anno_graph, std::string(100, 'G'),
                     k == 1 ? std::vector<std::string>{ "Second", "Third" } : std::vector<std::string>{ "Third" },
                     k == 1 ? std::vector<std::string>{ "First" } : std::vector<std::string>{ "First", "Second" });
#ifndef _DNA_GRAPH
        check_labels(*anno_graph, std::string(100, 'N'),
                     k == 1 ? std::vector<std::string>{ "Second", "Third" } : std::vector<std::string>{ "Second" },
                     k == 1 ? std::vector<std::string>{ "First" } : std::vector<std::string>{ "First", "Third" });
#endif
    }
}

#if ! _PROTEIN_GRAPH
TYPED_TEST(AnnotatedDBGNoNTest, check_labels) {
    for (size_t k = 1; k < 10; ++k) {
        const std::vector<std::string> sequences {
            std::string(100, 'A') + std::string(k, 'C'),
            std::string(100, 'T') + std::string(2, 'G') + std::string(100, 'N'),
            std::string(100, 'G') + std::string(2, 'N') + std::string(100, 'A')
        };

        auto anno_graph = build_anno_graph<typename TypeParam::first_type,
                                           typename TypeParam::second_type>(
            k + 1, sequences, { "First", "Second" , "Third" }
        );

        check_labels(*anno_graph, std::string(100, 'A'), { "First", "Third" }, { "Second" });
        check_labels(*anno_graph, std::string(100, 'T'), { "Second" }, { "First", "Third" });
        check_labels(*anno_graph, std::string(k, 'A') + std::string(k, 'C'), { "First" }, { "Second", "Third" });

        check_labels(*anno_graph, std::string(100, 'G'),
                     k == 1 ? std::vector<std::string>{ "Second", "Third" } : std::vector<std::string>{ "Third" },
                     k == 1 ? std::vector<std::string>{ "First" } : std::vector<std::string>{ "First", "Second" });
    }
}
#endif

TYPED_TEST(AnnotatedDBGWithNTest, get_labels) {
    for (size_t k = 1; k < 10; ++k) {
        const std::vector<std::string> sequences {
            std::string(100, 'A') + std::string(k, 'C'),
            std::string(100, 'T') + std::string(2, 'G') + std::string(100, 'N'),
            std::string(100, 'G') + std::string(2, 'N') + std::string(100, 'A')
        };
        const auto& seq_first = sequences[0];
        const auto& seq_second = sequences[1];
        const auto& seq_third = sequences[2];

        auto anno_graph = build_anno_graph<typename TypeParam::first_type,
                                           typename TypeParam::second_type>(
            k + 1, sequences, { "First", "Second" , "Third" }
        );

        EXPECT_TRUE(anno_graph->label_exists("First"));
        EXPECT_TRUE(anno_graph->label_exists("Second"));
        EXPECT_TRUE(anno_graph->label_exists("Third"));
        EXPECT_FALSE(anno_graph->label_exists("Fourth"));

        EXPECT_EQ(std::vector<std::string> { "First" },
                  anno_graph->get_labels(seq_first, 1));
#if _DNA_GRAPH
        EXPECT_EQ(std::vector<std::string> {},
                  anno_graph->get_labels(seq_second, 1));
        EXPECT_EQ(std::vector<std::string> {},
                  anno_graph->get_labels(seq_second, 1. * (seq_second.size() - (k + 1) + 1 - 100)
                                                            / (seq_second.size() - (k + 1) + 1) + 1e-9));
        EXPECT_EQ(std::vector<std::string> { "Second" },
                  anno_graph->get_labels(seq_second, 1. * (seq_second.size() - (k + 1) + 1 - 100)
                                                            / (seq_second.size() - (k + 1) + 1) - 1e-9));
        EXPECT_EQ(std::vector<std::string> {},
                  anno_graph->get_labels(seq_third, 1));
        EXPECT_EQ(std::vector<std::string> {},
                  anno_graph->get_labels(seq_third, 1. * (seq_third.size() - (k + 1) + 1 - (k + 2))
                                                            / (seq_third.size() - (k + 1) + 1) + 1e-9));
        EXPECT_EQ(std::vector<std::string> { "Third" },
                  anno_graph->get_labels(seq_third, 1. * (seq_third.size() - (k + 1) + 1 - (k + 2))
                                                            / (seq_third.size() - (k + 1) + 1) - 1e-9));
#else
        EXPECT_EQ(std::vector<std::string> { "Second" },
                  anno_graph->get_labels(seq_second, 1));
        EXPECT_EQ(std::vector<std::string> { "Third" },
                  anno_graph->get_labels(seq_third, 1));
#endif

        EXPECT_EQ(std::vector<std::string>({ "First", "Third" }),
                  anno_graph->get_labels(seq_first, 0));
#if _DNA_GRAPH
        EXPECT_EQ(k == 1 ? std::vector<std::string>({ "Second", "Third" })
                         : std::vector<std::string> { "Second" },
                  anno_graph->get_labels(seq_second, 0));
        EXPECT_EQ(k == 1 ? std::vector<std::string>({ "First", "Second", "Third" })
                         : std::vector<std::string>({ "First", "Third" }),
                  anno_graph->get_labels(seq_third, 0));
#else
        EXPECT_EQ(k <= 3 ? std::vector<std::string>({ "Second", "Third" })
                         : std::vector<std::string> { "Second" },
                  anno_graph->get_labels(seq_second, 0));
        EXPECT_EQ(k <= 3 ? std::vector<std::string>({ "First", "Second", "Third" })
                         : std::vector<std::string>({ "First", "Third" }),
                  anno_graph->get_labels(seq_third, 0));
#endif
    }
}

TYPED_TEST(AnnotatedDBGWithNTest, get_top_label_signatures) {
    typedef std::vector<std::pair<std::string, sdsl::bit_vector>> VectorSignature;

    for (size_t k = 1; k < 10; ++k) {
        const std::vector<std::string> sequences {
            std::string(100, 'A') + std::string(k, 'C'),
            std::string(100, 'T') + std::string(2, 'G') + std::string(100, 'N'), //TTTTTGGNNNNN
            std::string(100, 'G') + std::string(2, 'N') + std::string(100, 'A')  //GGGGGNNAAAAA
        };

        auto anno_graph = build_anno_graph<typename TypeParam::first_type,
                                           typename TypeParam::second_type>(
            k + 1, sequences, { "First", "Second" , "Third" }
        );

        const auto &label_encoder = anno_graph->get_annotation().get_label_encoder();
        auto comp = [&](const std::pair<std::string, sdsl::bit_vector> &a,
                        const std::pair<std::string, sdsl::bit_vector> &b) {
            size_t a_cnt = sdsl::util::cnt_one_bits(a.second);
            size_t b_cnt = sdsl::util::cnt_one_bits(b.second);
            return a_cnt > b_cnt
                || (a_cnt == b_cnt
                        && label_encoder.encode(a.first) < label_encoder.encode(b.first));
        };

        EXPECT_TRUE(anno_graph->label_exists("First"));
        EXPECT_TRUE(anno_graph->label_exists("Second"));
        EXPECT_TRUE(anno_graph->label_exists("Third"));
        EXPECT_FALSE(anno_graph->label_exists("Fourth"));

        std::vector<std::vector<bool>> temps(6);
        temps[0].assign(100 - (k + 1) + 1, true);
        temps[0].insert(temps[0].end(), 100 + k - (k + 1) + 1 - (100 - (k + 1) + 1), false);

        temps[1].assign(102 - (k + 1) + 1, true);
        temps[1].insert(temps[1].end(), 202 - (k + 1) + 1 - (102 - (k + 1) + 1), false);

        temps[2].assign(100 - (k + 1) + 1, true);
        temps[2].insert(temps[2].end(), 202 - (k + 1) + 1 - 2 * (100 - (k + 1) + 1), false);
        temps[2].insert(temps[2].end(), 100 - (k + 1) + 1, true);

        temps[3].assign(202 - (k + 1) + 1 - (100 - (k + 1) + 1), false);
        temps[3].insert(temps[3].end(), 100 - (k + 1) + 1, true);

        std::vector<VectorSignature> results {
            {
                std::make_pair("First", sdsl::bit_vector((100 + k) - (k + 1) + 1, true)),
                std::make_pair("Third", to_sdsl(temps[0]))
            },
            {
#if _DNA_GRAPH
                std::make_pair("Second", to_sdsl(temps[1]))
#else
                std::make_pair("Second", sdsl::bit_vector(202 - (k + 1) + 1, true))
#endif
            },
            {
#if _DNA_GRAPH
                std::make_pair("Third", to_sdsl(temps[2])),
                std::make_pair("First", to_sdsl(temps[3]))
#else
                std::make_pair("Third", sdsl::bit_vector(202 - (k + 1) + 1, true)),
                std::make_pair("First", to_sdsl(temps[3]))
#endif
            }
        };
        if (k == 1) {
#if _DNA_GRAPH
            temps[4].assign(100 - (k + 1) + 1 + 1, false);
            temps[4].insert(temps[4].end(), 1, true);
            temps[4].insert(temps[4].end(), 202 - (k + 1) + 1 - (100 - (k + 1) + 1 + 1) - 1, false);

            temps[5].assign(100 - (k + 1) + 1, true);
            temps[5].insert(temps[5].end(), 202 - (k + 1) + 1 - (100 - (k + 1) + 1), false);

            results[1].emplace_back("Third", to_sdsl(temps[4]));
            results[2].emplace_back("Second", to_sdsl(temps[5]));
#else
            temps[4].assign(100 - (k + 1) + 1 + 1, false);
            temps[4].insert(temps[4].end(), 102 - (k + 1) + 1, true);
            temps[4].insert(temps[4].end(), 202 - (k + 1) + 1 - (100 - (k + 1) + 1 + 1) - (102 - (k + 1) + 1), false);

            temps[5].assign(102 - (k + 1) + 1, true);
            temps[5].insert(temps[5].end(), 202 - (k + 1) + 1 - (102 - (k + 1) + 1), false);

            results[1].emplace_back("Third", to_sdsl(temps[4]));
            results[2].emplace_back("Second", to_sdsl(temps[5]));
            std::swap(results[2][1], results[2][2]);
#endif
        }

#ifndef _DNA_GRAPH
        switch (k) {
            case 2:
                temps[4].assign(100 - (k + 1) + 1 + 2, false);
                temps[4].insert(temps[4].end(), 2, true);
                temps[4].insert(temps[4].end(), 202 - (k + 1) + 1 - (100 - (k + 1) + 1 + 2) - 2, false);

                temps[5].assign(100 - (k + 1) + 1, false);
                temps[5].insert(temps[5].end(), 2, true);
                temps[5].insert(temps[5].end(), 202 - (k + 1) + 1 - (100 - (k + 1) + 1) - 2, false);

                results[1].emplace_back("Third", to_sdsl(temps[4]));
                results[2].emplace_back("Second", to_sdsl(temps[5]));
                break;
            case 3:
                temps[4].assign(100 - (k + 1) + 1 + 3, false);
                temps[4].insert(temps[4].end(), 1, true);
                temps[4].insert(temps[4].end(), 202 - (k + 1) + 1 - (100 - (k + 1) + 1 + 3) - 1, false);

                temps[5].assign(100 - (k + 1) + 2, false);
                temps[5].insert(temps[5].end(), 1, true);
                temps[5].insert(temps[5].end(), 202 - (k + 1) + 1 - (100 - (k + 1) + 2) - 1, false);

                results[1].emplace_back("Third", to_sdsl(temps[4]));
                results[2].emplace_back("Second", to_sdsl(temps[5]));
                break;
        }
#endif

        std::vector<double> percentages;
        for (size_t i = 0; i < results.size(); ++i) {
            percentages.clear();
            std::transform(results[i].begin(), results[i].end(),
                           std::back_inserter(percentages),
                           [&](const auto &pair) {
                               return 1. * sdsl::util::cnt_one_bits(pair.second)
                                   / (sequences[i].size() - (k + 1) + 1);
                           });
            percentages.emplace_back(0.0);

            for (size_t j = 1; j <= results[i].size(); ++j) {
                auto label_counts = anno_graph->get_top_label_signatures(sequences[i], j);
                std::sort(label_counts.begin(), label_counts.end(), comp);
                ASSERT_GE(j, label_counts.size());
#if _DNA_GRAPH
                if (k == 1 && i == 2 && j == 2) {
                    ASSERT_EQ(2u, label_counts.size());
                    EXPECT_EQ(results[i][0], label_counts[0]);
                    EXPECT_EQ(results[i][1].second, label_counts[1].second);
                    EXPECT_TRUE(results[i][1].first == "First"
                        || results[i][1].first == "Second");
                } else {
                    EXPECT_EQ(VectorSignature(results[i].begin(), results[i].begin() + j),
                              label_counts) << k << " " << i << " " << j;
                }
#else
                EXPECT_EQ(VectorSignature(results[i].begin(), results[i].begin() + j),
                          label_counts) << k << " " << i << " " << j;
#endif

                for (size_t m = 1; m <= j; ++m) {
#ifdef _DNA_GRAPH
                    // Special case to handle later
                    if (k == 1 && i == 2 && m == 2)
                        continue;
#endif

                    auto label_counts = anno_graph->get_top_label_signatures(
                        sequences[i],
                        j,
                        percentages[m] + 1e-9
                    );
                    ASSERT_GE(j, label_counts.size());
                    std::sort(label_counts.begin(), label_counts.end(), comp);
                    EXPECT_EQ(VectorSignature(results[i].begin(), results[i].begin() + m),
                              label_counts) << k << " " << i << " " << j << " " << m;
                }
            }

            for (size_t m = 1; m <= results[i].size(); ++m) {
#ifdef _DNA_GRAPH
                // Special case to handle later
                if (k == 1 && i == 2 && m == 2)
                    continue;
#endif

                auto label_counts = anno_graph->get_top_label_signatures(
                    sequences[i],
                    results[i].size() + 1,
                    percentages[m] + 1e-9
                );
                ASSERT_GE(results[i].size() + 1, label_counts.size());
                std::sort(label_counts.begin(), label_counts.end(), comp);
                EXPECT_EQ(VectorSignature(results[i].begin(), results[i].begin() + m),
                          label_counts)
                    << k << " " << i << " " << results[i].size() + 1 << " " << m;
            }
        }

#ifdef _DNA_GRAPH
        if (k == 1) {
            // special case for third sequence (First and Second are equally good matches)
            size_t i = 2;
            size_t m = 2;
            for (size_t j = 2; j <= results[i].size(); ++j) {
                auto label_counts = anno_graph->get_top_label_signatures(
                    sequences[i],
                    j,
                    percentages[m] + 1e-9
                );
                ASSERT_GE(j, label_counts.size());
                std::sort(label_counts.begin(), label_counts.end(), comp);
                EXPECT_EQ(VectorSignature(results[i].begin(), results[i].begin() + m - 1),
                          label_counts) << k << " " << i << " " << j << " " << m;
            }

            auto label_counts = anno_graph->get_top_label_signatures(
                sequences[i],
                results[i].size() + 1,
                percentages[m] + 1e-9
            );
            ASSERT_GE(results[i].size() + 1, label_counts.size());
            std::sort(label_counts.begin(), label_counts.end(), comp);
            EXPECT_EQ(VectorSignature(results[i].begin(), results[i].begin() + m - 1),
                      label_counts)
                << k << " " << i << " " << results[i].size() + 1 << " " << m;
        }
#endif
    }
}

#if ! _PROTEIN_GRAPH
TYPED_TEST(AnnotatedDBGNoNTest, get_labels) {
    for (size_t k = 1; k < 10; ++k) {
        const std::vector<std::string> sequences {
            std::string(100, 'A') + std::string(k, 'C'),
            std::string(100, 'T') + std::string(2, 'G') + std::string(100, 'N'),
            std::string(100, 'G') + std::string(2, 'N') + std::string(100, 'A')
        };
        const auto& seq_first = sequences[0];
        const auto& seq_second = sequences[1];
        const auto& seq_third = sequences[2];

        auto anno_graph = build_anno_graph<typename TypeParam::first_type,
                                           typename TypeParam::second_type>(
            k + 1, sequences, { "First", "Second" , "Third" }
        );

        EXPECT_TRUE(anno_graph->label_exists("First"));
        EXPECT_TRUE(anno_graph->label_exists("Second"));
        EXPECT_TRUE(anno_graph->label_exists("Third"));
        EXPECT_FALSE(anno_graph->label_exists("Fourth"));

        EXPECT_EQ(std::vector<std::string> { "First" },
                  anno_graph->get_labels(seq_first, 1));

        EXPECT_EQ(std::vector<std::string> {},
                  anno_graph->get_labels(seq_second, 1));
        EXPECT_EQ(std::vector<std::string> {},
                  anno_graph->get_labels(seq_second, 1. * (seq_second.size() - (k + 1) + 1 - 100)
                                                            / (seq_second.size() - (k + 1) + 1) + 1e-9));
        EXPECT_EQ(std::vector<std::string> { "Second" },
                  anno_graph->get_labels(seq_second, 1. * (seq_second.size() - (k + 1) + 1 - 100)
                                                            / (seq_second.size() - (k + 1) + 1) - 1e-9));
        EXPECT_EQ(std::vector<std::string> {},
                  anno_graph->get_labels(seq_third, 1));
        EXPECT_EQ(std::vector<std::string> {},
                  anno_graph->get_labels(seq_third, 1. * (seq_third.size() - (k + 1) + 1 - (k + 2))
                                                            / (seq_third.size() - (k + 1) + 1) + 1e-9));
        EXPECT_EQ(std::vector<std::string> { "Third" },
                  anno_graph->get_labels(seq_third, 1. * (seq_third.size() - (k + 1) + 1 - (k + 2))
                                                            / (seq_third.size() - (k + 1) + 1) - 1e-9));
    }
}

TYPED_TEST(AnnotatedDBGNoNTest, get_top_label_signatures) {
    typedef std::vector<std::pair<std::string, sdsl::bit_vector>> VectorSignature;

    for (size_t k = 1; k < 10; ++k) {
        const std::vector<std::string> sequences {
            std::string(100, 'A') + std::string(k, 'C'),
            std::string(100, 'T') + std::string(2, 'G') + std::string(100, 'N'), //TTTTTGGNNNNN
            std::string(100, 'G') + std::string(2, 'N') + std::string(100, 'A')  //GGGGGNNAAAAA
        };

        auto anno_graph = build_anno_graph<typename TypeParam::first_type,
                                           typename TypeParam::second_type>(
            k + 1, sequences, { "First", "Second" , "Third" }
        );

        const auto &label_encoder = anno_graph->get_annotation().get_label_encoder();
        auto comp = [&](const std::pair<std::string, sdsl::bit_vector> &a,
                        const std::pair<std::string, sdsl::bit_vector> &b) {
            size_t a_cnt = sdsl::util::cnt_one_bits(a.second);
            size_t b_cnt = sdsl::util::cnt_one_bits(b.second);
            return a_cnt > b_cnt
                || (a_cnt == b_cnt
                        && label_encoder.encode(a.first) < label_encoder.encode(b.first));
        };

        EXPECT_TRUE(anno_graph->label_exists("First"));
        EXPECT_TRUE(anno_graph->label_exists("Second"));
        EXPECT_TRUE(anno_graph->label_exists("Third"));
        EXPECT_FALSE(anno_graph->label_exists("Fourth"));

        std::vector<std::vector<bool>> temps(6);
        temps[0].assign(100 - (k + 1) + 1, true);
        temps[0].insert(temps[0].end(), 100 + k - (k + 1) + 1 - (100 - (k + 1) + 1), false);

        temps[1].assign(102 - (k + 1) + 1, true);
        temps[1].insert(temps[1].end(), 202 - (k + 1) + 1 - (102 - (k + 1) + 1), false);

        temps[2].assign(100 - (k + 1) + 1, true);
        temps[2].insert(temps[2].end(), 202 - (k + 1) + 1 - 2 * (100 - (k + 1) + 1), false);
        temps[2].insert(temps[2].end(), 100 - (k + 1) + 1, true);

        temps[3].assign(202 - (k + 1) + 1 - (100 - (k + 1) + 1), false);
        temps[3].insert(temps[3].end(), 100 - (k + 1) + 1, true);

        std::vector<VectorSignature> results {
            {
                std::make_pair("First", sdsl::bit_vector((100 + k) - (k + 1) + 1, true)),
                std::make_pair("Third", to_sdsl(temps[0]))
            },
            {
                std::make_pair("Second", to_sdsl(temps[1]))
            },
            {
                std::make_pair("Third", to_sdsl(temps[2])),
                std::make_pair("First", to_sdsl(temps[3]))
            }
        };

        if (k == 1) {
            temps[4].assign(100 - (k + 1) + 1 + 1, false);
            temps[4].insert(temps[4].end(), 1, true);
            temps[4].insert(temps[4].end(), 202 - (k + 1) + 1 - (100 - (k + 1) + 1 + 1) - 1, false);

            temps[5].assign(100 - (k + 1) + 1, true);
            temps[5].insert(temps[5].end(), 202 - (k + 1) + 1 - (100 - (k + 1) + 1), false);

            results[1].emplace_back("Third", to_sdsl(temps[4]));
            results[2].emplace_back("Second", to_sdsl(temps[5]));
        }

        std::vector<double> percentages;
        for (size_t i = 0; i < results.size(); ++i) {
            percentages.clear();
            for (size_t j = 0; j < results[i].size(); ++j) {
                ASSERT_EQ(sequences[i].size() - (k + 1) + 1, results[i][j].second.size())
                    << k << " " << i << " " << j;
            }

            std::transform(results[i].begin(), results[i].end(),
                           std::back_inserter(percentages),
                           [&](const auto &pair) {
                               return 1. * sdsl::util::cnt_one_bits(pair.second)
                                   / (sequences[i].size() - (k + 1) + 1);
                           });
            percentages.emplace_back(0.0);

            for (size_t j = 1; j <= results[i].size(); ++j) {
                auto label_counts = anno_graph->get_top_label_signatures(sequences[i], j);
                std::sort(label_counts.begin(), label_counts.end(), comp);
                ASSERT_GE(j, label_counts.size());
                if (k == 1 && i == 2 && j == 2) {
                    ASSERT_EQ(2u, label_counts.size());
                    EXPECT_EQ(results[i][0], label_counts[0]);
                    EXPECT_EQ(results[i][1].second, label_counts[1].second)
                        << results[i][1].second << " " << label_counts[1].second;
                    EXPECT_TRUE(results[i][1].first == "First"
                        || results[i][1].first == "Second");
                } else {
                    EXPECT_EQ(VectorSignature(results[i].begin(), results[i].begin() + j),
                              label_counts) << k << " " << i << " " << j;
                }

                for (size_t m = 1; m <= j; ++m) {
                    // Special case to handle later
                    if (k == 1 && i == 2 && m == 2)
                        continue;

                    auto label_counts = anno_graph->get_top_label_signatures(
                        sequences[i],
                        j,
                        percentages[m] + 1e-9
                    );
                    ASSERT_GE(j, label_counts.size());
                    std::sort(label_counts.begin(), label_counts.end(), comp);
                    EXPECT_EQ(VectorSignature(results[i].begin(), results[i].begin() + m),
                              label_counts)<< k << " " << i << " " << j << " " << m;
                }
            }

            for (size_t m = 1; m <= results[i].size(); ++m) {
                // Special case to handle later
                if (k == 1 && i == 2 && m == 2)
                    continue;

                auto label_counts = anno_graph->get_top_label_signatures(
                    sequences[i],
                    results[i].size() + 1,
                    percentages[m] + 1e-9
                );
                ASSERT_GE(results[i].size() + 1, label_counts.size());
                std::sort(label_counts.begin(), label_counts.end(), comp);
                EXPECT_EQ(VectorSignature(results[i].begin(), results[i].begin() + m),
                          label_counts)
                    << k << " " << i << " " << results[i].size() + 1 << " " << m;
            }
        }

        if (k == 1) {
            // special case for third sequence (First and Second are equally good matches)
            size_t i = 2;
            size_t m = 2;
            for (size_t j = 2; j <= results[i].size(); ++j) {
                auto label_counts = anno_graph->get_top_label_signatures(
                    sequences[i],
                    j,
                    percentages[m] + 1e-9
                );
                ASSERT_GE(j, label_counts.size());
                std::sort(label_counts.begin(), label_counts.end(), comp);
                EXPECT_EQ(VectorSignature(results[i].begin(), results[i].begin() + m - 1),
                          label_counts) << k << " " << i << " " << j << " " << m;
            }

            auto label_counts = anno_graph->get_top_label_signatures(
                sequences[i],
                results[i].size() + 1,
                percentages[m] + 1e-9
            );
            ASSERT_GE(results[i].size() + 1, label_counts.size());
            std::sort(label_counts.begin(), label_counts.end(), comp);
            EXPECT_EQ(VectorSignature(results[i].begin(), results[i].begin() + m - 1),
                      label_counts)
                << k << " " << i << " " << results[i].size() + 1 << " " << m;
        }
    }
}
#endif

TYPED_TEST(AnnotatedDBGWithNTest, get_top_labels) {
    typedef std::vector<std::pair<std::string, size_t>> VectorCounts;
    for (size_t k = 1; k < 10; ++k) {
        const std::vector<std::string> sequences {
            std::string(100, 'A') + std::string(k, 'C'),
            std::string(100, 'T') + std::string(2, 'G') + std::string(100, 'N'), //TTTTTGGNNNNN
            std::string(100, 'G') + std::string(2, 'N') + std::string(100, 'A')  //GGGGGNNAAAAA
        };

        auto anno_graph = build_anno_graph<typename TypeParam::first_type,
                                           typename TypeParam::second_type>(
            k + 1, sequences, { "First", "Second" , "Third" }
        );

        const auto &label_encoder = anno_graph->get_annotation().get_label_encoder();
        auto comp = [&](const std::pair<std::string, size_t> &a,
                        const std::pair<std::string, size_t> &b) {
            return a.second > b.second
                || (a.second == b.second
                    && label_encoder.encode(a.first) < label_encoder.encode(b.first));
        };

        EXPECT_TRUE(anno_graph->label_exists("First"));
        EXPECT_TRUE(anno_graph->label_exists("Second"));
        EXPECT_TRUE(anno_graph->label_exists("Third"));
        EXPECT_FALSE(anno_graph->label_exists("Fourth"));

        std::vector<VectorCounts> results {
            {
                std::make_pair("First", (100 + k) - (k + 1) + 1),
                std::make_pair("Third", 100 - (k + 1) + 1)
            },
            {
#if _DNA_GRAPH
                std::make_pair("Second", 102 - (k + 1) + 1)
#else
                std::make_pair("Second", 202 - (k + 1) + 1),
#endif
            },
            {
#if _DNA_GRAPH
                std::make_pair("Third", 2 * (100 - (k + 1) + 1)),
                std::make_pair("First", 100 - (k + 1) + 1)
#else
                std::make_pair("Third", 202 - (k + 1) + 1),
                std::make_pair("First", 100 - (k + 1) + 1),
#endif
            }
        };
        if (k == 1) {
#if _DNA_GRAPH
            results[1].emplace_back("Third", 1);
            results[2].emplace_back("Second", 100 - (k + 1) + 1);
#else
            results[1].emplace_back("Third", 2 + 100 - (k + 1) + 1);
            results[2].emplace_back("Second", 2 + 100 - (k + 1) + 1);
            std::swap(results[2][1], results[2][2]);
#endif
        }

#ifndef _DNA_GRAPH
        switch (k) {
            case 2:
                results[1].emplace_back("Third", 2);
                results[2].emplace_back("Second", 2);
                break;
            case 3:
                results[1].emplace_back("Third", 1);
                results[2].emplace_back("Second", 1);
                break;
        }
#endif

        std::vector<double> percentages;
        for (size_t i = 0; i < results.size(); ++i) {
            percentages.clear();
            std::transform(results[i].begin(), results[i].end(),
                           std::back_inserter(percentages),
                           [&](const auto &pair) {
                               return 1. * pair.second / (sequences[i].size() - (k + 1) + 1);
                           });
            percentages.emplace_back(0.0);

            for (size_t j = 1; j <= results[i].size(); ++j) {
                auto label_counts = anno_graph->get_top_labels(sequences[i], j);
                std::sort(label_counts.begin(), label_counts.end(), comp);
#if _DNA_GRAPH
                if (k == 1 && i == 2 && j == 2) {
                    ASSERT_EQ(2u, label_counts.size());
                    EXPECT_EQ(results[i][0], label_counts[0]);
                    EXPECT_EQ(results[i][1].second, label_counts[1].second);
                    EXPECT_TRUE(results[i][1].first == "First"
                        || results[i][1].first == "Second");
                } else {
                    EXPECT_EQ(VectorCounts(results[i].begin(), results[i].begin() + j),
                              label_counts)
                        << k << " " << i << " " << j;
                }
#else
                EXPECT_EQ(VectorCounts(results[i].begin(), results[i].begin() + j),
                          label_counts)
                    << k << " " << i << " " << j;
#endif

                for (size_t m = 1; m <= j; ++m) {
#ifdef _DNA_GRAPH
                    // Special case to handle later
                    if (k == 1 && i == 2 && m == 2)
                        continue;
#endif

                    auto label_counts = anno_graph->get_top_labels(sequences[i],
                                                                   j,
                                                                   percentages[m] + 1e-9);
                    std::sort(label_counts.begin(), label_counts.end(), comp);
                    EXPECT_EQ(VectorCounts(results[i].begin(), results[i].begin() + m),
                              label_counts)
                        << k << " " << i << " " << j << " " << m;
                }
            }

            for (size_t m = 1; m <= results[i].size(); ++m) {
#ifdef _DNA_GRAPH
                // Special case to handle later
                if (k == 1 && i == 2 && m == 2)
                    continue;
#endif

                auto label_counts = anno_graph->get_top_labels(sequences[i],
                                                               results[i].size() + 1,
                                                               percentages[m] + 1e-9);
                std::sort(label_counts.begin(), label_counts.end(), comp);
                EXPECT_EQ(VectorCounts(results[i].begin(), results[i].begin() + m),
                          label_counts)
                    << k << " " << i << " " << results[i].size() + 1 << " " << m;
            }
        }

#ifdef _DNA_GRAPH
        if (k == 1) {
            // special case for third sequence (First and Second are equally good matches)
            size_t i = 2;
            size_t m = 2;
            for (size_t j = 2; j <= results[i].size(); ++j) {
                auto label_counts = anno_graph->get_top_labels(sequences[i],
                                                               j,
                                                               percentages[m] + 1e-9);
                std::sort(label_counts.begin(), label_counts.end(), comp);
                EXPECT_EQ(VectorCounts(results[i].begin(), results[i].begin() + m - 1),
                          label_counts)
                    << k << " " << i << " " << j << " " << m;
            }

            auto label_counts = anno_graph->get_top_labels(sequences[i],
                                                           results[i].size() + 1,
                                                           percentages[m] + 1e-9);
            std::sort(label_counts.begin(), label_counts.end(), comp);
            EXPECT_EQ(VectorCounts(results[i].begin(), results[i].begin() + m - 1),
                      label_counts)
                << k << " " << i << " " << results[i].size() + 1 << " " << m;
        }
#endif
    }
}

#if ! _PROTEIN_GRAPH
TYPED_TEST(AnnotatedDBGNoNTest, get_top_labels) {
    typedef std::vector<std::pair<std::string, size_t>> VectorCounts;
    for (size_t k = 1; k < 10; ++k) {
        const std::vector<std::string> sequences {
            std::string(100, 'A') + std::string(k, 'C'),
            std::string(100, 'T') + std::string(2, 'G') + std::string(100, 'N'), //TTTTTGGNNNNN
            std::string(100, 'G') + std::string(2, 'N') + std::string(100, 'A')  //GGGGGNNAAAAA
        };

        auto anno_graph = build_anno_graph<typename TypeParam::first_type,
                                           typename TypeParam::second_type>(
            k + 1, sequences, { "First", "Second" , "Third" }
        );

        const auto &label_encoder = anno_graph->get_annotation().get_label_encoder();
        auto comp = [&](const std::pair<std::string, size_t> &a,
                        const std::pair<std::string, size_t> &b) {
            return a.second > b.second
                || (a.second == b.second
                    && label_encoder.encode(a.first) < label_encoder.encode(b.first));
        };

        EXPECT_TRUE(anno_graph->label_exists("First"));
        EXPECT_TRUE(anno_graph->label_exists("Second"));
        EXPECT_TRUE(anno_graph->label_exists("Third"));
        EXPECT_FALSE(anno_graph->label_exists("Fourth"));

        std::vector<VectorCounts> results {
            {
                std::make_pair("First", (100 + k) - (k + 1) + 1),
                std::make_pair("Third", 100 - (k + 1) + 1)
            },
            {
                std::make_pair("Second", 102 - (k + 1) + 1)
            },
            {
                std::make_pair("Third", 2 * (100 - (k + 1) + 1)),
                std::make_pair("First", 100 - (k + 1) + 1)
            }
        };
        if (k == 1) {
            results[1].emplace_back("Third", 1);
            results[2].emplace_back("Second", 100 - (k + 1) + 1);
        }

        std::vector<double> percentages;
        for (size_t i = 0; i < results.size(); ++i) {
            percentages.clear();
            std::transform(results[i].begin(), results[i].end(),
                           std::back_inserter(percentages),
                           [&](const auto &pair) {
                               return 1. * pair.second / (sequences[i].size() - (k + 1) + 1);
                           });
            percentages.emplace_back(0.0);

            for (size_t j = 1; j <= results[i].size(); ++j) {
                auto label_counts = anno_graph->get_top_labels(sequences[i], j);
                std::sort(label_counts.begin(), label_counts.end(), comp);
                ASSERT_GE(j, label_counts.size());
                if (k == 1 && i == 2 && j == 2) {
                    ASSERT_EQ(2u, label_counts.size());
                    EXPECT_EQ(results[i][0], label_counts[0]);
                    EXPECT_EQ(results[i][1].second, label_counts[1].second);
                    EXPECT_TRUE(results[i][1].first == "First"
                        || results[i][1].first == "Second");
                } else {
                    EXPECT_EQ(VectorCounts(results[i].begin(), results[i].begin() + j),
                              label_counts)
                        << k << " " << i << " " << j;
                }

                for (size_t m = 1; m <= j; ++m) {
                    // Special case to handle later
                    if (k == 1 && i == 2 && m == 2)
                        continue;

                    auto label_counts = anno_graph->get_top_labels(sequences[i],
                                                                   j,
                                                                   percentages[m] + 1e-9);
                    ASSERT_GE(j, label_counts.size());
                    std::sort(label_counts.begin(), label_counts.end(), comp);
                    EXPECT_EQ(VectorCounts(results[i].begin(), results[i].begin() + m),
                              label_counts)
                        << k << " " << i << " " << j << " " << m;
                }
            }

            for (size_t m = 1; m <= results[i].size(); ++m) {
                // Special case to handle later
                if (k == 1 && i == 2 && m == 2)
                    continue;

                auto label_counts = anno_graph->get_top_labels(sequences[i],
                                                               results[i].size() + 1,
                                                               percentages[m] + 1e-9);
                ASSERT_GE(results[i].size() + 1, label_counts.size());
                std::sort(label_counts.begin(), label_counts.end(), comp);
                EXPECT_EQ(VectorCounts(results[i].begin(), results[i].begin() + m),
                          label_counts)
                    << k << " " << i << " " << results[i].size() + 1 << " " << m;
            }
        }

        if (k == 1) {
            // special case for third sequence (First and Second are equally good matches)
            size_t i = 2;
            size_t m = 2;
            for (size_t j = 2; j <= results[i].size(); ++j) {
                auto label_counts = anno_graph->get_top_labels(sequences[i],
                                                               j,
                                                               percentages[m] + 1e-9);
                ASSERT_GE(j, label_counts.size());
                std::sort(label_counts.begin(), label_counts.end(), comp);
                EXPECT_EQ(VectorCounts(results[i].begin(), results[i].begin() + m - 1),
                          label_counts)
                    << k << " " << i << " " << j << " " << m;
            }

            auto label_counts = anno_graph->get_top_labels(sequences[i],
                                                           results[i].size() + 1,
                                                           percentages[m] + 1e-9);
            ASSERT_GE(results[i].size() + 1, label_counts.size());
            std::sort(label_counts.begin(), label_counts.end(), comp);
            EXPECT_EQ(VectorCounts(results[i].begin(), results[i].begin() + m - 1),
                      label_counts)
                << k << " " << i << " " << results[i].size() + 1 << " " << m;
        }
    }
}
#endif

TEST(AnnotatedDBG, score_kmer_presence_mask) {
    auto anno_graph = build_anno_graph<DBGSuccinct>(31, {}, {});
    std::vector<std::pair<sdsl::bit_vector, int32_t>> results {
       { sdsl::bit_vector(), 0},
       { sdsl::bit_vector({
          0, 0, 0, 0, 0, 0, 0, 0, 0, 0, 0, 0, 0, 0, 0, 0, 0, 0, 0, 0, 0, 0, 0, 0,
          0, 0, 0, 0, 0, 0, 0, 0, 0, 0, 0, 0, 0, 0, 0, 0, 0, 0, 0, 0, 0, 0, 0, 0,
          0, 0, 0, 0, 0, 0, 0, 0, 0, 0, 0, 0, 0, 0, 0, 0, 0, 0, 0 }), 0 },
       { sdsl::bit_vector({
          1, 1, 1, 1, 1, 1, 1, 1, 1, 1, 1, 1, 1, 1, 1, 1, 1, 1, 1, 1, 1, 1, 1, 1,
          1, 1, 1, 1, 1, 1, 1, 1, 1, 1, 1, 1, 1, 1, 1, 1, 1, 1, 1, 1, 1, 1, 1, 1,
          1, 1, 1, 1, 1, 1, 1, 1, 1, 1, 1, 1, 1, 1, 1, 1, 1, 1, 1 }), 97 },
       { sdsl::bit_vector({
          1, 1, 1, 1, 1, 1, 1, 1, 1, 1, 1, 1, 1, 1, 1, 1, 1, 1, 1, 1, 1, 1, 1, 1,
          1, 1, 1, 1, 1, 1, 1, 1, 1, 1, 1, 1, 1, 1, 1, 1, 1, 1, 1, 1, 1, 1, 1, 1,
          1, 1, 1, 1, 1, 1, 1, 1, 1, 1, 1, 1, 1, 1, 1, 1, 1, 1, 1, 1, 1, 1, 1, 1,
          1, 1, 1, 1, 1, 1, 1, 1, 1, 1, 1, 1, 1, 1, 1, 1, 1, 1, 1, 1, 1, 1, 1, 1,
          1, 1, 1, 1, 1, 1, 1, 1, 1, 1, 1, 1, 1, 1, 1, 1, 1, 1, 1, 1, 1, 1, 1, 1,
          1, 1, 1, 1, 1, 1, 1, 1, 1, 1, 1, 1, 1, 1, 1, 1, 1, 1, 1, 1, 1, 1, 1, 1,
          1, 1, 1, 1, 1, 1, 1, 1, 1, 1, 1, 1, 1, 1, 1, 1, 1, 1, 1, 1, 1, 1, 1, 1,
          1, 1, 1, 1, 1, 1, 1, 1, 1, 1, 1, 1, 1, 1, 1, 1, 1, 1, 1, 1, 1, 1, 1, 1,
          1, 1, 1, 1, 1, 1, 1, 1, 1, 1, 1, 1, 1, 1, 1, 1, 1, 1, 1, 1, 1, 1, 1, 1,
          1, 1, 1, 1, 1, 1, 1, 1, 1, 1, 1, 1, 1, 1, 1, 1, 1, 1, 1, 1, 1, 1, 1, 1,
          1, 1, 1, 1, 1, 1, 1, 1, 1, 1, 1, 1, 1, 1, 1, 1, 1, 1, 1, 1, 1, 1, 1, 1,
          1, 1, 1, 1, 1, 1, 1, 1, 1, 1, 1, 1, 1, 1, 1, 1, 1, 1, 1, 1, 1, 1, 1, 1,
          1, 1, 1, 1, 1, 1, 1, 1, 1, 1, 1, 1, 1, 1, 1, 1, 1, 1, 1, 1, 1, 1, 1, 1,
          1, 1, 1, 1, 1, 1, 1, 1, 1, 1, 1, 1, 1, 1, 1, 1, 1, 1, 1, 1, 1, 1, 1, 1,
          1, 1, 1, 1, 1, 1, 1, 1, 1, 1, 1, 1, 1, 1, 1, 1, 1, 1, 1, 1, 1, 1, 1, 1,
          1, 1, 1, 1, 1, 1, 1, 1, 1, 1, 1, 1, 1, 0, 0, 0, 0, 0, 0, 0, 0, 0, 0, 0,
          0, 0, 0, 0, 0, 0, 0, 0, 0, 0, 0, 0, 0, 0, 0, 0, 0, 0, 0, 0, 1, 1, 1, 1,
          1, 1, 1, 1, 1, 1, 1, 1, 1, 1, 1, 1, 1, 1, 1, 1, 1, 1, 1, 1, 1, 1, 1, 1,
          1, 1, 1, 1, 1, 1, 1, 1, 1, 1, 1, 1, 1, 1, 1, 1, 1, 1, 1, 1, 1, 1, 1, 1,
          1, 1, 1, 1, 1, 1, 1, 1, 1, 1, 1, 1, 1, 1, 1, 1, 1, 1, 1, 1, 1, 1, 1, 1,
          1, 1, 1, 1, 1, 1, 1, 1, 1, 1, 1, 1, 1, 1, 1, 1, 1, 1, 1, 1, 1, 1, 1, 1,
          1, 1, 1, 1, 1, 1, 1, 1, 1, 1, 1, 1, 1, 1, 1, 1, 1, 1, 1, 1, 1, 1, 1, 1,
          1, 1, 1, 1, 1, 1, 1, 1, 1, 1, 1, 1, 1, 1, 1, 1, 1, 1, 1, 1, 1, 1, 1, 1,
          1, 1, 1, 1, 1, 1, 1, 1, 1, 1, 1, 1, 1, 1, 1, 1, 1, 1, 1, 1, 1, 1, 1, 1,
          1, 1, 1, 1, 1, 1, 1, 1, 1, 1, 1, 1, 1, 1, 1, 1, 1, 1, 1, 1, 1, 1, 1, 1,
          1, 1, 1, 1, 1, 1, 1, 1, 1, 1, 1, 1, 1, 1, 1, 1, 1, 1, 1, 1, 1, 1, 1, 1,
          1, 1, 1, 1, 1, 1, 1, 1, 1, 1, 1, 1, 1, 1, 1, 1, 1, 1, 1, 1, 1, 1, 1, 1,
          1, 1, 1, 1, 1, 1, 1, 1, 1, 1, 1, 1, 1, 1, 1, 1, 1, 1, 1, 1, 1, 1, 1, 1,
          1, 1, 1, 1, 1, 1, 1, 1, 1, 1, 1, 1, 1, 1, 1, 1, 1, 1, 1, 1, 1, 1, 1, 1,
          1, 1, 1, 1, 1, 1, 1, 1, 1, 1, 1, 1, 1, 1, 1, 1, 1, 1, 1, 1, 1, 1, 1, 1,
          1, 1, 1, 1, 1, 1, 1, 1, 1, 1, 1, 1, 1, 1, 1, 1, 1, 1, 1, 1, 1, 1, 1, 1,
          1, 1, 1, 1, 1, 1, 1, 1, 1, 1, 1, 1, 1, 1, 1, 1, 1, 1, 1, 1, 1, 1, 1, 1,
          1, 1, 1, 1, 1, 1, 1, 1, 1, 1, 1, 1, 1, 1, 1, 1, 1, 1, 1, 1, 1, 1, 1, 1,
          1, 1, 1, 1, 1, 1, 1, 1, 1, 1, 1, 1, 1, 1, 1, 1, 1, 1, 1, 1, 1, 1, 1, 1,
          1, 1, 1, 1, 1, 1, 1, 1, 1, 1, 1, 1, 1, 1, 1, 1, 1, 1, 1, 1, 1, 1, 1, 1,
          1, 1, 1, 1, 1, 1, 1, 1, 1, 1, 1, 1, 1, 1, 1, 1, 1, 1, 1, 1, 1, 1, 1, 1,
          1, 1, 1, 1, 1, 1, 1, 1, 1, 1, 1, 1, 1, 1, 1, 1, 1, 1, 1, 1, 1, 1, 1, 1,
          1, 1, 1, 1, 1, 1, 1, 1, 1 }), 924 },
       { sdsl::bit_vector({
          0, 0, 0, 0, 0, 0, 0, 0, 0, 0, 0, 0, 0, 0, 0, 0, 0, 0, 0, 0, 0, 0, 0, 0,
          0, 0, 0, 0, 0, 0, 0, 0, 0, 0, 0, 0, 0, 0, 0, 0, 0, 0, 0, 0, 0, 0, 0, 0,
          0, 0, 0, 0, 0, 0, 0, 0, 0, 0, 0, 0, 0, 0, 0, 0, 0, 0, 0, 0, 0, 0, 0, 0,
          0, 0, 0, 0, 0, 0, 0, 0, 0, 0, 0, 0, 0, 0, 0, 0, 0, 0, 0, 0, 0, 0, 0, 0,
          0, 0, 0, 0, 0, 0, 0, 0, 0, 0, 0, 0, 0, 0, 0, 0, 0, 0, 0, 0, 0, 0, 0, 0,
          0, 0, 0, 0, 0, 0, 0, 0, 0, 0, 0, 0, 0, 0, 0, 0, 0, 0, 0, 0, 0, 0, 0, 0,
          0, 0, 0, 0, 0, 0, 0, 0, 0, 0, 0, 0, 0, 0, 0, 0, 0, 0, 0, 0, 0, 0, 0, 0,
          0, 0, 0, 0, 0, 0, 0, 0, 0, 0, 0, 0, 0, 0, 0, 0, 0, 0, 0, 0, 0, 0, 0, 0,
          0, 0, 0, 0, 0, 0, 0, 0, 0, 0, 0, 0, 0, 0, 0, 0, 0, 0, 0, 0, 0, 0, 0, 0,
          0, 0, 0, 0, 0, 0, 0, 0, 0, 0, 0, 0, 0, 0, 0, 0, 0, 0, 0, 0, 0, 0, 0, 0,
          0, 0, 0, 0, 0, 0, 0, 0, 0, 0, 0, 0, 0, 0, 0, 0, 0, 0, 0, 0, 0, 0, 0, 0,
          0, 0, 0, 0, 0, 0, 0, 0, 0, 0, 0, 0, 0, 0, 0, 0, 0, 0, 0, 0, 0, 0, 0, 0,
          0, 0, 0, 0, 0, 0, 0, 0, 0, 0, 0, 0, 0, 0, 0, 0, 0, 0, 0, 0, 0, 0, 0, 0,
          0, 0, 0, 0, 0, 0, 0, 0, 0, 0, 0, 0, 0, 0, 0, 0, 0, 0, 0, 0, 0, 0, 0, 0,
          0, 0, 0, 0, 0, 0, 0, 0, 0, 0, 0, 0, 0, 0, 0, 0, 0, 0, 0, 0, 0, 0, 0, 0,
          0, 0, 0, 0, 0, 0, 0, 0, 0, 0, 0, 0, 0, 0, 0, 0, 0, 0, 0, 0, 0, 0, 0, 0,
          0, 0, 0, 0, 0, 0, 0, 0, 0, 0, 0, 0, 0, 0, 0, 0, 0, 0, 0, 0, 0, 0, 0, 0,
          0, 0, 0, 0, 0, 0, 0, 0, 0, 0, 0, 0, 0, 0, 0, 0, 0, 0, 0, 0, 0, 0, 0, 0,
          0, 0, 0, 0, 0, 0, 0, 0, 0, 0, 0, 0, 0, 0, 0, 0, 0, 0, 0, 0, 0, 0, 0, 0 }), 0 },
       { sdsl::bit_vector({
          0, 0, 1, 1, 1, 0, 0, 1, 1, 0, 0, 0, 0, 1, 1, 0, 0, 0, 1, 1, 0, 1, 1, 0,
          1, 0, 1, 1, 1, 0, 1, 0, 0, 0, 0, 1, 0, 0, 0, 0, 0, 0, 0, 0, 0, 0, 0, 1,
          1, 1, 1, 1, 0, 1, 1, 1, 1, 0, 1, 0, 0, 0, 1, 0, 0, 1, 0, 1, 1, 1, 0, 1,
          0, 0, 0, 0, 1, 1, 1, 1, 0, 1, 1, 0, 0, 0, 0, 0, 0, 1, 0, 0, 1, 1, 1, 1,
          0, 1, 1, 0, 1, 1, 0, 0, 0, 0, 1, 0, 0, 0, 1, 0, 1, 1, 0, 0, 0, 1, 0, 1,
          0, 1, 1, 0, 0, 1, 1, 0, 0, 0, 0, 0, 1, 1, 0, 1, 0, 0, 1, 0, 1, 1, 0, 0,
          1, 0, 0, 0, 0, 1, 0, 0, 0, 0, 1, 1, 0, 0, 1, 0, 0, 1, 0, 0, 1, 1, 1, 0,
          1, 1, 1, 1, 0, 0, 1, 1, 1, 0, 0, 0, 0, 1, 1, 0, 1, 1, 1, 0, 1, 1, 1, 0,
          0, 1, 1, 1, 0, 1, 1, 1, 1, 1, 0, 0, 0, 0, 1, 1, 0, 1, 0, 1, 0, 1, 0, 0,
          1, 0, 1, 1, 0, 0, 1, 0, 0, 0, 0, 1, 1, 0, 0, 0, 0, 0, 0, 0, 0, 0, 1, 1,
          0, 1, 0, 1, 1, 1, 0, 1, 0, 1, 0, 0, 1, 1, 1, 1, 0, 0, 0, 0, 0, 1, 1, 0,
          1, 1, 0, 1, 1, 0, 0, 1, 0, 0, 0, 0, 0, 0, 0, 0, 1, 0, 1, 1, 0, 0, 0, 1,
          1, 0, 1, 0, 0, 0, 0, 1, 1, 1, 1, 0, 1, 1, 0, 1, 1, 0, 0, 1, 1, 1, 0, 0,
          0, 1, 1, 1, 1, 0, 1, 0, 1, 0, 0, 1, 1, 0, 0, 1, 0, 0, 0, 0, 1, 0, 1, 1,
          1, 1, 0, 0, 0, 0, 0, 0, 1, 0, 0, 1, 0, 1, 0, 0, 0, 1, 0, 0, 1, 1, 0, 1,
          1, 0, 1, 1, 1, 0, 1, 0, 1, 1, 0, 0, 0, 1, 0, 0, 1, 0, 0, 1, 1, 1, 0, 0,
          0, 0, 0, 0, 0, 1, 1, 1, 1, 1, 1, 1, 0, 1, 1, 0, 0, 1, 1, 1, 0, 1, 1, 0,
          0, 1, 1, 1, 0, 0, 0, 0, 1, 0, 0, 1, 1, 1, 0, 0, 0, 1, 1, 1, 0, 0, 1, 1,
          0, 1, 1, 1, 1, 1, 1, 1, 0, 0, 0, 0, 1, 0, 1, 1, 0, 0, 1, 0, 0, 0, 1, 1,
          1, 0, 0, 0, 0, 0, 0, 1, 0, 1, 0, 1, 1, 1, 0, 0, 1, 0, 1, 1, 1, 0, 0, 0,
          0, 0, 0, 0, 1, 0, 0, 0, 0, 0, 1, 0, 1, 0, 0, 1, 0, 0, 0, 0, 0, 1, 1, 0,
          0, 0, 1, 1, 0, 1, 0, 1, 0, 0, 0, 0, 1, 1, 1, 0, 1, 0, 1, 0, 0, 0, 1, 0,
          0, 0, 1, 0, 0, 1, 1, 0, 1, 0, 1, 0, 1, 1, 0, 1, 0, 1, 0, 0, 0, 0, 1, 0,
          0, 0, 0, 1, 1, 0, 0, 1, 0, 0, 1, 1, 0, 0, 1, 1, 1, 0, 0, 0, 0, 0, 0, 0,
          1, 1, 0, 0, 0, 1, 0, 1, 1, 0, 1, 0, 0, 1, 0, 1, 1, 1, 1, 0, 0, 1, 0, 1,
          0, 1, 1, 1, 0, 1, 0, 1, 0, 0, 1, 0, 0, 1, 0, 1, 0, 1, 1, 0, 0, 0, 0, 1,
          0, 0, 0, 0, 1, 1, 0, 1, 1, 1, 0, 0, 1, 0, 1, 1, 0, 1, 0, 0, 0, 1, 0, 1,
          1, 1, 0, 0, 1, 0, 1, 0, 0, 1, 1, 1, 0, 0, 1, 0, 1, 0, 1, 1, 0, 0, 1, 0,
          1, 1, 0, 1, 0, 0, 0, 0, 1, 1, 1, 0, 1, 0, 0, 1, 1, 0, 0, 0, 0, 0, 0, 0,
          1, 0, 0, 1, 1, 0, 0, 1, 0, 0, 1, 0, 1, 0, 0, 0, 0, 1, 0, 1, 0, 1, 1, 1,
          0, 1, 1, 1, 0, 0, 1, 0, 0, 0, 0, 1, 0, 0, 0, 0, 1, 0, 1, 0, 1, 0, 1, 1,
          0, 0, 0, 1, 0, 1, 1, 0, 1, 1, 1, 1, 0, 1, 0, 1, 1, 1, 0, 0, 1, 0, 1, 1,
          0, 1, 1, 0, 0, 0, 0, 1, 1, 0, 1, 1, 1, 0, 1, 1, 0, 0, 0, 1, 0, 0, 0, 0,
          1, 0, 1, 0, 0, 0, 0, 0, 0, 0, 1, 1, 1, 1, 0, 0, 1, 1, 1, 0, 0, 0, 0, 0,
          0, 1, 0, 0, 1, 1, 0, 0, 0, 0, 1, 0, 0, 0, 1, 1, 1, 1, 1, 1, 0, 0, 0, 1,
          0, 0, 0, 1, 0, 0, 0, 0, 0, 0, 1, 1, 0, 0, 1, 1, 1, 0, 0, 1, 0, 1 }), 869 },
       { sdsl::bit_vector({
          1, 0, 0, 1, 0, 1, 0, 0, 0, 0, 0, 0, 1, 0, 0, 1, 1, 0, 1, 0, 0, 1, 0, 1,
          0, 0, 0, 0, 1, 0, 0, 0, 1, 1, 0, 1, 0, 0, 0, 1, 0, 0, 0, 1, 1, 0, 0, 0,
          1, 0, 1, 0, 1, 0, 0, 0, 0, 0, 1, 0, 0, 0, 0, 0, 1, 0, 1, 0, 1, 0, 1, 0,
          0, 1, 1, 0, 0, 1, 0, 0, 0, 0, 1, 1, 1, 0, 0, 0, 1, 1, 1, 0, 0, 0, 1, 1,
          0, 1, 0, 1, 0, 1, 0, 0, 1, 0, 0, 1, 1, 0, 0, 1, 0, 0, 1, 1, 1, 1, 1, 0,
          0, 0, 1, 0, 0, 1, 0, 0, 1, 1, 0, 1, 1, 0, 1, 0, 1, 1, 1, 0, 1, 0, 0, 0,
          0, 0, 1, 1, 1, 0, 0, 0, 0, 0, 0, 1, 0, 0, 0, 1, 0, 0, 1, 0, 0, 1, 0, 0,
          0, 1, 0, 0, 0, 0, 0, 0, 0, 1, 0, 1, 0, 0, 0, 0, 1, 1, 0, 0, 1, 1, 0, 0,
          0, 1, 0, 0, 0, 1, 1, 1, 0, 0, 1, 0, 1, 0, 1, 0, 0, 0, 0, 0, 0, 0, 1, 1,
          0, 1, 0, 1, 0, 0, 0, 0, 0, 1, 1, 0, 0, 0, 0, 1, 1, 1, 0, 1, 0, 0, 0, 0,
          1, 0, 1, 0, 1, 1, 1, 0, 1, 1, 1, 0, 0, 0, 1, 1, 1, 1, 0, 1, 0, 1, 0, 0,
          1, 0, 0, 0, 0, 0, 0, 1, 0, 0, 0, 0, 0, 0, 0, 0, 0, 0, 0, 1, 0, 1, 0, 1,
          1, 0, 1, 0, 0, 0, 0, 1, 0, 0, 0, 1, 0, 0, 1, 0, 1, 0, 0, 0, 1, 0, 1, 0,
          1, 0, 0, 0, 1, 0, 1, 0, 0, 0, 0, 0, 0, 0, 0, 0, 1, 0, 1, 0, 0, 1, 0, 0,
          0, 1, 1, 0, 0, 1, 0, 1, 1, 0, 0, 1, 1, 0, 0, 1, 0, 1, 1, 0, 0, 0, 0, 1,
          1, 1, 1, 1, 1, 1, 0, 0, 0, 0, 0, 0, 0, 1, 1, 0, 0, 0, 0, 1, 0, 1, 0, 1,
          1, 0, 0, 1, 0, 0, 1, 0, 1, 1, 0, 1, 0, 1, 0, 1, 1, 1, 0, 0, 0, 1, 1, 0,
          1, 1, 1, 1, 1, 0, 0, 0, 0, 0, 0, 0, 0, 0, 0, 1, 1, 1, 0, 1, 0, 0, 1, 1,
          1, 1, 0, 1, 0, 0, 1, 1, 0, 0, 0, 0, 0, 0, 1, 0, 0, 0, 0, 0, 0, 1, 1, 1,
          1, 1, 0, 1, 0, 1, 1, 0, 0, 0, 0, 0, 0, 0, 1, 0, 0, 1, 0, 0, 0, 0, 0, 1,
          0, 0, 1, 0, 0, 1, 0, 1, 0, 0, 0, 0, 0, 0, 0, 1, 0, 0, 0, 1, 1, 1, 1, 0,
          1, 1, 0, 1, 0, 1, 0, 1, 1, 1, 0, 0, 0, 0, 1, 0, 0, 0, 0, 0, 0, 0, 0, 1,
          1, 1, 0, 0, 0, 0, 0, 0, 0, 1, 0, 0, 1, 1, 0, 1, 1, 0, 0, 0, 0, 1, 0, 0,
          0, 0, 0, 1, 0, 0, 0, 0, 0, 0, 0, 0, 0, 1, 0, 1, 1, 0, 1, 1, 1, 0, 0, 0,
          0, 0, 0, 0, 0, 1, 0, 1, 1, 0, 0, 1, 0, 1, 0, 1, 1, 0, 1, 0, 0, 1, 0, 0,
          0, 0, 0, 0, 0, 1, 0, 0, 0, 0, 1, 0, 0, 0, 1, 0, 1, 0, 0, 0, 0, 1, 0, 0,
          0, 0, 0, 0, 1, 0, 0, 0, 0, 0, 1, 1, 1, 1, 0, 0, 1, 0, 1, 0, 1, 0, 1, 1,
          1, 0, 0, 0, 0, 0, 1, 1, 1, 1, 0, 0, 0, 0, 0, 1, 0, 0, 0, 0, 1, 1, 0, 0,
          1, 0, 1, 0, 1, 1, 1, 0, 1, 0, 1, 1, 0, 0, 0, 1, 1, 0, 1, 0, 0, 0, 1, 0,
          0, 0, 0, 1, 1, 1, 0, 0, 0, 0, 0, 0, 1, 1, 0, 0, 0, 0, 1, 0, 0, 0, 0, 1,
          1, 0, 1, 1, 0, 0, 0, 1, 1, 1, 0, 1, 1, 0, 0, 1, 0, 0, 0, 0, 0, 0, 0, 1,
          1, 0, 1, 0, 1, 0, 1, 0, 1, 1, 1, 0, 1, 1, 1, 1, 1, 0, 0, 1, 0, 1, 1, 1,
          0, 0, 1, 0, 0, 1, 1, 0, 1, 0, 0, 1, 0, 0, 1, 1, 1, 0, 0, 0, 0, 1, 1, 1,
          1, 0, 0, 0, 0, 0, 1, 1, 1, 0, 0, 1, 1, 1, 0, 1, 0, 1, 0, 0, 1, 1, 0, 1,
          0, 0, 0, 1, 1, 0, 1, 0, 1, 0, 0, 1, 0, 0, 0, 0, 1, 1, 1, 1, 0, 0, 0, 0,
          1, 0, 0, 0, 0, 1, 0, 1, 1, 1, 1, 1, 0, 1, 0, 0, 1, 1, 1, 0, 0, 1 }), 822 }
    };

    size_t i = 0;
    for (const auto &[vector, score] : results) {
        EXPECT_EQ(score, anno_graph->score_kmer_presence_mask(vector)) << i;
        ++i;
    }
}

} // namespace<|MERGE_RESOLUTION|>--- conflicted
+++ resolved
@@ -1010,13 +1010,6 @@
 #if ! _PROTEIN_GRAPH
 template <typename GraphAnnotationPair>
 class AnnotatedDBGNoNTest : public ::testing::Test {};
-<<<<<<< HEAD
-#endif
-
-TYPED_TEST_SUITE(AnnotatedDBGTest, GraphAnnotationPairTypes);
-TYPED_TEST_SUITE(AnnotatedDBGWithNTest, GraphWithNAnnotationPairTypes);
-#if ! _PROTEIN_GRAPH
-=======
 typedef ::testing::Types<std::pair<DBGBitmap, annot::ColumnCompressed<>>,
                          std::pair<DBGHashOrdered, annot::ColumnCompressed<>>,
                          std::pair<DBGHashFast, annot::ColumnCompressed<>>,
@@ -1024,7 +1017,6 @@
                          std::pair<DBGHashOrdered, annot::RowFlatAnnotator>,
                          std::pair<DBGHashFast, annot::RowFlatAnnotator>
                         > GraphNoNAnnotationPairTypes;
->>>>>>> 502ae778
 TYPED_TEST_SUITE(AnnotatedDBGNoNTest, GraphNoNAnnotationPairTypes);
 #endif
 
