#include "common/chunked_wait_queue.hpp"
#include "common/sorted_set_disk.hpp"

#include <gtest/gtest.h>

#include <array>
#include <filesystem>

template <typename T>
class SortedSetDiskTest : public ::testing::Test {};

typedef ::testing::Types<uint64_t, int32_t> SortedDiskElementTypes;

TYPED_TEST_CASE(SortedSetDiskTest, SortedDiskElementTypes);

template <typename TypeParam>
void expect_equals(SortedSetDisk<TypeParam> &underTest,
                   const std::vector<TypeParam> &expectedValues) {
    uint32_t size = 0;
    using ChunkedQueueIterator = typename common::ChunkedWaitQueue<TypeParam>::Iterator;
    common::ChunkedWaitQueue<TypeParam> &merge_queue = underTest.dataStream();
    for (ChunkedQueueIterator &iterator = merge_queue.iterator();
         iterator != merge_queue.end(); ++iterator) {
        EXPECT_EQ(expectedValues[size], *iterator);
        size++;
    }
    EXPECT_EQ(expectedValues.size(), size);
}

const std::string out_file = "/tmp/out";
template <typename TypeParam>
void expect_disk_data(const std::string &file_name,
                      const std::vector<TypeParam> &expectedValues) {
    uint32_t size = 0;
    std::ifstream in(file_name, std::ios::binary);
    while (true) {
        TypeParam v;
        if (!in.read(reinterpret_cast<char *>(&v), sizeof(TypeParam))) {
            break;
        }
        EXPECT_LT(size, expectedValues.size());
        EXPECT_EQ(expectedValues[size], v);
        size++;
    }
    EXPECT_EQ(expectedValues.size(), size);

    std::filesystem::remove(out_file);
}

template <typename T>
SortedSetDisk<T> create_sorted_set_disk() {
    constexpr bool verbose = false;
    constexpr size_t thread_count = 1;
    constexpr size_t container_size = 8;
    constexpr size_t merge_queue_size = 1000;
<<<<<<< HEAD
    constexpr size_t merge_queue_backwards_count = 10;
    auto cleanup = [](typename SortedSetDisk<T>::storage_type *) {};
    return SortedSetDisk<T>(cleanup, out_file, thread_count, verbose, container_size,
                            merge_queue_size, merge_queue_backwards_count);
=======
    constexpr size_t num_last_elements_cached = 10;
    auto cleanup = [](typename SortedSetDisk<T>::storage_type *) {};
    return SortedSetDisk<T>(cleanup, out_file, thread_count, verbose, container_size,
                            merge_queue_size, num_last_elements_cached);
>>>>>>> 53d3b75c
}

TYPED_TEST(SortedSetDiskTest, Empty) {
    SortedSetDisk<TypeParam> underTest = create_sorted_set_disk<TypeParam>();
    expect_equals(underTest, {});
    expect_disk_data(out_file, std::vector<TypeParam>());
}

TYPED_TEST(SortedSetDiskTest, InsertOneElement) {
    SortedSetDisk<TypeParam> underTest = create_sorted_set_disk<TypeParam>();
    std::array<TypeParam, 1> elements = { 42 };
    underTest.insert(elements.begin(), elements.end());
    expect_equals(underTest, { 42 });
    expect_disk_data<TypeParam>(out_file, { 42 });
}

TYPED_TEST(SortedSetDiskTest, InsertOneRange) {
    SortedSetDisk<TypeParam> underTest = create_sorted_set_disk<TypeParam>();
    std::array<TypeParam, 7> elements = { 43, 42, 42, 45, 44, 45, 43 };
    underTest.insert(elements.begin(), elements.end());
    expect_equals(underTest, { 42, 43, 44, 45 });
    expect_disk_data<TypeParam>(out_file, { 42, 43, 44, 45 });
}

/**
 * Test that elements are correctly merged from multiple buffers
 */
TYPED_TEST(SortedSetDiskTest, OneInsertMultipleFiles) {
    SortedSetDisk<TypeParam> underTest = create_sorted_set_disk<TypeParam>();
    std::vector<TypeParam> elements = { 42, 43, 44, 45 };
    underTest.insert(elements.begin(), elements.end());
    expect_equals(underTest, elements);
    expect_disk_data(out_file, elements);
}

/**
 * Test that distinct elements are correctly merged from multiple buffers across
 * multiple inserts.
 */
TYPED_TEST(SortedSetDiskTest, MultipleInsertMultipleFiles) {
    SortedSetDisk<TypeParam> underTest = create_sorted_set_disk<TypeParam>();
    std::vector<TypeParam> expected_result;
    for (uint32_t i = 0; i < 100; ++i) {
        std::array<TypeParam, 4> elements = { TypeParam(4 * i), TypeParam(4 * i + 1),
                                              TypeParam(4 * i + 2), TypeParam(4 * i + 3) };
        underTest.insert(elements.begin(), elements.end());
        expected_result.insert(expected_result.end(), elements.begin(), elements.end());
    }
    expect_equals(underTest, expected_result);
    expect_disk_data(out_file, expected_result);
}

/**
 * Test that non-distinct elements are correctly merged from multiple buffers
 * across multiple inserts.
 */
TYPED_TEST(SortedSetDiskTest, MultipleInsertMultipleFilesNonDistinct) {
    SortedSetDisk<TypeParam> underTest = create_sorted_set_disk<TypeParam>();
    for (uint32_t i = 0; i < 100; ++i) {
        std::array<TypeParam, 4> elements
                = { TypeParam(0), TypeParam(1), TypeParam(2), TypeParam(3) };
        underTest.insert(elements.begin(), elements.end());
    }
    std::vector<TypeParam> expected_result
            = { TypeParam(0), TypeParam(1), TypeParam(2), TypeParam(3) };
    expect_equals(underTest, expected_result);
    expect_disk_data(out_file, expected_result);
}

/**
 * Test that distinct elements are correctly merged from multiple buffers across
 * multiple inserts across multiple threads.
 */
TYPED_TEST(SortedSetDiskTest, MultipleInsertMultipleFilesMultipleThreads) {
    SortedSetDisk<TypeParam> underTest = create_sorted_set_disk<TypeParam>();
    std::vector<std::thread> workers;
    std::vector<TypeParam> expected_result;
    for (uint32_t i = 0; i < 100; ++i) {
        workers.push_back(std::thread([&underTest, i]() {
            std::array<TypeParam, 4> elements
                    = { TypeParam(4 * i), TypeParam(4 * i + 1), TypeParam(4 * i + 2),
                        TypeParam(4 * i + 3) };
            underTest.insert(elements.begin(), elements.end());
        }));
        std::array<TypeParam, 4> elements = { TypeParam(4 * i), TypeParam(4 * i + 1),
                                              TypeParam(4 * i + 2), TypeParam(4 * i + 3) };
        expected_result.insert(expected_result.end(), elements.begin(), elements.end());
    }
    std::for_each(workers.begin(), workers.end(), [](std::thread &t) { t.join(); });
    expect_equals(underTest, expected_result);
    expect_disk_data(out_file, expected_result);
}

/**
 * Test that elements are correctly merged from multiple buffers across
 * multiple inserts across multiple threads. Each insert will have dupes.
 */
TYPED_TEST(SortedSetDiskTest, MultipleInsertMultipleFilesMultipleThreadsDupes) {
    SortedSetDisk<TypeParam> underTest = create_sorted_set_disk<TypeParam>();
    std::vector<std::thread> workers;
    std::vector<TypeParam> expected_result;
    for (uint32_t i = 0; i < 100; ++i) {
        workers.push_back(std::thread([&underTest, i]() {
            std::array<TypeParam, 4> elements = { TypeParam(3 * i), TypeParam(3 * i + 1) };
            underTest.insert(elements.begin(), elements.end());
            elements = { TypeParam(3 * i + 1), TypeParam(3 * i + 2) };
            underTest.insert(elements.begin(), elements.end());
        }));
        std::array<TypeParam, 3> elements
                = { TypeParam(3 * i), TypeParam(3 * i + 1), TypeParam(3 * i + 2) };
        expected_result.insert(expected_result.end(), elements.begin(), elements.end());
    }
    std::for_each(workers.begin(), workers.end(), [](std::thread &t) { t.join(); });
    expect_equals(underTest, expected_result);
    expect_disk_data(out_file, expected_result);
}

TYPED_TEST(SortedSetDiskTest, IterateBackwards) {
    SortedSetDisk<TypeParam> underTest = create_sorted_set_disk<TypeParam>();
    std::vector<TypeParam> expected_result;
    for (uint32_t i = 0; i < 100; ++i) {
        std::array<TypeParam, 4> elements = { TypeParam(4 * i), TypeParam(4 * i + 1),
                                              TypeParam(4 * i + 2), TypeParam(4 * i + 3) };
        underTest.insert(elements.begin(), elements.end());
        expected_result.insert(expected_result.end(), elements.begin(), elements.end());
    }

    uint32_t size = 0;
    using ChunkedQueueIterator = typename common::ChunkedWaitQueue<TypeParam>::Iterator;
    common::ChunkedWaitQueue<TypeParam> &merge_queue = underTest.dataStream();
    for (ChunkedQueueIterator &iterator = merge_queue.iterator();
         iterator != merge_queue.end(); ++iterator) {
        EXPECT_EQ((TypeParam)size, *iterator);
        for (uint32_t idx = 0; idx < 10 && size - idx > 0; ++idx) {
            EXPECT_EQ((TypeParam)(size - idx), *iterator);
            --iterator;
        }
        TypeParam value = *iterator;
        for (uint32_t idx = 0; idx < 10 && size - idx > 0; ++idx) {
            EXPECT_EQ((TypeParam)(value + idx), *iterator);
            ++iterator;
        }
        size++;
    }
    expect_disk_data(out_file, expected_result);
}<|MERGE_RESOLUTION|>--- conflicted
+++ resolved
@@ -6,6 +6,8 @@
 #include <array>
 #include <filesystem>
 
+namespace {
+using namespace mg;
 template <typename T>
 class SortedSetDiskTest : public ::testing::Test {};
 
@@ -14,7 +16,7 @@
 TYPED_TEST_CASE(SortedSetDiskTest, SortedDiskElementTypes);
 
 template <typename TypeParam>
-void expect_equals(SortedSetDisk<TypeParam> &underTest,
+void expect_equals(common::SortedSetDisk<TypeParam> &underTest,
                    const std::vector<TypeParam> &expectedValues) {
     uint32_t size = 0;
     using ChunkedQueueIterator = typename common::ChunkedWaitQueue<TypeParam>::Iterator;
@@ -48,32 +50,26 @@
 }
 
 template <typename T>
-SortedSetDisk<T> create_sorted_set_disk() {
+common::SortedSetDisk<T> create_sorted_set_disk() {
     constexpr bool verbose = false;
     constexpr size_t thread_count = 1;
     constexpr size_t container_size = 8;
     constexpr size_t merge_queue_size = 1000;
-<<<<<<< HEAD
-    constexpr size_t merge_queue_backwards_count = 10;
-    auto cleanup = [](typename SortedSetDisk<T>::storage_type *) {};
-    return SortedSetDisk<T>(cleanup, out_file, thread_count, verbose, container_size,
-                            merge_queue_size, merge_queue_backwards_count);
-=======
     constexpr size_t num_last_elements_cached = 10;
-    auto cleanup = [](typename SortedSetDisk<T>::storage_type *) {};
-    return SortedSetDisk<T>(cleanup, out_file, thread_count, verbose, container_size,
+    auto cleanup = [](typename common::SortedSetDisk<T>::storage_type *) {};
+    return common::SortedSetDisk<T>(cleanup, out_file, thread_count, verbose,
+            container_size,
                             merge_queue_size, num_last_elements_cached);
->>>>>>> 53d3b75c
 }
 
 TYPED_TEST(SortedSetDiskTest, Empty) {
-    SortedSetDisk<TypeParam> underTest = create_sorted_set_disk<TypeParam>();
+    common::SortedSetDisk<TypeParam> underTest = create_sorted_set_disk<TypeParam>();
     expect_equals(underTest, {});
     expect_disk_data(out_file, std::vector<TypeParam>());
 }
 
 TYPED_TEST(SortedSetDiskTest, InsertOneElement) {
-    SortedSetDisk<TypeParam> underTest = create_sorted_set_disk<TypeParam>();
+    common::SortedSetDisk<TypeParam> underTest = create_sorted_set_disk<TypeParam>();
     std::array<TypeParam, 1> elements = { 42 };
     underTest.insert(elements.begin(), elements.end());
     expect_equals(underTest, { 42 });
@@ -81,7 +77,7 @@
 }
 
 TYPED_TEST(SortedSetDiskTest, InsertOneRange) {
-    SortedSetDisk<TypeParam> underTest = create_sorted_set_disk<TypeParam>();
+    common::SortedSetDisk<TypeParam> underTest = create_sorted_set_disk<TypeParam>();
     std::array<TypeParam, 7> elements = { 43, 42, 42, 45, 44, 45, 43 };
     underTest.insert(elements.begin(), elements.end());
     expect_equals(underTest, { 42, 43, 44, 45 });
@@ -92,7 +88,7 @@
  * Test that elements are correctly merged from multiple buffers
  */
 TYPED_TEST(SortedSetDiskTest, OneInsertMultipleFiles) {
-    SortedSetDisk<TypeParam> underTest = create_sorted_set_disk<TypeParam>();
+    common::SortedSetDisk<TypeParam> underTest = create_sorted_set_disk<TypeParam>();
     std::vector<TypeParam> elements = { 42, 43, 44, 45 };
     underTest.insert(elements.begin(), elements.end());
     expect_equals(underTest, elements);
@@ -104,7 +100,7 @@
  * multiple inserts.
  */
 TYPED_TEST(SortedSetDiskTest, MultipleInsertMultipleFiles) {
-    SortedSetDisk<TypeParam> underTest = create_sorted_set_disk<TypeParam>();
+    common::SortedSetDisk<TypeParam> underTest = create_sorted_set_disk<TypeParam>();
     std::vector<TypeParam> expected_result;
     for (uint32_t i = 0; i < 100; ++i) {
         std::array<TypeParam, 4> elements = { TypeParam(4 * i), TypeParam(4 * i + 1),
@@ -121,7 +117,7 @@
  * across multiple inserts.
  */
 TYPED_TEST(SortedSetDiskTest, MultipleInsertMultipleFilesNonDistinct) {
-    SortedSetDisk<TypeParam> underTest = create_sorted_set_disk<TypeParam>();
+    common::SortedSetDisk<TypeParam> underTest = create_sorted_set_disk<TypeParam>();
     for (uint32_t i = 0; i < 100; ++i) {
         std::array<TypeParam, 4> elements
                 = { TypeParam(0), TypeParam(1), TypeParam(2), TypeParam(3) };
@@ -138,7 +134,7 @@
  * multiple inserts across multiple threads.
  */
 TYPED_TEST(SortedSetDiskTest, MultipleInsertMultipleFilesMultipleThreads) {
-    SortedSetDisk<TypeParam> underTest = create_sorted_set_disk<TypeParam>();
+    common::SortedSetDisk<TypeParam> underTest = create_sorted_set_disk<TypeParam>();
     std::vector<std::thread> workers;
     std::vector<TypeParam> expected_result;
     for (uint32_t i = 0; i < 100; ++i) {
@@ -162,7 +158,7 @@
  * multiple inserts across multiple threads. Each insert will have dupes.
  */
 TYPED_TEST(SortedSetDiskTest, MultipleInsertMultipleFilesMultipleThreadsDupes) {
-    SortedSetDisk<TypeParam> underTest = create_sorted_set_disk<TypeParam>();
+    common::SortedSetDisk<TypeParam> underTest = create_sorted_set_disk<TypeParam>();
     std::vector<std::thread> workers;
     std::vector<TypeParam> expected_result;
     for (uint32_t i = 0; i < 100; ++i) {
@@ -182,7 +178,7 @@
 }
 
 TYPED_TEST(SortedSetDiskTest, IterateBackwards) {
-    SortedSetDisk<TypeParam> underTest = create_sorted_set_disk<TypeParam>();
+    common::SortedSetDisk<TypeParam> underTest = create_sorted_set_disk<TypeParam>();
     std::vector<TypeParam> expected_result;
     for (uint32_t i = 0; i < 100; ++i) {
         std::array<TypeParam, 4> elements = { TypeParam(4 * i), TypeParam(4 * i + 1),
@@ -209,4 +205,5 @@
         size++;
     }
     expect_disk_data(out_file, expected_result);
-}+}
+} // namespace