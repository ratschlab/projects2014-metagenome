#include "common/sorted_set_disk.hpp"
#include "common/threads/chunked_wait_queue.hpp"

#include <gtest/gtest.h>

#include "tests/utils/gtest_patch.hpp"

#include <array>
#include <numeric>
#include <filesystem>

#include <sdsl/uint128_t.hpp>
#include <sdsl/uint256_t.hpp>


namespace {
using namespace mtg;

template <typename T>
class SortedSetDiskTest : public ::testing::Test {};

typedef ::testing::Types<uint64_t,
                         sdsl::uint128_t,
                         sdsl::uint256_t> SortedDiskElementTypes;

TYPED_TEST_SUITE(SortedSetDiskTest, SortedDiskElementTypes);


template <typename TypeParam>
void expect_equals(common::SortedSetDisk<TypeParam> &underTest,
                   const std::vector<TypeParam> &expectedValues) {
    uint32_t size = 0;
    common::ChunkedWaitQueue<TypeParam> &merge_queue = underTest.data();
    for (auto &it = merge_queue.begin(); it != merge_queue.end(); ++it) {
        EXPECT_EQ(expectedValues[size], *it);
        size++;
    }
    EXPECT_EQ(expectedValues.size(), size);
}

template <typename T>
common::SortedSetDisk<T> create_sorted_set_disk(size_t container_size = 8) {
    constexpr size_t thread_count = 1;
    constexpr size_t max_disk_space = 1e6;
    std::filesystem::create_directory("./test_chunk_");
    std::atexit([]() { std::filesystem::remove_all("./test_chunk_"); });
<<<<<<< HEAD
    auto nocleanup = [](typename common::SortedSetDisk<T>::storage_type *) {};
    return common::SortedSetDisk<T>(nocleanup, thread_count, container_size,
=======
    return common::SortedSetDisk<T>(thread_count, container_size,
>>>>>>> 2c96326b
                                    "./test_chunk_", max_disk_space);
}

TYPED_TEST(SortedSetDiskTest, Empty) {
    constexpr size_t container_size = 8;
    common::SortedSetDisk<TypeParam> underTest
            = create_sorted_set_disk<TypeParam>(container_size);
    expect_equals(underTest, {});
}

TYPED_TEST(SortedSetDiskTest, InsertOneElement) {
    constexpr size_t container_size = 8;
    common::SortedSetDisk<TypeParam> underTest
            = create_sorted_set_disk<TypeParam>(container_size);
    std::array<TypeParam, 1> elements = { 42 };
    underTest.insert(elements.begin(), elements.end());
    expect_equals(underTest, { 42 });
}

TYPED_TEST(SortedSetDiskTest, InsertOneRange) {
    constexpr size_t container_size = 8;
    common::SortedSetDisk<TypeParam> underTest
            = create_sorted_set_disk<TypeParam>(container_size);
    std::array<TypeParam, 7> elements = { 43, 42, 42, 45, 44, 45, 43 };
    underTest.insert(elements.begin(), elements.end());
    expect_equals(underTest, { 42, 43, 44, 45 });
}

/**
 * Test that elements are correctly merged from multiple buffers
 */
TYPED_TEST(SortedSetDiskTest, OneInsertMultipleFiles) {
    constexpr size_t container_size = 8;
    common::SortedSetDisk<TypeParam> underTest
            = create_sorted_set_disk<TypeParam>(container_size);
    std::vector<TypeParam> elements = { 42, 43, 44, 45 };
    underTest.insert(elements.begin(), elements.end());
    expect_equals(underTest, elements);
}

/**
 * Test that we correctly deal with inserting a range larger than the buffer's size.
 */
TYPED_TEST(SortedSetDiskTest, OneInsertLargerThanBuffer) {
    common::SortedSetDisk<TypeParam> underTest = create_sorted_set_disk<TypeParam>(3);
    std::vector<TypeParam> elements = { 42, 43, 44, 45 };
    underTest.insert(elements.begin(), elements.end());
    expect_equals(underTest, elements);
}

/**
 * Test that distinct elements are correctly merged from multiple buffers across
 * multiple inserts.
 */
TYPED_TEST(SortedSetDiskTest, MultipleInsertMultipleFiles) {
    constexpr size_t container_size = 8;
    common::SortedSetDisk<TypeParam> underTest
            = create_sorted_set_disk<TypeParam>(container_size);
    std::vector<TypeParam> expected_result;
    for (uint32_t i = 0; i < 100; ++i) {
        std::array<TypeParam, 4> elements = { TypeParam(4 * i), TypeParam(4 * i + 1),
                                              TypeParam(4 * i + 2), TypeParam(4 * i + 3) };
        underTest.insert(elements.begin(), elements.end());
        expected_result.insert(expected_result.end(), elements.begin(), elements.end());
    }
    expect_equals(underTest, expected_result);
}

/**
 * Test that non-distinct elements are correctly merged from multiple buffers
 * across multiple inserts.
 */
TYPED_TEST(SortedSetDiskTest, MultipleInsertMultipleFilesNonDistinct) {
    common::SortedSetDisk<TypeParam> underTest = create_sorted_set_disk<TypeParam>();
    for (uint32_t i = 0; i < 100; ++i) {
        std::array<TypeParam, 4> elements
                = { TypeParam(0), TypeParam(1), TypeParam(2), TypeParam(3) };
        underTest.insert(elements.begin(), elements.end());
    }
    std::vector<TypeParam> expected_result
            = { TypeParam(0), TypeParam(1), TypeParam(2), TypeParam(3) };
    expect_equals(underTest, expected_result);
}

/**
 * Test that distinct elements are correctly merged from multiple buffers across
 * multiple inserts across multiple threads.
 */
TYPED_TEST(SortedSetDiskTest, MultipleInsertMultipleFilesMultipleThreads) {
    common::SortedSetDisk<TypeParam> underTest = create_sorted_set_disk<TypeParam>();
    std::vector<std::thread> workers;
    std::vector<TypeParam> expected_result;
    for (uint32_t i = 0; i < 100; ++i) {
        workers.emplace_back([&underTest, i]() {
            std::array<TypeParam, 4> elements
                = { TypeParam(4 * i), TypeParam(4 * i + 1), TypeParam(4 * i + 2),
                    TypeParam(4 * i + 3) };
            underTest.insert(elements.begin(), elements.end());
        });
    }
    for (uint32_t i = 0; i < 400; ++i) {
        expected_result.emplace_back(i);
    }
    std::for_each(workers.begin(), workers.end(), [](std::thread &t) { t.join(); });
    expect_equals(underTest, expected_result);
}

/**
 * Test that elements are correctly merged from multiple buffers across
 * multiple inserts across multiple threads. Each insert will have dupes.
 */
TYPED_TEST(SortedSetDiskTest, MultipleInsertMultipleFilesMultipleThreadsDupes) {
    common::SortedSetDisk<TypeParam> underTest = create_sorted_set_disk<TypeParam>();
    std::vector<std::thread> workers;
    std::vector<TypeParam> expected_result;
    for (uint32_t i = 0; i < 100; ++i) {
        workers.emplace_back([&underTest, i]() {
            std::array<TypeParam, 4> elements = { TypeParam(3 * i), TypeParam(3 * i + 1) };
            underTest.insert(elements.begin(), elements.end());
            elements = { TypeParam(3 * i + 1), TypeParam(3 * i + 2) };
            underTest.insert(elements.begin(), elements.end());
        });
    }
    for (uint32_t i = 0; i < 100; ++i) {
        std::array<TypeParam, 3> elements
                = { TypeParam(3 * i), TypeParam(3 * i + 1), TypeParam(3 * i + 2) };
        expected_result.insert(expected_result.end(), elements.begin(), elements.end());
    }
    std::for_each(workers.begin(), workers.end(), [](std::thread &t) { t.join(); });
    expect_equals(underTest, expected_result);
}

/**
 * Test that exceeding the allocated disk space and then merging all data to reduce
 * space works correctly.
 */
TYPED_TEST(SortedSetDiskTest, DiskExceeded) {
    constexpr size_t thread_count = 1;
    constexpr size_t reserved_num_elements = 100;
    constexpr size_t max_disk_space = 100;
    std::filesystem::create_directory("./test_chunk_");
    std::atexit([]() { std::filesystem::remove_all("./test_chunk_"); });
<<<<<<< HEAD
    auto underTest = common::SortedSetDisk<TypeParam>(nocleanup, thread_count,
                                                      reserved_num_elements,
=======
    auto underTest = common::SortedSetDisk<TypeParam>(thread_count, reserved_num_elements,
>>>>>>> 2c96326b
                                                      "./test_chunk_", max_disk_space);
    std::vector<TypeParam> elements(100);
    std::iota(elements.begin(), elements.end(), 0);
    for(uint32_t i = 0; i<10;++i) {
        underTest.insert(elements.begin(), elements.end());
    }
    expect_equals(underTest, elements);
}

} // namespace<|MERGE_RESOLUTION|>--- conflicted
+++ resolved
@@ -44,12 +44,7 @@
     constexpr size_t max_disk_space = 1e6;
     std::filesystem::create_directory("./test_chunk_");
     std::atexit([]() { std::filesystem::remove_all("./test_chunk_"); });
-<<<<<<< HEAD
-    auto nocleanup = [](typename common::SortedSetDisk<T>::storage_type *) {};
-    return common::SortedSetDisk<T>(nocleanup, thread_count, container_size,
-=======
     return common::SortedSetDisk<T>(thread_count, container_size,
->>>>>>> 2c96326b
                                     "./test_chunk_", max_disk_space);
 }
 
@@ -192,12 +187,7 @@
     constexpr size_t max_disk_space = 100;
     std::filesystem::create_directory("./test_chunk_");
     std::atexit([]() { std::filesystem::remove_all("./test_chunk_"); });
-<<<<<<< HEAD
-    auto underTest = common::SortedSetDisk<TypeParam>(nocleanup, thread_count,
-                                                      reserved_num_elements,
-=======
     auto underTest = common::SortedSetDisk<TypeParam>(thread_count, reserved_num_elements,
->>>>>>> 2c96326b
                                                       "./test_chunk_", max_disk_space);
     std::vector<TypeParam> elements(100);
     std::iota(elements.begin(), elements.end(), 0);
