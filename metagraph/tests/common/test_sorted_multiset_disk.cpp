#include "common/sorted_multiset_disk.hpp"
#include "common/threads/chunked_wait_queue.hpp"

#include <gtest/gtest.h>

#include "tests/utils/gtest_patch.hpp"

#include <array>
#include <numeric>
#include <filesystem>

#include <sdsl/uint128_t.hpp>
#include <sdsl/uint256_t.hpp>


namespace {
using namespace mtg;

template <typename T>
class SortedMultisetDiskTest : public ::testing::Test {};

typedef ::testing::Types<uint64_t,
                         sdsl::uint128_t,
                         sdsl::uint256_t> SortedDiskElementTypes;

TYPED_TEST_SUITE(SortedMultisetDiskTest, SortedDiskElementTypes);

template <typename TypeParam>
void expect_equals(common::SortedMultisetDisk<TypeParam, uint8_t> &underTest,
                   const std::vector<std::pair<TypeParam, uint8_t>> &expectedValues) {
    using Pair = std::pair<TypeParam, uint8_t>;
    uint32_t size = 0;
    common::ChunkedWaitQueue<Pair> &merge_queue = underTest.data();
    for (auto &it = merge_queue.begin(); it != merge_queue.end(); ++it) {
        EXPECT_EQ(expectedValues[size], *it);
        size++;
    }
    EXPECT_EQ(expectedValues.size(), size);
}

template <typename T>
common::SortedMultisetDisk<T, uint8_t> create_sorted_set_disk(size_t container_size = 8) {
    constexpr size_t thread_count = 1;
    constexpr size_t max_disk_space = 1e6;
    std::filesystem::create_directory("./test_chunk_");
    std::atexit([]() { std::filesystem::remove_all("./test_chunk_"); });
    return common::SortedMultisetDisk<T, uint8_t>(
<<<<<<< HEAD
            nocleanup<typename common::SortedMultisetDisk<T>::storage_type>, thread_count,
            container_size, "./test_chunk_", max_disk_space);
=======
            thread_count, container_size, "./test_chunk_", max_disk_space);
>>>>>>> 2c96326b
}

TYPED_TEST(SortedMultisetDiskTest, Empty) {
    common::SortedMultisetDisk<TypeParam> underTest = create_sorted_set_disk<TypeParam>();
    expect_equals(underTest, {});
}

TYPED_TEST(SortedMultisetDiskTest, InsertOneElement) {
    common::SortedMultisetDisk<TypeParam> underTest = create_sorted_set_disk<TypeParam>();
    std::array<TypeParam, 1> elements = { 42 };
    underTest.insert(elements.begin(), elements.end());
    expect_equals(underTest, { { 42, 1 } });
}

TYPED_TEST(SortedMultisetDiskTest, InsertOneRange) {
    common::SortedMultisetDisk<TypeParam> underTest = create_sorted_set_disk<TypeParam>();
    std::array<TypeParam, 7> elements = { 43, 42, 42, 45, 44, 45, 43 };
    underTest.insert(elements.begin(), elements.end());
    expect_equals(underTest, { { 42, 2 }, { 43, 2 }, { 44, 1 }, { 45, 2 } });
}

TYPED_TEST(SortedMultisetDiskTest, InsertOneRangeLargerThanBuffer) {
    common::SortedMultisetDisk<TypeParam> underTest
            = create_sorted_set_disk<TypeParam>(3);
    std::array<TypeParam, 7> elements = { 43, 42, 42, 45, 44, 45, 43 };
    underTest.insert(elements.begin(), elements.end());
    expect_equals(underTest, { { 42, 2 }, { 43, 2 }, { 44, 1 }, { 45, 2 } });
}

/**
 * Test that elements are correctly merged from multiple buffers
 */
TYPED_TEST(SortedMultisetDiskTest, OneInsertMultipleFiles) {
    common::SortedMultisetDisk<TypeParam> underTest = create_sorted_set_disk<TypeParam>();
    for (uint32_t buf = 0; buf < 4; ++buf) {
        std::vector<TypeParam> values(underTest.buffer_size());
        std::iota(values.begin(), values.end(), 0);
        underTest.insert(values.begin(), values.end());
    }
    auto &data = underTest.data();
    uint32_t i = 0;
    for (auto &it = data.begin(); it != data.end(); ++it) {
        ASSERT_EQ(std::make_pair((TypeParam)i, (uint8_t)4), *it);
        i++;
    }
}

/**
 * Test that distinct elements are correctly merged from multiple buffers across
 * multiple inserts.
 */
TYPED_TEST(SortedMultisetDiskTest, MultipleInsertMultipleFiles) {
    common::SortedMultisetDisk<TypeParam> underTest = create_sorted_set_disk<TypeParam>();
    std::vector<std::pair<TypeParam, uint8_t>> expected_result;
    for (uint32_t i = 0; i < 100; ++i) {
        std::array<TypeParam, 4> elements = { TypeParam(4 * i), TypeParam(4 * i + 1),
                                              TypeParam(4 * i + 2), TypeParam(4 * i + 3) };
        underTest.insert(elements.begin(), elements.end());
        for (const auto &el : elements) {
            expected_result.push_back(std::make_pair(el, (uint8_t)1));
        }
    }
    expect_equals(underTest, expected_result);
}

/**
 * Test that non-distinct elements are correctly merged from multiple buffers
 * across multiple inserts.
 */
TYPED_TEST(SortedMultisetDiskTest, MultipleInsertMultipleFilesNonDistinct) {
    common::SortedMultisetDisk<TypeParam> underTest = create_sorted_set_disk<TypeParam>();
    for (uint32_t i = 0; i < 100; ++i) {
        std::array<TypeParam, 4> elements
                = { TypeParam(0), TypeParam(1), TypeParam(2), TypeParam(3) };
        underTest.insert(elements.begin(), elements.end());
    }
    std::vector<std::pair<TypeParam, uint8_t>> expected_result = { { TypeParam(0), 100 },
                                                                   { TypeParam(1), 100 },
                                                                   { TypeParam(2), 100 },
                                                                   { TypeParam(3), 100 } };
    expect_equals(underTest, expected_result);
}

/**
 * Test that distinct elements are correctly merged from multiple buffers across
 * multiple inserts across multiple threads.
 */
TYPED_TEST(SortedMultisetDiskTest, MultipleInsertMultipleFilesMultipleThreads) {
    common::SortedMultisetDisk<TypeParam> underTest = create_sorted_set_disk<TypeParam>();
    std::vector<std::thread> workers;
    std::vector<std::pair<TypeParam, uint8_t>> expected_result;
    for (uint32_t i = 0; i < 100; ++i) {
        workers.push_back(std::thread([&underTest, i]() {
            std::array<TypeParam, 4> elements
                    = { TypeParam(4 * i), TypeParam(4 * i + 1), TypeParam(4 * i + 2),
                        TypeParam(4 * i + 3) };
            underTest.insert(elements.begin(), elements.end());
        }));
        std::array<TypeParam, 4> elements = { TypeParam(4 * i), TypeParam(4 * i + 1),
                                              TypeParam(4 * i + 2), TypeParam(4 * i + 3) };
        for (const auto &el : elements) {
            expected_result.push_back(std::make_pair(el, 1));
        }
    }
    std::for_each(workers.begin(), workers.end(), [](std::thread &t) { t.join(); });
    expect_equals(underTest, expected_result);
}

/**
 * Test that elements are correctly merged from multiple buffers across
 * multiple inserts across multiple threads. Each insert will have dupes.
 */
TYPED_TEST(SortedMultisetDiskTest, MultipleInsertMultipleFilesMultipleThreadsDupes) {
    common::SortedMultisetDisk<TypeParam> underTest
            = create_sorted_set_disk<TypeParam>(100);
    std::vector<std::thread> workers;
    std::vector<std::pair<TypeParam, uint8_t>> expected_result;
    for (uint32_t i = 0; i < 100; ++i) {
        workers.emplace_back([&underTest, i]() {
            std::array<TypeParam, 2> elements = { TypeParam(3 * i), TypeParam(3 * i + 1) };
            underTest.insert(elements.begin(), elements.end());
            elements = { TypeParam(3 * i + 1), TypeParam(3 * i + 2) };
            underTest.insert(elements.begin(), elements.end());
        });

        expected_result.push_back(std::make_pair(TypeParam(3 * i), 1));
        expected_result.push_back(std::make_pair(TypeParam(3 * i + 1), 2));
        expected_result.push_back(std::make_pair(TypeParam(3 * i + 2), 1));
    }
    std::for_each(workers.begin(), workers.end(), [](std::thread &t) { t.join(); });
    expect_equals(underTest, expected_result);
}

/**
 * Test that count overflows are handled correctly in file_merger, i.e. the counter stays
 * at the maximum possible value rather than rolling over.
 */
TYPED_TEST(SortedMultisetDiskTest, CounterOverflowAtMergeDisk) {
    constexpr uint32_t value = 12342341;
    // make sure we correctly count up to the max value of the counter
    // the container size is 8, so we are guaranteed to generate many chunk files that
    // will have to be merged and overflow handled correctly
    common::SortedMultisetDisk<TypeParam, uint8_t> underTest
            = create_sorted_set_disk<TypeParam>();
    std::vector<TypeParam> values = { TypeParam(value) };
    for (uint32_t idx = 0; idx < std::numeric_limits<uint8_t>::max(); ++idx) {
        underTest.insert(values.begin(), values.end());
    }
    expect_equals(underTest, { std::make_pair(TypeParam(value), 255) });

    // now let's generate an overflow in the counter
    underTest.clear();
    for (uint32_t idx = 0; idx < std::numeric_limits<uint8_t>::max() + 10; ++idx) {
        std::vector<TypeParam> values = { TypeParam(value) };
        underTest.insert(values.begin(), values.end());
    }
    expect_equals(underTest, { std::make_pair(TypeParam(value), 255) });
}

/**
 * Test that count overflows are also handled correctly when de-duping in memory
 * (before writing to disk).
 */
TYPED_TEST(SortedMultisetDiskTest, CounterOverflowAtMergeMemory) {
    constexpr uint32_t value = 12342341;
    // make sure the container is large enough to hold all values - this way we are
    // guaranteed to test de-duping in memory rather than on disk
    constexpr uint32_t container_size = 2 * std::numeric_limits<uint8_t>::max();

    constexpr size_t thread_count = 1;
    constexpr size_t max_disk_space = 1e6;
    std::filesystem::create_directory("./test_chunk_");
    std::atexit([]() { std::filesystem::remove_all("./test_chunk_"); });
    common::SortedMultisetDisk<TypeParam, uint8_t> underTest(
<<<<<<< HEAD
            nocleanup<typename common::SortedMultisetDisk<TypeParam>::storage_type>,
=======
>>>>>>> 2c96326b
            thread_count, container_size, "./test_chunk_", max_disk_space);
    // make sure we correctly count up to the max value of the counter
    for (uint32_t idx = 0; idx < std::numeric_limits<uint8_t>::max(); ++idx) {
        std::vector<TypeParam> values = { TypeParam(value) };
        underTest.insert(values.begin(), values.end());
    }
    expect_equals(underTest, { std::make_pair(TypeParam(value), 255) });

    // now let's generate an overflow in the counter
    underTest.clear();
    for (uint32_t idx = 0; idx < std::numeric_limits<uint8_t>::max() + 10; ++idx) {
        std::vector<TypeParam> values = { TypeParam(value) };
        underTest.insert(values.begin(), values.end());
    }
    expect_equals(underTest, { std::make_pair(TypeParam(value), 255) });
}

/**
 * Test that reaching the maximum allowed disk space is handled correctly: the data is
 * de-duped and building can continue with the reduced disk space
 */
TYPED_TEST(SortedMultisetDiskTest, ExhaustMaxAllowedDiskSpace) {
    // make sure the container is large enough to hold all values - this way we are
    // guaranteed to test de-duping in memory rather than on disk
    constexpr uint32_t container_size = 256;

    constexpr size_t thread_count = 1;
    constexpr size_t max_disk_space
            = container_size * sizeof(std::pair<uint32_t, uint8_t>) * 2;
    std::filesystem::create_directory("./test_chunk_");
    std::atexit([]() { std::filesystem::remove_all("./test_chunk_"); });
    common::SortedMultisetDisk<TypeParam, uint8_t> underTest(
<<<<<<< HEAD
            nocleanup<typename common::SortedMultisetDisk<TypeParam>::storage_type>,
=======
>>>>>>> 2c96326b
            thread_count, container_size, "./test_chunk_", max_disk_space);
    std::vector<TypeParam> values(container_size / 1.5);
    std::iota(values.begin(), values.end(), 0);
    // these values will fill the buffer and write to disk filling half the allowed space
    underTest.insert(values.begin(), values.end());
    // now we fill the other half
    underTest.insert(values.begin(), values.end());
    // now the disk space will be exhausted, but it's okay, because duplicates will be
    // reduced
    underTest.insert(values.begin(), values.end());
    underTest.insert(values.begin(), values.end());

    auto &data = underTest.data();
    uint32_t i = 0;
    for (auto &it = data.begin(); it != data.end(); ++it) {
        ASSERT_EQ(std::make_pair((TypeParam)i, (uint8_t)4), *it);
        i++;
    }
}

} // namespace<|MERGE_RESOLUTION|>--- conflicted
+++ resolved
@@ -45,12 +45,7 @@
     std::filesystem::create_directory("./test_chunk_");
     std::atexit([]() { std::filesystem::remove_all("./test_chunk_"); });
     return common::SortedMultisetDisk<T, uint8_t>(
-<<<<<<< HEAD
-            nocleanup<typename common::SortedMultisetDisk<T>::storage_type>, thread_count,
-            container_size, "./test_chunk_", max_disk_space);
-=======
             thread_count, container_size, "./test_chunk_", max_disk_space);
->>>>>>> 2c96326b
 }
 
 TYPED_TEST(SortedMultisetDiskTest, Empty) {
@@ -225,10 +220,6 @@
     std::filesystem::create_directory("./test_chunk_");
     std::atexit([]() { std::filesystem::remove_all("./test_chunk_"); });
     common::SortedMultisetDisk<TypeParam, uint8_t> underTest(
-<<<<<<< HEAD
-            nocleanup<typename common::SortedMultisetDisk<TypeParam>::storage_type>,
-=======
->>>>>>> 2c96326b
             thread_count, container_size, "./test_chunk_", max_disk_space);
     // make sure we correctly count up to the max value of the counter
     for (uint32_t idx = 0; idx < std::numeric_limits<uint8_t>::max(); ++idx) {
@@ -261,10 +252,6 @@
     std::filesystem::create_directory("./test_chunk_");
     std::atexit([]() { std::filesystem::remove_all("./test_chunk_"); });
     common::SortedMultisetDisk<TypeParam, uint8_t> underTest(
-<<<<<<< HEAD
-            nocleanup<typename common::SortedMultisetDisk<TypeParam>::storage_type>,
-=======
->>>>>>> 2c96326b
             thread_count, container_size, "./test_chunk_", max_disk_space);
     std::vector<TypeParam> values(container_size / 1.5);
     std::iota(values.begin(), values.end(), 0);
