--- conflicted
+++ resolved
@@ -367,10 +367,6 @@
         std::string(500, 'A'), 2, {}, &result
     );
     ASSERT_EQ(499u * 2, result.size());
-<<<<<<< HEAD
-}
-=======
-}
-
-} // namespace
->>>>>>> 2c96326b
+}
+
+} // namespace