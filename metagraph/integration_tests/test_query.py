--- conflicted
+++ resolved
@@ -301,8 +301,6 @@
             self.assertEqual(res.returncode, 0)
             self.assertEqual(len(res.stdout), 136959)
 
-<<<<<<< HEAD
-=======
             # query graph (multi-threaded)
             query_command = '{exe} query --fast -i {graph} -a {annotation} -p {num_threads} {input}'.format(
                 exe=METAGRAPH,
@@ -326,7 +324,6 @@
             self.assertEqual(res.returncode, 0)
             self.assertEqual(len(res.stdout), 136959)
 
->>>>>>> 07c66f70
     @parameterized.expand(GRAPH_TYPES)
     def test_query_all_graphs_tiny_batch(self, graph_repr):
 
