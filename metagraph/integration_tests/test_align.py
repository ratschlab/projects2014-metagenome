--- conflicted
+++ resolved
@@ -41,41 +41,7 @@
         self.assertEqual('nodes (k): 16438', params_str[1])
         self.assertEqual('mode: basic', params_str[2])
 
-<<<<<<< HEAD
         stats_command = '{exe} align -i {graph} --align-min-exact-match 0.0 {reads}'.format(
-=======
-        stats_command = '{exe} align -i {graph} --align-vertical-bandwidth 1000000 --align-min-exact-match 0.0 {reads}'.format(
-            exe=METAGRAPH,
-            graph=self.tempdir.name + '/genome.MT' + graph_file_extension[representation],
-            reads=TEST_DATA_DIR + '/genome_MT1.fq',
-        )
-        res = subprocess.run(stats_command.split(), stdout=PIPE)
-        self.assertEqual(res.returncode, 0)
-        params_str = res.stdout.decode().rstrip().split('\n')
-        self.assertEqual(len(params_str), 6)
-        self.assertEqual(params_str[0], 'MT-10/1\tAACAGAGAATAGTTTAAATTAGAATCTTAGCTTTGGGTGCTAATGGTGGAGTTAAAGACTTTTTCTCTGATTTGTCCTTGGAAAAAGGTTTTCATCTCCGGTTTACAAGACTGGTGTATTAGTTTATACTACAAGGACAGGCCCATTTGA\t+\tTAGAATCTTAG\t22\t11\t19S11=120S\t0')
-        self.assertEqual(params_str[1], 'MT-8/1\tAAAACTAACCCCCTAATAAAATTAATTAACCACTCATTCATCGACCTCCCCACCCCATCCAACATCTCCGCATGATGAAACTTCGGCTCACTCCTTGGCGCCTGCCTGATCCTCCAAATCACCACAGGACTATTCCTAGCCATGCACTAC\t+\tAAAACTAACCCCCTAATAAAATTAATTAACCACTCATTCATCGACCTCCCCACCCCATCCAACATCTCCGCATGATGAAACTTCGGCTCACTCCTTGGCGCCTGCCTGATCCTCCAAATCACCACAGGACTATTCCTAGCCATGCACTAC\t300\t150\t150=\t0')
-        self.assertEqual(params_str[2], 'MT-6/1\tATATGACTAGCTTACACAATAGCTTTTATAGTAAAGATACCTCTTTACGGACTCCACTTATGACTCCCTAAAGCCCATGTCGAAGCCCCCATCGCTGGGTCAATAGTACTTGCCGCAGTACTCTTAAAACTAGGCGGCTATGGTATAATA\t+\tATATGACTAGCTTACACAATAGCTTTTATAGTAAAGATACCTCTTTACGGACTCCACTTATGACTCCCTAAAGCCCATGTCGAAGCCCCCATCGCTGGGTCAATAGTACTTGCCGCAGTACTCTTAAAACTAGGCGGCTATGGTATAATA\t300\t150\t150=\t0')
-        self.assertEqual(params_str[3], 'MT-4/1\tAGTATAGTAGTTCGCTTTGACTGGTGAAGTCTTAGCATGTACTGCTCGGAGGTTCGGTTCTGCTCCGAGGTCGCCCCAACCGAAATTTTTAATGCAGGTTTGGTAGTTTAGGACCTGTGGGTTTGTTAGGTACTGTTTGCATTAATAAAT\t*\t*\t0\t*\t*\t*')
-        self.assertEqual(params_str[4], 'MT-2/1\tTGTGTTAATTAATTAATGCTTGTAGGACATAATAATAACAATTGAATGTCTGCACAGCCACTTTCCACACAGACATCATAACAAAAAATTTCCACCAAACCCCCCCTCCCCCGCTTCTGGCCACAGCACTTAAACACATCTCTGCCAAAC\t+\tTGTGTTAATTAATTAATGCTTGTAGGACATAATAATAACAATTGAATGTCTGCACAGCCACTTTCCACACAGACATCATAACAAAAAATTTCCACCAAACCCCCCCTCCCCCGCTTCTGGCCACAGCACTTAAACACATCTCTGCCAAAC\t300\t150\t150=\t0')
-        self.assertEqual(params_str[5], 'MT-11/1\tAACAGAGAATTGTTTAAATTACAATCTTAGCTATGGGTGCTAAAGGTGGAGTTATAGACTTTTTCACTGATTTGTCGTTGGAAAAAGCTTTTCATCTCGGGTTTACAAGTCTGGTGTATTTGTTTATACTAGAAGGACAGGCGCATTTGA\t+\tTTCACTGATTT\t22\t11\t62S11=77S\t0')
-
-    @parameterized.expand(GRAPH_TYPES)
-    def test_simple_align_banded_all_graphs(self, representation):
-
-        self._build_graph(input=TEST_DATA_DIR + '/genome.MT.fa',
-                          output=self.tempdir.name + '/genome.MT',
-                          k=11, repr=representation,
-                          extra_params="--mask-dummy")
-
-        res = self._get_stats(self.tempdir.name + '/genome.MT' + graph_file_extension[representation])
-        params_str = res.stdout.decode().split('\n')[2:]
-        self.assertEqual('k: 11', params_str[0])
-        self.assertEqual('nodes (k): 16438', params_str[1])
-        self.assertEqual('mode: basic', params_str[2])
-
-        stats_command = '{exe} align -i {graph} --align-vertical-bandwidth 10 --align-min-exact-match 0.0 {reads}'.format(
->>>>>>> ef9804fc
             exe=METAGRAPH,
             graph=self.tempdir.name + '/genome.MT' + graph_file_extension[representation],
             reads=TEST_DATA_DIR + '/genome_MT1.fq',
