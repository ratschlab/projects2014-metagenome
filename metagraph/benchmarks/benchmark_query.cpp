--- conflicted
+++ resolved
@@ -56,11 +56,7 @@
 
 std::unique_ptr<AnnotatedDBG> build_query_graph(const AnnotatedDBG &anno_graph,
                                                 const std::string &query_filename) {
-<<<<<<< HEAD
-    return construct_query_graph(
-=======
     return cli::construct_query_graph(
->>>>>>> 1088573e
         anno_graph,
         [&](std::function<void(const std::string&)> call_sequence) {
             seq_io::read_fasta_file_critical(
