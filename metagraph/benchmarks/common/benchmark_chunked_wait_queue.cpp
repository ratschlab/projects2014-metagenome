#include <cstddef>
#include <fstream>
#include <random>
#include <string>

#include <benchmark/benchmark.h>
#include <sdsl/uint128_t.hpp>
#include <sdsl/uint256_t.hpp>

#include "common/threads/chunked_wait_queue.hpp"


namespace {

using namespace mtg;

const std::string chunk_prefix = "/tmp/chunk_";


template <typename T>
static void BM_queue_push_pop(benchmark::State &state) {
<<<<<<< HEAD
    mg::common::ChunkedWaitQueue<T> queue(10000);
=======
    common::ChunkedWaitQueue<T> queue(10000);
>>>>>>> 2c96326b
    T sum = 0;
    for (auto _ : state) {
        for (uint32_t i = 0; i < 10000; ++i) {
            queue.push(std::move(i));
        }
        queue.shutdown();
        auto &it = queue.begin();
        for (; it != queue.end(); ++it) {
            sum += *it;
        }
        queue.reset();
    }
    std::ofstream f("/tmp/dump");
    f << uint64_t(sum);
}

BENCHMARK_TEMPLATE(BM_queue_push_pop, uint64_t);
BENCHMARK_TEMPLATE(BM_queue_push_pop, sdsl::uint128_t);
<<<<<<< HEAD
BENCHMARK_TEMPLATE(BM_queue_push_pop, sdsl::uint256_t);
=======
BENCHMARK_TEMPLATE(BM_queue_push_pop, sdsl::uint256_t);

} // namespace
>>>>>>> 2c96326b
<|MERGE_RESOLUTION|>--- conflicted
+++ resolved
@@ -19,11 +19,7 @@
 
 template <typename T>
 static void BM_queue_push_pop(benchmark::State &state) {
-<<<<<<< HEAD
-    mg::common::ChunkedWaitQueue<T> queue(10000);
-=======
     common::ChunkedWaitQueue<T> queue(10000);
->>>>>>> 2c96326b
     T sum = 0;
     for (auto _ : state) {
         for (uint32_t i = 0; i < 10000; ++i) {
@@ -42,10 +38,6 @@
 
 BENCHMARK_TEMPLATE(BM_queue_push_pop, uint64_t);
 BENCHMARK_TEMPLATE(BM_queue_push_pop, sdsl::uint128_t);
-<<<<<<< HEAD
-BENCHMARK_TEMPLATE(BM_queue_push_pop, sdsl::uint256_t);
-=======
 BENCHMARK_TEMPLATE(BM_queue_push_pop, sdsl::uint256_t);
 
-} // namespace
->>>>>>> 2c96326b
+} // namespace