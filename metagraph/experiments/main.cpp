--- conflicted
+++ resolved
@@ -292,46 +292,6 @@
                               end * column.size(),
                               [&](auto i) { out << i << "\n"; });
 }
-
-<<<<<<< HEAD
-Config::AnnotationType parse_annotation_type(const std::string &filename) {
-    if (utils::ends_with(filename, annotate::ColumnCompressed<>::kExtension)) {
-        return Config::AnnotationType::ColumnCompressed;
-
-    } else if (utils::ends_with(filename, annotate::RowCompressed<>::kExtension)) {
-        return Config::AnnotationType::RowCompressed;
-
-    } else if (utils::ends_with(filename, annotate::MultiBRWTAnnotator::kExtension)) {
-        return Config::AnnotationType::BRWT;
-
-    } else if (utils::ends_with(filename, annotate::BinRelWT_sdslAnnotator::kExtension)) {
-        return Config::AnnotationType::BinRelWT_sdsl;
-
-    } else if (utils::ends_with(filename, annotate::BinRelWTAnnotator::kExtension)) {
-        return Config::AnnotationType::BinRelWT;
-
-    } else if (utils::ends_with(filename, annotate::RowFlatAnnotator::kExtension)) {
-        return Config::AnnotationType::RowFlat;
-
-    } else if (utils::ends_with(filename, annotate::RainbowfishAnnotator::kExtension)) {
-        return Config::AnnotationType::RBFish;
-
-    } else {
-        std::cerr << "Error: unknown annotation format in "
-                  << filename << std::endl;
-        exit(1);
-    }
-}
-
-typedef annotate::MultiLabelEncoded<std::string> Annotator;
-=======
-} // namespace experiments
-} // namespace mtg
->>>>>>> d754b68c
-
-
-using namespace mtg;
-using namespace experiments;
 
 } // namespace experiments
 } // namespace mtg
